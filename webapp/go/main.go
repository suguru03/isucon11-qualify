package main

import (
	"bytes"
	"crypto/ecdsa"
	"database/sql"
	"encoding/json"
	"errors"
	"fmt"
	"io/ioutil"
	"math"
	"net/http"
	"net/url"
	"os"
	"os/exec"
	"path/filepath"
	"regexp"
	"sort"
	"strconv"
	"strings"
	"time"

	"github.com/dgrijalva/jwt-go"
	_ "github.com/go-sql-driver/mysql"
	"github.com/gorilla/sessions"
	"github.com/jmoiron/sqlx"
	"github.com/labstack/echo/v4"
	"github.com/labstack/echo/v4/middleware"
	"github.com/labstack/gommon/log"
)

const (
	sessionName            = "isucondition"
	searchLimit            = 20
	conditionLimit         = 20
	notificationLimit      = 20
	isuListLimit           = 200 // TODO 修正が必要なら変更
	jwtVerificationKeyPath = "../ec256-public.pem"
	defaultIconFilePath    = "../NoImage.png"
	DefaultJIAServiceURL   = "http://localhost:5000"
)

var scorePerCondition = map[string]int{
	"is_dirty":      -1,
	"is_overweight": -1,
	"is_broken":     -5,
}

//"is_dirty=true/false,is_overweight=true/false,..."
var conditionFormat = regexp.MustCompile(`^[-a-zA-Z_]+=(true|false)(,[-a-zA-Z_]+=(true|false))*$`)

var (
	db                  *sqlx.DB
	sessionStore        sessions.Store
	mySQLConnectionData *MySQLConnectionEnv

	jwtVerificationKey *ecdsa.PublicKey

	isuConditionIP string
)

type Config struct {
	Name string `db:"name"`
	URL  string `db:"url"`
}

type Isu struct {
	JIAIsuUUID   string    `db:"jia_isu_uuid" json:"jia_isu_uuid"`
	Name         string    `db:"name" json:"name"`
	Image        []byte    `db:"image" json:"-"`
	JIACatalogID string    `db:"jia_catalog_id" json:"jia_catalog_id"`
	Character    string    `db:"character" json:"character"`
	JIAUserID    string    `db:"jia_user_id" json:"-"`
	IsDeleted    bool      `db:"is_deleted" json:"-"`
	CreatedAt    time.Time `db:"created_at" json:"-"`
	UpdatedAt    time.Time `db:"updated_at" json:"-"`
}

type IsuFromJIA struct {
	JIACatalogID string `json:"catalog_id"`
	Character    string `json:"character"`
}

type CatalogFromJIA struct {
	ID          string `json:"id"`
	Name        string `json:"name"`
	LimitWeight int    `json:"limit_weight"`
	Weight      int    `json:"weight"`
	Size        string `json:"size"`
	Maker       string `json:"maker"`
	Features    string `json:"features"`
}

type Catalog struct {
	JIACatalogID string `json:"jia_catalog_id"`
	Name         string `json:"name"`
	LimitWeight  int    `json:"limit_weight"`
	Weight       int    `json:"weight"`
	Size         string `json:"size"`
	Maker        string `json:"maker"`
	Tags         string `json:"tags"`
}

type IsuCondition struct {
	JIAIsuUUID string    `db:"jia_isu_uuid"`
	Timestamp  time.Time `db:"timestamp"`
	IsSitting  bool      `db:"is_sitting"`
	Condition  string    `db:"condition"`
	Message    string    `db:"message"`
	CreatedAt  time.Time `db:"created_at"`
}

//グラフ表示用  一時間のsummry 詳細
type GraphData struct {
	Score   int            `json:"score"`
	Sitting int            `json:"sitting"`
	Detail  map[string]int `json:"detail"`
}

//グラフ表示用  一時間のsummry
type Graph struct {
	JIAIsuUUID string    `db:"jia_isu_uuid"`
	StartAt    time.Time `db:"start_at"`
	Data       string    `db:"data"`
	CreatedAt  time.Time `db:"created_at"`
	UpdatedAt  time.Time `db:"updated_at"`
}

type User struct {
	JIAUserID string    `db:"jia_user_id"`
	CreatedAt time.Time `db:"created_at"`
}

type MySQLConnectionEnv struct {
	Host     string
	Port     string
	User     string
	DBName   string
	Password string
}

type InitializeResponse struct {
	Language string `json:"language"`
}

type GetMeResponse struct {
	JIAUserID string `json:"jia_user_id"`
}

type PostIsuRequest struct {
	JIAIsuUUID string `json:"jia_isu_uuid"`
	IsuName    string `json:"isu_name"`
}

type PutIsuRequest struct {
	Name string `json:"name"`
}

type GraphResponse struct {
	StartAt int64      `json:"start_at"`
	EndAt   int64      `json:"end_at"`
	Data    *GraphData `json:"data"`
}

type GetIsuConditionResponse struct {
	JIAIsuUUID     string `json:"jia_isu_uuid"`
	IsuName        string `json:"isu_name"`
	Timestamp      int64  `json:"timestamp"`
	IsSitting      bool   `json:"is_sitting"`
	Condition      string `json:"condition"`
	ConditionLevel string `json:"condition_level"`
	Message        string `json:"message"`
}

type PostIsuConditionRequest struct {
	IsSitting bool   `json:"is_sitting"`
	Condition string `json:"condition"`
	Message   string `json:"message"`
	Timestamp int64  `json:"timestamp"`
}

type JIAServiceRequest struct {
	TargetIP   string `json:"target_ip"`
	TargetPort int    `json:"target_port"`
	IsuUUID    string `json:"isu_uuid"`
}

func getEnv(key string, defaultValue string) string {
	val := os.Getenv(key)
	if val != "" {
		return val
	}
	return defaultValue
}

func NewMySQLConnectionEnv() *MySQLConnectionEnv {
	return &MySQLConnectionEnv{
		Host:     getEnv("MYSQL_HOST", "127.0.0.1"),
		Port:     getEnv("MYSQL_PORT", "3306"),
		User:     getEnv("MYSQL_USER", "isucon"),
		DBName:   getEnv("MYSQL_DBNAME", "isucondition"),
		Password: getEnv("MYSQL_PASS", "isucon"),
	}
}

//ConnectDB データベースに接続する
func (mc *MySQLConnectionEnv) ConnectDB() (*sqlx.DB, error) {
	dsn := fmt.Sprintf("%v:%v@tcp(%v:%v)/%v?parseTime=true&loc=Local", mc.User, mc.Password, mc.Host, mc.Port, mc.DBName)
	return sqlx.Open("mysql", dsn)
}

func init() {
	sessionStore = sessions.NewCookieStore([]byte(getEnv("SESSION_KEY", "isucondition")))

	key, err := ioutil.ReadFile(jwtVerificationKeyPath)
	if err != nil {
		log.Fatalf("Unable to read file: %v", err)
	}
	jwtVerificationKey, err = jwt.ParseECPublicKeyFromPEM(key)
	if err != nil {
		log.Fatalf("Unable to parse ECDSA public key: %v", err)
	}
}

func main() {
	// Echo instance
	e := echo.New()
	e.Debug = true
	e.Logger.SetLevel(log.DEBUG)

	// Middleware
	e.Use(middleware.Logger())
	e.Use(middleware.Recover())

	// Static
	e.Static("/", "frontend") // TODO: webapp/frontend 以下のファイルすべてが取得可能となっているのを直す

	// Initialize
	e.POST("/initialize", postInitialize)

	e.POST("/api/auth", postAuthentication)
	e.POST("/api/signout", postSignout)
	e.GET("/api/user/me", getMe)

	e.GET("/api/catalog/:jia_catalog_id", getCatalog)
	e.GET("/api/isu", getIsuList)
	e.POST("/api/isu", postIsu)
	e.GET("/api/isu/search", getIsuSearch)
	e.GET("/api/isu/:jia_isu_uuid", getIsu)
	e.PUT("/api/isu/:jia_isu_uuid", putIsu)
	e.DELETE("/api/isu/:jia_isu_uuid", deleteIsu)
	e.GET("/api/isu/:jia_isu_uuid/icon", getIsuIcon)
	e.PUT("/api/isu/:jia_isu_uuid/icon", putIsuIcon)
	e.GET("/api/isu/:jia_isu_uuid/graph", getIsuGraph)
	e.GET("/api/condition", getAllIsuConditions)
	e.GET("/api/condition/:jia_isu_uuid", getIsuConditions)

	e.POST("/api/isu/:jia_isu_uuid/condition", postIsuCondition)

	mySQLConnectionData = NewMySQLConnectionEnv()

	var err error
	db, err = mySQLConnectionData.ConnectDB()
	if err != nil {
		e.Logger.Fatalf("DB connection failed : %v", err)
		return
	}
	db.SetMaxOpenConns(10)
	defer db.Close()

	isuConditionIP = os.Getenv("ISU_CONDITION_IP")
	if isuConditionIP == "" {
		e.Logger.Fatalf("env ver ISU_CONDITION_IP is missing: %v", err)
		return
	}

	// Start server
	serverPort := fmt.Sprintf(":%v", getEnv("SERVER_PORT", "3000"))
	e.Logger.Fatal(e.Start(serverPort))
}

func getSession(r *http.Request) *sessions.Session {
	session, _ := sessionStore.Get(r, sessionName)
	return session
}

func getUserIdFromSession(r *http.Request) (string, error) {
	session := getSession(r)
	userID, ok := session.Values["jia_user_id"]
	if !ok {
		return "", fmt.Errorf("no session")
	}
	return userID.(string), nil
}

func getJIAServiceURL() string {
	config := Config{}
	err := db.Get(&config, "SELECT * FROM `isu_association_config` WHERE `name` = ?", "jia_service_url")
	if err != nil {
		if !errors.Is(err, sql.ErrNoRows) {
			log.Print(err)
		}
		return DefaultJIAServiceURL
	}
	return config.URL
}

func postInitialize(c echo.Context) error {
	sqlDir := filepath.Join("..", "mysql", "db")
	paths := []string{
		filepath.Join(sqlDir, "0_Schema.sql"),
	}

	for _, p := range paths {
		sqlFile, _ := filepath.Abs(p)
		cmdStr := fmt.Sprintf("mysql -h %v -u %v -p%v -P %v %v < %v",
			mySQLConnectionData.Host,
			mySQLConnectionData.User,
			mySQLConnectionData.Password,
			mySQLConnectionData.Port,
			mySQLConnectionData.DBName,
			sqlFile,
		)
		err := exec.Command("bash", "-c", cmdStr).Run()
		if err != nil {
			c.Logger().Errorf("Initialize script error : %v", err)
			return c.NoContent(http.StatusInternalServerError)
		}
	}

	return c.JSON(http.StatusOK, InitializeResponse{
		Language: "go",
	})
}

//  POST /api/auth
func postAuthentication(c echo.Context) error {
	reqJwt := strings.TrimPrefix(c.Request().Header.Get("Authorization"), "Bearer ")

	// verify JWT
	token, err := jwt.Parse(reqJwt, func(token *jwt.Token) (interface{}, error) {
		if _, ok := token.Method.(*jwt.SigningMethodECDSA); !ok {
			return nil, jwt.NewValidationError(fmt.Sprintf("Unexpected signing method: %v", token.Header["alg"]), jwt.ValidationErrorSignatureInvalid)
		}
		return jwtVerificationKey, nil
	})
	if err != nil {
		switch err.(type) {
		case *jwt.ValidationError:
			c.Logger().Errorf("jwt validation error: %v", err)
			return c.String(http.StatusForbidden, "forbidden")
		default:
			c.Logger().Errorf("unknown error: %v", err)
			return c.NoContent(http.StatusInternalServerError)
		}
	}

	// get jia_user_id from JWT Payload
	claims, _ := token.Claims.(jwt.MapClaims) // TODO: 型アサーションのチェックの有無の議論
	jiaUserIdVar, ok := claims["jia_user_id"]
	if !ok {
		c.Logger().Errorf("invalid JWT payload")
		return c.String(http.StatusBadRequest, "invalid JWT payload")
	}
	jiaUserId, ok := jiaUserIdVar.(string)
	if !ok {
		c.Logger().Errorf("invalid JWT payload")
		return c.String(http.StatusBadRequest, "invalid JWT payload")
	}

	_, err = db.Exec("INSERT IGNORE INTO user (`jia_user_id`) VALUES (?)", jiaUserId)
	if err != nil {
		c.Logger().Errorf("db error: %v", err)
		return c.NoContent(http.StatusInternalServerError)
	}

	session := getSession(c.Request())
	session.Values["jia_user_id"] = jiaUserId
	err = session.Save(c.Request(), c.Response())
	if err != nil {
		c.Logger().Errorf("failed to set cookie: %v", err)
		return c.NoContent(http.StatusInternalServerError)
	}

	return c.NoContent(http.StatusOK)
}

//  POST /api/signout
func postSignout(c echo.Context) error {
	_, err := getUserIdFromSession(c.Request())
	if err != nil {
		c.Logger().Errorf("you are not signed in: %v", err)
		return c.String(http.StatusUnauthorized, "you are not signed in")
	}

	session := getSession(c.Request())
	session.Options = &sessions.Options{MaxAge: -1, Path: "/"}
	err = session.Save(c.Request(), c.Response())
	if err != nil {
		c.Logger().Errorf("cannot delete session: %v", err)
		return c.NoContent(http.StatusInternalServerError)
	}

	return c.NoContent(http.StatusOK)
}

// TODO
// GET /api/user/{jia_user_id}
// ユーザ情報を取得
// day2 実装のため skip
// func getUser(c echo.Context) error {
// }

func getMe(c echo.Context) error {
	userID, err := getUserIdFromSession(c.Request())
	if err != nil {
		c.Logger().Errorf("you are not signed in: %v", err)
		return c.String(http.StatusUnauthorized, "you are not signed in")
	}

	res := GetMeResponse{JIAUserID: userID}
	return c.JSON(http.StatusOK, res)
}

// GET /api/catalog/{jia_catalog_id}
// カタログ情報を取得
func getCatalog(c echo.Context) error {
	// ログインチェック
	_, err := getUserIdFromSession(c.Request())
	if err != nil {
		c.Logger().Errorf("you are not signed in: %v", err)
		return c.String(http.StatusUnauthorized, "you are not signed in")
	}

	jiaCatalogID := c.Param("jia_catalog_id")
	if jiaCatalogID == "" {
		c.Logger().Errorf("jia_catalog_id is missing")
		return c.String(http.StatusBadRequest, "jia_catalog_id is missing")
	}

	// 日本ISU協会に問い合わせる(http request)
	catalogFromJIA, statusCode, err := fetchCatalogFromJIA(jiaCatalogID)
	if err != nil {
		c.Logger().Errorf("failed to get catalog from JIA: %v", err)
		return c.NoContent(http.StatusInternalServerError)
	}
	if statusCode == http.StatusNotFound {
		c.Logger().Errorf("invalid jia_catalog_id")
		return c.String(http.StatusNotFound, "invalid jia_catalog_id")
	}

	catalog, err := castCatalogFromJIA(catalogFromJIA)
	if err != nil {
		c.Logger().Errorf("failed to cast catalog: %v", err)
		return c.NoContent(http.StatusInternalServerError)
	}
	return c.JSON(http.StatusOK, catalog)
}

// 日本ISU協会にカタログ情報を問い合わせる
// 日本ISU協会のAPIについては資料を参照
func fetchCatalogFromJIA(catalogID string) (*CatalogFromJIA, int, error) {
	targetURLStr := getJIAServiceURL() + "/api/catalog/" + catalogID
	res, err := http.Get(targetURLStr)
	if err != nil {
		return nil, http.StatusInternalServerError, err
	}
	defer res.Body.Close()

	if res.StatusCode != http.StatusOK {
		return nil, res.StatusCode, nil
	}

	catalog := &CatalogFromJIA{}
	err = json.NewDecoder(res.Body).Decode(&catalog)
	if err != nil {
		return nil, http.StatusOK, err
	}
	return catalog, http.StatusOK, nil
}

//CatalogFromJIAからCatalogへのキャスト
func castCatalogFromJIA(catalogFromJIA *CatalogFromJIA) (*Catalog, error) {
	//TODO: バリデーション
	catalog := &Catalog{}
	catalog.JIACatalogID = catalogFromJIA.ID
	catalog.Name = catalogFromJIA.Name
	catalog.LimitWeight = catalogFromJIA.LimitWeight
	catalog.Weight = catalogFromJIA.Weight
	catalog.Size = catalogFromJIA.Size
	catalog.Maker = catalogFromJIA.Maker
	catalog.Tags = catalogFromJIA.Features
	return catalog, nil
}

func getIsuList(c echo.Context) error {
	jiaUserID, err := getUserIdFromSession(c.Request())
	if err != nil {
		c.Logger().Errorf("you are not signed in: %v", err)
		return c.String(http.StatusUnauthorized, "you are not signed in")
	}

	limitStr := c.QueryParam("limit")
	limit := isuListLimit
	if limitStr != "" {
		limit, err = strconv.Atoi(limitStr)
		if err != nil || limit <= 0 {
			c.Logger().Errorf("invalid value: limit: (limit = %v) %v", limit, err)
			return c.String(http.StatusBadRequest, "invalid value: limit")
		}
	}

	isuList := []Isu{}
	err = db.Select(
		&isuList,
		"SELECT * FROM `isu` WHERE `jia_user_id` = ? AND `is_deleted` = false ORDER BY `created_at` DESC LIMIT ?",
		jiaUserID, limit)
	if err != nil {
		c.Logger().Errorf("db error: %v", err)
		return c.NoContent(http.StatusInternalServerError)
	}

	return c.JSON(http.StatusOK, isuList)
}

//  POST /api/isu
// 自分のISUの登録
func postIsu(c echo.Context) error {
	jiaUserID, err := getUserIdFromSession(c.Request())
	if err != nil {
		c.Logger().Errorf("you are not signed in: %v", err)
		return c.String(http.StatusUnauthorized, "you are not signed in")
	}

	var req PostIsuRequest
	err = c.Bind(&req)
	if err != nil {
		c.Logger().Errorf("bad request body: %v", err)
		return c.String(http.StatusBadRequest, "bad request body")
	}

	jiaIsuUUID := req.JIAIsuUUID
	isuName := req.IsuName

	// 既に登録されたisuでないか確認
	var count int
	// TODO 再activate時もエラー起こすため、 `is_deleted` は見ない
	err = db.Get(&count, "SELECT COUNT(*) FROM `isu` WHERE `jia_user_id` = ? AND `jia_isu_uuid` = ?",
		jiaUserID, jiaIsuUUID)
	if err != nil {
		c.Logger().Errorf("db error: %v", err)
		return c.NoContent(http.StatusInternalServerError)
	}
	if count != 0 {
		// TODO 再activate時もここでエラー; day2で再検討
		c.Logger().Errorf("duplicated isu: %v", err)
		return c.String(http.StatusConflict, "duplicated isu")
	}

	// JIAにisuのactivateをリクエスト
	targetURL := fmt.Sprintf("%s/api/activate", getJIAServiceURL()) // TODO fetchCatalogFromJIAとリクエストURLを合わせる
	port, err := strconv.Atoi(getEnv("SERVER_PORT", "3000"))
	if err != nil {
		c.Logger().Errorf("bad port number: %v", err)
		return c.NoContent(http.StatusInternalServerError)
	}
	body := JIAServiceRequest{isuConditionIP, port, jiaIsuUUID}
	bodyJSON, err := json.Marshal(body)
	if err != nil {
		c.Logger().Errorf("failed to marshal data: %v", err)
		return c.NoContent(http.StatusInternalServerError)
	}

	reqJIA, err := http.NewRequest(http.MethodPost, targetURL, bytes.NewBuffer(bodyJSON))
	if err != nil {
		c.Logger().Errorf("failed to build request: %v", err)
		return c.NoContent(http.StatusInternalServerError)
	}

	reqJIA.Header.Set("Content-Type", "application/json")
	res, err := http.DefaultClient.Do(reqJIA)
	if err != nil {
		c.Logger().Errorf("failed to request to JIAService: %v", err)
		return c.NoContent(http.StatusInternalServerError)
	}
	defer res.Body.Close()

	if res.StatusCode != http.StatusAccepted {
		c.Logger().Errorf("JIAService returned error: status code %v", res.StatusCode)
		return c.String(res.StatusCode, "JIAService returned error")
	}

	resBody, err := ioutil.ReadAll(res.Body)
	if err != nil {
		c.Logger().Errorf("error occured while reading JIA response: %v", err)
		return c.NoContent(http.StatusInternalServerError)
	}

	var isuFromJIA IsuFromJIA
	err = json.Unmarshal(resBody, &isuFromJIA)
	if err != nil {
		c.Logger().Errorf("cannot unmarshal JIA response: %v", err)
		return c.NoContent(http.StatusInternalServerError)
	}

	// デフォルト画像を準備
	image, err := ioutil.ReadFile(defaultIconFilePath)
	if err != nil {
		c.Logger().Errorf("failed to read default icon: %v", err)
		return c.NoContent(http.StatusInternalServerError)
	}

	// 新しいisuのデータをinsert
	_, err = db.Exec("INSERT INTO `isu`"+
		"	(`jia_isu_uuid`, `name`, `image`, `character`, `jia_catalog_id`, `jia_user_id`) VALUES (?, ?, ?, ?, ?, ?)",
		jiaIsuUUID, isuName, image, isuFromJIA.Character, isuFromJIA.JIACatalogID, jiaUserID)
	if err != nil {
		c.Logger().Errorf("cannot insert record: %v", err)
		return c.NoContent(http.StatusInternalServerError)
	}

	var isu Isu
	err = db.Get(
		&isu,
		"SELECT * FROM `isu` WHERE `jia_user_id` = ? AND `jia_isu_uuid` = ? AND `is_deleted` = false",
		jiaUserID, jiaIsuUUID)
	if err != nil {
		c.Logger().Errorf("db error: %v", err)
		return c.NoContent(http.StatusInternalServerError)
	}

	return c.JSON(http.StatusOK, isu)
}

// GET /api/isu/search
// 自分の ISU 一覧から検索
func getIsuSearch(c echo.Context) error {
	// input (query_param)
	//  * name
	//  * character
	//	* catalog_name
	//	* min_limit_weight
	//	* max_limit_weight
	//	* catalog_tags (ジェイウォーク)
	//  * page: （default = 1)
	//	* TODO: day2 二つのカラムを併せて計算した値での検索（x*yの面積での検索とか）

	jiaUserID, err := getUserIdFromSession(c.Request())
	if err != nil {
		c.Logger().Errorf("you are not signed in: %v", err)
		return c.String(http.StatusUnauthorized, "you are not sign in")
	}
	//optional query param
	name := c.QueryParam("name")
	character := c.QueryParam("character")
	catalogName := c.QueryParam("catalog_name")
	minLimitWeightStr := c.QueryParam("min_limit_weight")
	maxLimitWeightStr := c.QueryParam("max_limit_weight")
	catalogTagsStr := c.QueryParam("catalog_tags")
	pageStr := c.QueryParam("page")
	//parse
	minLimitWeight := math.MinInt32
	maxLimitWeight := math.MaxInt32
	page := 1
	var requiredCatalogTags []string
	if minLimitWeightStr != "" {
		minLimitWeight, err = strconv.Atoi(minLimitWeightStr)
		if err != nil {
			c.Logger().Errorf("bad format: min_limit_weight: %v", err)
			return c.String(http.StatusBadRequest, "bad format: min_limit_weight")
		}
	}
	if maxLimitWeightStr != "" {
		maxLimitWeight, err = strconv.Atoi(maxLimitWeightStr)
		if err != nil {
			c.Logger().Errorf("bad format: max_limit_weight: %v", err)
			return c.String(http.StatusBadRequest, "bad format: max_limit_weight")
		}
	}
	if pageStr != "" {
		page, err = strconv.Atoi(pageStr)
		if err != nil || page <= 0 {
			c.Logger().Errorf("bad format: page : page = %v,  %v", page, err)
			return c.String(http.StatusBadRequest, "bad format: page")
		}
	}
	if catalogTagsStr != "" {
		requiredCatalogTags = strings.Split(catalogTagsStr, ",")
	}

	// DBからISU一覧を取得
	query := "SELECT * FROM `isu` WHERE `jia_user_id` = ? AND `is_deleted` = false"
	queryParam := []interface{}{jiaUserID}
	if name != "" {
		query += " AND `name` LIKE ? "
		queryParam = append(queryParam, name)
	}
	if character != "" {
		query += " AND `character` = ? "
		queryParam = append(queryParam, character)
	}
	query += " ORDER BY `created_at` DESC "
	isuList := []*Isu{}
	err = db.Select(&isuList,
		query,
		queryParam...,
	)
	if err != nil {
		c.Logger().Errorf("failed to select: %v", err)
		return c.NoContent(http.StatusInternalServerError)
	}

	isuListResponse := []*Isu{}
	//残りのフィルター処理
	for _, isu := range isuList {
		// ISU協会に問い合わせ(http request)
		catalogFromJIA, statusCode, err := fetchCatalogFromJIA(isu.JIACatalogID)
		if err != nil {
			c.Logger().Errorf("failed to fetch catalog from JIA: %v", err)
			return c.NoContent(http.StatusInternalServerError)
		}
		if statusCode == http.StatusNotFound {
			c.Logger().Errorf("catalog not found: %s", isu.JIACatalogID)
			return c.NoContent(http.StatusInternalServerError)
		}
		catalog, err := castCatalogFromJIA(catalogFromJIA)
		if err != nil {
			c.Logger().Errorf("failed to cast catalog: %v", err)
			return c.NoContent(http.StatusInternalServerError)
		}
		//catalog.Tagsをmapに変換
		catalogTags := map[string]interface{}{}
		for _, tag := range strings.Split(catalog.Tags, ",") {
			catalogTags[tag] = struct{}{}
		}

		// isu_catalog情報を使ってフィルター
		if !(minLimitWeight <= catalog.LimitWeight && catalog.LimitWeight <= maxLimitWeight) {
			continue
		}
		if catalogName != "" && catalogName != catalog.Name {
			continue
		}
		if requiredCatalogTags != nil {
			containsAll := true
			for _, tag := range requiredCatalogTags {
				if _, ok := catalogTags[tag]; !ok {
					containsAll = false
					break
				}
			}
			if !containsAll {
				continue
			}
		}

		//条件一致したのでレスポンスに追加
		isuListResponse = append(isuListResponse, isu)
	}

	//offset
	if pageStr != "" {
		offset := searchLimit * (page - 1)
		if len(isuListResponse) < offset {
			offset = len(isuListResponse)
		}
		isuListResponse = isuListResponse[offset:]
	}
	//limit
	if searchLimit < len(isuListResponse) {
		isuListResponse = isuListResponse[:searchLimit]
	}
	return c.JSON(http.StatusOK, isuListResponse)
}

//  GET /api/isu/{jia_isu_uuid}
// 椅子の情報を取得する
func getIsu(c echo.Context) error {
	jiaUserID, err := getUserIdFromSession(c.Request())
	if err != nil {
		c.Logger().Errorf("you are not signed in: %v", err)
		return c.String(http.StatusUnauthorized, "you are not sign in")
	}

	jiaIsuUUID := c.Param("jia_isu_uuid")

	// TODO: jia_user_id 判別はクエリに入れずその後のロジックとする？ (一通り完成した後に要考慮)
	var isu Isu
	err = db.Get(&isu, "SELECT * FROM `isu` WHERE `jia_user_id` = ? AND `jia_isu_uuid` = ? AND `is_deleted` = ?",
		jiaUserID, jiaIsuUUID, false)
	if errors.Is(err, sql.ErrNoRows) {
		c.Logger().Errorf("isu not found: %v", err)
		return c.String(http.StatusNotFound, "isu not found")
	}
	if err != nil {
		c.Logger().Errorf("db error: %v", err)
		return c.NoContent(http.StatusInternalServerError)
	}

	return c.JSON(http.StatusOK, isu)
}

//  PUT /api/isu/{jia_isu_uuid}
// 自分の所有しているISUの情報を変更する
func putIsu(c echo.Context) error {
	jiaUserID, err := getUserIdFromSession(c.Request())
	if err != nil {
		c.Logger().Errorf("you are not signed in: %v", err)
		return c.String(http.StatusUnauthorized, "you are not sign in")
	}

	jiaIsuUUID := c.Param("jia_isu_uuid")

	var req PutIsuRequest
	err = c.Bind(&req)
	if err != nil {
		c.Logger().Errorf("invalid request: %v", err)
		return c.String(http.StatusBadRequest, "invalid request")
	}

	tx, err := db.Beginx()
	if err != nil {
		c.Logger().Errorf("db error: %v", err)
		return c.NoContent(http.StatusInternalServerError)
	}
	defer tx.Rollback()

	var count int
	err = tx.Get(&count, "SELECT COUNT(*) FROM `isu` WHERE `jia_user_id` = ? AND `jia_isu_uuid` = ? AND `is_deleted` = ?",
		jiaUserID, jiaIsuUUID, false)
	if err != nil {
		c.Logger().Errorf("db error: %v", err)
		return c.NoContent(http.StatusInternalServerError)
	}
	if count == 0 {
		c.Logger().Errorf("isu not found")
		return c.String(http.StatusNotFound, "isu not found")
	}

	_, err = tx.Exec("UPDATE `isu` SET `name` = ? WHERE `jia_isu_uuid` = ?", req.Name, jiaIsuUUID)
	if err != nil {
		c.Logger().Errorf("db error: %v", err)
		return c.NoContent(http.StatusInternalServerError)
	}

	var isu Isu
	err = tx.Get(&isu, "SELECT * FROM `isu` WHERE `jia_user_id` = ? AND `jia_isu_uuid` = ? AND `is_deleted` = ?",
		jiaUserID, jiaIsuUUID, false)
	if err != nil {
		c.Logger().Errorf("db error: %v", err)
		return c.NoContent(http.StatusInternalServerError)
	}

	err = tx.Commit()
	if err != nil {
		c.Logger().Errorf("db error: %v", err)
		return c.NoContent(http.StatusInternalServerError)
	}

	return c.JSON(http.StatusOK, isu)
}

//  DELETE /api/isu/{jia_isu_uuid}
// 所有しているISUを削除する
func deleteIsu(c echo.Context) error {
	jiaUserID, err := getUserIdFromSession(c.Request())
	if err != nil {
		c.Logger().Errorf("you are not signed in: %v", err)
		return c.String(http.StatusUnauthorized, "you are not signed in")
	}

	jiaIsuUUID := c.Param("jia_isu_uuid")

	tx, err := db.Beginx()
	if err != nil {
		c.Logger().Errorf("db error: %v", err)
		return c.NoContent(http.StatusInternalServerError)
	}
	defer tx.Rollback()

	var count int
	err = tx.Get(
		&count,
		"SELECT COUNT(*) FROM `isu` WHERE `jia_user_id` = ? AND `jia_isu_uuid` = ? AND `is_deleted` = false",
		jiaUserID, jiaIsuUUID)
	if err != nil {
		c.Logger().Errorf("db error: %v", err)
		return c.NoContent(http.StatusInternalServerError)
	}
	if count == 0 {
		c.Logger().Errorf("isu not found")
		return c.String(http.StatusNotFound, "isu not found")
	}

	_, err = tx.Exec("UPDATE `isu` SET `is_deleted` = true WHERE `jia_isu_uuid` = ?", jiaIsuUUID)
	if err != nil {
		c.Logger().Errorf("db error: %v", err)
		return c.NoContent(http.StatusInternalServerError)
	}

	// JIAにisuのdeactivateをリクエスト
	targetURL := fmt.Sprintf("%s/api/deactivate", getJIAServiceURL())
	port, err := strconv.Atoi(getEnv("SERVER_PORT", "3000"))
	if err != nil {
		c.Logger().Errorf("bad port number: %v", err)
		return c.NoContent(http.StatusInternalServerError)
	}
	body := JIAServiceRequest{isuConditionIP, port, jiaIsuUUID}
	bodyJSON, err := json.Marshal(body)
	if err != nil {
		c.Logger().Errorf("failed to marshal data: %v", err)
		return c.NoContent(http.StatusInternalServerError)
	}

	req, err := http.NewRequest(http.MethodPost, targetURL, bytes.NewBuffer(bodyJSON))
	if err != nil {
		c.Logger().Errorf("failed to build request: %v", err)
		return c.NoContent(http.StatusInternalServerError)
	}

	req.Header.Set("Content-Type", "application/json")
	res, err := http.DefaultClient.Do(req)
	if err != nil {
		c.Logger().Errorf("failed to request to JIAService: %v", err)
		return c.NoContent(http.StatusInternalServerError)
	}
	defer res.Body.Close()

	if res.StatusCode != http.StatusNoContent {
		c.Logger().Errorf("JIAService returned error: status code %v", res.StatusCode)
		return c.NoContent(http.StatusInternalServerError)
	}

	err = tx.Commit()
	if err != nil {
		c.Logger().Errorf("failed to commit tx: %v", err)
		return c.NoContent(http.StatusInternalServerError)
	}

	return c.NoContent(http.StatusNoContent)
}

//  GET /api/isu/{jia_isu_uuid}/icon
// ISUのアイコンを取得する
// MEMO: ヘッダーとかでキャッシュ効くようにするのが想定解？(ただしPUTはあることに注意)
//       nginxで認証だけ外部に投げるみたいなのもできるっぽい？（ちゃんと読んでいない）
//       https://tech.jxpress.net/entry/2018/08/23/104123
// MEMO: DB 内の image は longblob
func getIsuIcon(c echo.Context) error {
	jiaUserID, err := getUserIdFromSession(c.Request())
	if err != nil {
		c.Logger().Errorf("you are not signed in: %v", err)
		return c.String(http.StatusUnauthorized, "you are not sign in")
	}

	jiaIsuUUID := c.Param("jia_isu_uuid")

	var image []byte
	err = db.Get(&image, "SELECT `image` FROM `isu` WHERE `jia_user_id` = ? AND `jia_isu_uuid` = ? AND `is_deleted` = ?",
		jiaUserID, jiaIsuUUID, false)
	if err != nil {
		if errors.Is(err, sql.ErrNoRows) {
			c.Logger().Errorf("isu not found: %v", err)
			return c.String(http.StatusNotFound, "isu not found")
		}
		c.Logger().Errorf("db error: %v", err)
		return c.NoContent(http.StatusInternalServerError)
	}

	// TODO: putIsuIconでjpgも受け付けるなら対応が必要
	return c.Blob(http.StatusOK, "image/png", image)
}

//  PUT /api/isu/{jia_isu_uuid}/icon
// ISUのアイコンを登録する
// multipart/form-data
// MEMO: DB 内の image は longblob
func putIsuIcon(c echo.Context) error {
	jiaUserID, err := getUserIdFromSession(c.Request())
	if err != nil {
		c.Logger().Errorf("you are not signed in: %v", err)
		return c.String(http.StatusUnauthorized, "you are not sign in")
	}

	jiaIsuUUID := c.Param("jia_isu_uuid")
	fh, err := c.FormFile("image")
	if err != nil {
		c.Logger().Errorf("jia_isu_uuid is invalid: %v", err)
		return c.String(http.StatusBadRequest, "jia_isu_uuid is invalid")
	}

	contentType := fh.Header.Get("Content-Type")
	// TODO: jpeg画像も受け付けるなら対応必要
	if contentType != "image/png" {
		c.Logger().Errorf("invalid image format: %v", contentType)
		return c.String(http.StatusBadRequest, "invalid image format")
	}

	file, err := fh.Open()
	if err != nil {
		c.Logger().Errorf("failed to open fh: %v", err)
		return c.NoContent(http.StatusInternalServerError)
	}
	defer file.Close()

	image, err := ioutil.ReadAll(file)
	if err != nil {
		c.Logger().Errorf("failed to read file: %v", err)
		return c.NoContent(http.StatusInternalServerError)
	}

	tx, err := db.Beginx()
	if err != nil {
		c.Logger().Errorf("db error: %v", err)
		return c.NoContent(http.StatusInternalServerError)
	}
	defer tx.Rollback()

	var count int
	err = tx.Get(&count, "SELECT COUNT(*) FROM `isu` WHERE `jia_user_id` = ? AND `jia_isu_uuid` = ? AND `is_deleted` = ? FOR UPDATE",
		jiaUserID, jiaIsuUUID, false)
	if err != nil {
		c.Logger().Errorf("db error: %v", err)
		return c.NoContent(http.StatusInternalServerError)
	}
	if count == 0 {
		c.Logger().Errorf("isu not found")
		return c.String(http.StatusNotFound, "isu not found")
	}

	_, err = tx.Exec("UPDATE `isu` SET `image` = ? WHERE `jia_user_id` = ? AND `jia_isu_uuid` = ? AND `is_deleted` = ?",
		image, jiaUserID, jiaIsuUUID, false)
	if err != nil {
		c.Logger().Errorf("db error: %v", err)
		return c.NoContent(http.StatusInternalServerError)
	}

	err = tx.Commit()
	if err != nil {
		c.Logger().Errorf("db error: %v", err)
		return c.NoContent(http.StatusInternalServerError)
	}

	return c.NoContent(http.StatusOK)
}

//  GET /api/isu/{jia_isu_uuid}/graph
// グラフ描画のための情報を計算して返却する
// ユーザーがISUの機嫌を知りたい
// この時間帯とか、この日とかの機嫌を知りたい
// 日毎時間単位グラフ
// conditionを何件か集めて、ISUにとっての快適度数みたいな値を算出する
// TODO: 文面の変更
func getIsuGraph(c echo.Context) error {
	jiaUserID, err := getUserIdFromSession(c.Request())
	if err != nil {
		c.Logger().Errorf("you are not signed in: %v", err)
		return c.String(http.StatusUnauthorized, "you are not sign in")
	}

	jiaIsuUUID := c.Param("jia_isu_uuid")
	dateStr := c.QueryParam("date")
	if dateStr == "" {
		c.Logger().Errorf("date is required")
		return c.String(http.StatusBadRequest, "date is required")
	}
	dateInt64, err := strconv.ParseInt(dateStr, 10, 64)
	if err != nil {
		c.Logger().Errorf("date is invalid format")
		return c.String(http.StatusBadRequest, "date is invalid format")
	}
	date := time.Unix(dateInt64, 0)

	tx, err := db.Beginx()
	if err != nil {
		c.Logger().Errorf("db error: %v", err)
		return c.NoContent(http.StatusInternalServerError)
	}
	defer tx.Rollback()

	var count int
	err = tx.Get(&count, "SELECT COUNT(*) FROM `isu` WHERE `jia_user_id` = ? AND `jia_isu_uuid` = ? AND `is_deleted` = ?",
		jiaUserID, jiaIsuUUID, false)
	if err != nil {
		c.Logger().Errorf("db error: %v", err)
		return c.NoContent(http.StatusInternalServerError)
	}
	if count == 0 {
		c.Logger().Errorf("isu not found")
		return c.String(http.StatusNotFound, "isu not found")
	}

	var graphList []Graph
	err = tx.Select(&graphList, "SELECT * FROM `graph` WHERE `jia_isu_uuid` = ? AND ? <= `start_at` AND `start_at` <= ? ORDER BY `start_at` ASC ",
		jiaIsuUUID, date, date.Add(time.Hour*24))
	if err != nil {
		c.Logger().Errorf("db error: %v", err)
		return c.NoContent(http.StatusInternalServerError)
	}

	res := []GraphResponse{}
	index := 0
	tmpTime := date
	var tmpGraph Graph

	// dateから24時間分のグラフ用データを1時間単位で作成
	for tmpTime.Before(date.Add(time.Hour * 24)) {
		inRange := index < len(graphList)
		if inRange {
			tmpGraph = graphList[index]
		}

		var data *GraphData
		if inRange && tmpGraph.StartAt.Equal(tmpTime) {
			err = json.Unmarshal([]byte(tmpGraph.Data), &data)
			if err != nil {
				c.Logger().Errorf("failed to unmarshal json: %v", err)
				return c.NoContent(http.StatusInternalServerError)
			}
			index++
		}

		graphResponse := GraphResponse{
			StartAt: tmpTime.Unix(),
			EndAt:   tmpTime.Add(time.Hour).Unix(),
			Data:    data,
		}
		res = append(res, graphResponse)
		tmpTime = tmpTime.Add(time.Hour)
	}

	// TODO: 必要以上に長めにトランザクションを取っているので後で検討
	err = tx.Commit()
	if err != nil {
		c.Logger().Errorf("db error: %v", err)
		return c.NoContent(http.StatusInternalServerError)
	}

	return c.JSON(http.StatusOK, res)
}

//  GET /api/condition?
// 自分の所持椅子の通知を取得する
func getAllIsuConditions(c echo.Context) error {
	// input
	//     * start_time: 開始時間
	//     * cursor_end_time: 終了時間 (required)
	//     * cursor_jia_isu_uuid (required)
	//     * condition_level: critical,warning,info (csv)
	//               critical: conditionsのうちtrueが3個
	//               warning: conditionsのうちtrueのものが1 or 2個
	//               info: warning無し
	//     * TODO: day2実装: message (文字列検索)

	jiaUserID, err := getUserIdFromSession(c.Request())
	if err != nil {
		c.Logger().Errorf("you are not signed in: %v", err)
		return c.String(http.StatusUnauthorized, "you are not sign in")
	}
	sessionCookie, err := c.Cookie(sessionName)
	if err != nil {
		c.Logger().Errorf("failed to http request: %v", err)
		return c.String(http.StatusBadRequest, "cookie is missing")
	}
	//required query param
	cursorEndTimeInt64, err := strconv.ParseInt(c.QueryParam("cursor_end_time"), 10, 64)
	if err != nil {
		c.Logger().Errorf("bad format: cursor_end_time: %v", err)
		return c.String(http.StatusBadRequest, "bad format: cursor_end_time")
	}
	cursorEndTime := time.Unix(cursorEndTimeInt64, 0)

	cursorJIAIsuUUID := c.QueryParam("cursor_jia_isu_uuid")
	if cursorJIAIsuUUID == "" {
		c.Logger().Errorf("cursor_jia_isu_uuid is missing")
		return c.String(http.StatusBadRequest, "cursor_jia_isu_uuid is missing")
	}
	cursor := &GetIsuConditionResponse{
		JIAIsuUUID: cursorJIAIsuUUID,
		Timestamp:  cursorEndTime.Unix(),
	}
	conditionLevel := c.QueryParam("condition_level")
	if conditionLevel == "" {
		c.Logger().Errorf("condition_level is missing")
		return c.String(http.StatusBadRequest, "condition_level is missing")
	}
	//optional query param
	startTimeStr := c.QueryParam("start_time")
	if startTimeStr != "" {
		_, err = strconv.ParseInt(startTimeStr, 10, 64)
		if err != nil {
			c.Logger().Errorf("bad format: start_time: %v", err)
			return c.String(http.StatusBadRequest, "bad format: start_time")
		}
	}

	limitStr := c.QueryParam("limit")
	limit := conditionLimit
	if limitStr != "" {
		limit, err = strconv.Atoi(limitStr)
		if err != nil || limit <= 0 {
			c.Logger().Errorf("bad format: limit: limit = %v, %v", limit, err)
			return c.String(http.StatusBadRequest, "bad format: limit")
		}
	}

	// ユーザの所持椅子取得
	isuList := []Isu{}
	err = db.Select(&isuList,
		"SELECT * FROM `isu` WHERE `jia_user_id` = ? AND `is_deleted` = false",
		jiaUserID,
	)
	if err != nil {
		if !errors.Is(err, sql.ErrNoRows) {
			c.Logger().Errorf("failed to select: %v", err)
			return c.NoContent(http.StatusInternalServerError)
		}
	}

	// ユーザの所持椅子毎に /api/condition/{jia_isu_uuid} を叩く
	conditionsResponse := []*GetIsuConditionResponse{}
	for _, isu := range isuList {
		//cursorのjia_isu_uuidで決まる部分は、とりあえず全部取得しておく
		//  cursorEndTime >= timestampを取りたいので、
		//  cursorEndTime + 1sec > timestampとしてリクエストを送る
		//この一要素はフィルターにかかるかどうか分からないので、limitも+1しておく
		conditionsTmp, err := getIsuConditionsFromLocalhost(
			isu.JIAIsuUUID, strconv.FormatInt(cursorEndTime.Add(1*time.Second).Unix(), 10),
			conditionLevel, startTimeStr, strconv.Itoa(limit+1),
			sessionCookie,
		)
		if err != nil {
			c.Logger().Errorf("failed to http request: %v", err)
			return c.NoContent(http.StatusInternalServerError)
		}

		// ユーザの所持椅子ごとのデータをマージ
		conditionsResponse = append(conditionsResponse, conditionsTmp...)
	}

	// (`timestamp`, `jia_isu_uuid`)のペアで降順ソート
	sort.Slice(conditionsResponse, func(i int, j int) bool { return conditionGreaterThan(conditionsResponse[i], conditionsResponse[j]) })
	// (cursor_end_time, cursor_jia_isu_uuid) > (`timestamp`, `jia_isu_uuid`)でフィルター
	removeIndex := 0
	for removeIndex < len(conditionsResponse) {
		if conditionGreaterThan(cursor, conditionsResponse[removeIndex]) {
			break
		}
		removeIndex++
	}
	//[0,index)は「(cursor_end_time, cursor_jia_isu_uuid) > (`timestamp`, `jia_isu_uuid`)」を満たしていないので取り除く
	conditionsResponse = conditionsResponse[removeIndex:]

	//limitを取る
	if len(conditionsResponse) > limit {
		conditionsResponse = conditionsResponse[:limit]
	}

	return c.JSON(http.StatusOK, conditionsResponse)
}

//http requestを飛ばし、そのレスポンスを[]GetIsuConditionResponseに変換する
func getIsuConditionsFromLocalhost(
	jiaIsuUUID string, cursorEndTimeStr string, conditionLevel string, startTimeStr string, limitStr string,
	cookie *http.Cookie,
) ([]*GetIsuConditionResponse, error) {
	targetURLStr := fmt.Sprintf(
		"http://localhost:%s/api/condition/%s",
		getEnv("SERVER_PORT", "3000"), jiaIsuUUID,
	)
	targetURL, err := url.Parse(targetURLStr)
	if err != nil {
		return nil, fmt.Errorf("failed to parse url: %v ;(%s,%s)", err, getEnv("SERVER_PORT", "3000"), jiaIsuUUID)
	}

	q := url.Values{}
	q.Set("cursor_end_time", cursorEndTimeStr)
	q.Set("condition_level", conditionLevel)
	if startTimeStr != "" {
		q.Set("start_time", startTimeStr)
	}
	if limitStr != "" {
		q.Set("limit", limitStr)
	}
	targetURL.RawQuery = q.Encode()

	req, err := http.NewRequest(http.MethodGet, targetURL.String(), nil)
	if err != nil {
		return nil, err
	}
	req.AddCookie(cookie)
	res, err := http.DefaultClient.Do(req)
	if err != nil {
		return nil, err
	}
	defer res.Body.Close()

	if res.StatusCode != http.StatusOK {
		return nil, fmt.Errorf("failed to `GET %s` with status=`%s`", targetURL.String(), res.Status)
	}

	condition := []*GetIsuConditionResponse{}
	err = json.NewDecoder(res.Body).Decode(&condition)
	if err != nil {
		return nil, err
	}
	return condition, nil
}

// left > right を計算する関数
func conditionGreaterThan(left *GetIsuConditionResponse, right *GetIsuConditionResponse) bool {
	//(`timestamp`, `jia_isu_uuid`)のペアを辞書順に比較

	if left.Timestamp > right.Timestamp {
		return true
	}
	if left.Timestamp == right.Timestamp {
		return left.JIAIsuUUID > right.JIAIsuUUID
	}
	return false
}

//  GET /api/condition/{jia_isu_uuid}?
// 自分の所持椅子のうち、指定した椅子の通知を取得する
func getIsuConditions(c echo.Context) error {
	// input
	//     * jia_isu_uuid: 椅子の固有番号(path_param)
	//     * start_time: 開始時間
	//     * cursor_end_time: 終了時間 (required)
	//     * condition_level: critical,warning,info (csv)
	//               critical: conditions (is_dirty,is_overweight,is_broken) のうちtrueが3個
	//               warning: conditionsのうちtrueのものが1 or 2個
	//               info: warning無し
	//     * TODO: day2実装: message (文字列検索)

	jiaUserID, err := getUserIdFromSession(c.Request())
	if err != nil {
		c.Logger().Errorf("you are not signed in: %v", err)
		return c.String(http.StatusUnauthorized, "you are not sign in")
	}
	jiaIsuUUID := c.Param("jia_isu_uuid")
	if jiaIsuUUID == "" {
		c.Logger().Errorf("jia_isu_uuid is missing")
		return c.String(http.StatusBadRequest, "jia_isu_uuid is missing")
	}
	//required query param
	cursorEndTimeInt64, err := strconv.ParseInt(c.QueryParam("cursor_end_time"), 10, 64)
	if err != nil {
		c.Logger().Errorf("bad format: cursor_end_time: %v", err)
		return c.String(http.StatusBadRequest, "bad format: cursor_end_time")
	}
	cursorEndTime := time.Unix(cursorEndTimeInt64, 0)
	conditionLevelCSV := c.QueryParam("condition_level")
	if conditionLevelCSV == "" {
		c.Logger().Errorf("condition_level is missing")
		return c.String(http.StatusBadRequest, "condition_level is missing")
	}
	conditionLevel := map[string]interface{}{}
	for _, level := range strings.Split(conditionLevelCSV, ",") {
		conditionLevel[level] = struct{}{}
	}
	//optional query param
	startTimeStr := c.QueryParam("start_time")
	var startTime time.Time
	if startTimeStr != "" {
		startTimeInt64, err := strconv.ParseInt(startTimeStr, 10, 64)
		if err != nil {
			c.Logger().Errorf("bad format: start_time: %v", err)
			return c.String(http.StatusBadRequest, "bad format: start_time")
		}
		startTime = time.Unix(startTimeInt64, 0)
	}
	limitStr := c.QueryParam("limit")
	limit := conditionLimit
	if limitStr != "" {
		limit, err = strconv.Atoi(limitStr)
		if err != nil || limit <= 0 {
			c.Logger().Errorf("bad format: limit: limit = %v, %v", limit, err)
			return c.String(http.StatusBadRequest, "bad format: limit")
		}
	}

	// isu_id存在確認、ユーザの所持椅子か確認
	var isuName string
	err = db.Get(&isuName,
		"SELECT name FROM `isu` WHERE `jia_isu_uuid` = ? AND `jia_user_id` = ? AND `is_deleted` = false",
		jiaIsuUUID, jiaUserID,
	)
	if errors.Is(err, sql.ErrNoRows) {
		c.Logger().Errorf("isu not found: %v", err)
		return c.String(http.StatusNotFound, "isu not found")
	}
	if err != nil {
		c.Logger().Errorf("failed to select: %v", err)
		return c.NoContent(http.StatusInternalServerError)
	}

	// 対象isu_idの通知を取得(limit, cursorで絞り込み）
	conditions := []IsuCondition{}
	if startTimeStr == "" {
		err = db.Select(&conditions,
			"SELECT * FROM `isu_condition` WHERE `jia_isu_uuid` = ?"+
				"	AND `timestamp` < ?"+
				"	ORDER BY `timestamp` DESC",
			jiaIsuUUID, cursorEndTime,
		)
	} else {
		err = db.Select(&conditions,
			"SELECT * FROM `isu_condition` WHERE `jia_isu_uuid` = ?"+
				"	AND `timestamp` < ?"+
				"	AND ? <= `timestamp`"+
				"	ORDER BY `timestamp` DESC",
			jiaIsuUUID, cursorEndTime, startTime,
		)
	}
	if err != nil {
		if !errors.Is(err, sql.ErrNoRows) {
			c.Logger().Errorf("failed to select: %v", err)
			return c.NoContent(http.StatusInternalServerError)
		}
	}

	//condition_levelでの絞り込み
	conditionsResponse := []GetIsuConditionResponse{}
	for _, c := range conditions {
		var cLevel string
		warnCount := strings.Count(c.Condition, "=true")
		switch warnCount {
		case 0:
			cLevel = "info"
		case 1, 2:
			cLevel = "warning"
		case 3:
			cLevel = "critical"
		}

		if _, ok := conditionLevel[cLevel]; ok {
			//GetIsuConditionResponseに変換
			data := GetIsuConditionResponse{
				JIAIsuUUID:     c.JIAIsuUUID,
				IsuName:        isuName,
				Timestamp:      c.Timestamp.Unix(),
				IsSitting:      c.IsSitting,
				Condition:      c.Condition,
				ConditionLevel: cLevel,
				Message:        c.Message,
			}
			conditionsResponse = append(conditionsResponse, data)
		}
	}

	//limit
	if len(conditionsResponse) > limit {
		conditionsResponse = conditionsResponse[:limit]
	}
	return c.JSON(http.StatusOK, conditionsResponse)
}

// POST /api/isu/{jia_isu_uuid}/condition
// ISUからのセンサデータを受け取る
func postIsuCondition(c echo.Context) error {
	// input (path_param)
	//	* jia_isu_uuid
	// input (body)
	//  * is_sitting:  true/false,
	// 	* condition: "is_dirty=true/false,is_overweight=true/false,..."
	//  * message
	//	* timestamp（秒まで）

	//TODO: 記法の統一
	jiaIsuUUID := c.Param("jia_isu_uuid")
	if jiaIsuUUID == "" {
		c.Logger().Errorf("jia_isu_uuid is missing")
		return c.String(http.StatusBadRequest, "jia_isu_uuid is missing")
	}
	var req PostIsuConditionRequest
	err := c.Bind(&req)
	if err != nil {
		c.Logger().Errorf("bad request body: %v", err)
		return c.String(http.StatusBadRequest, "bad request body")
	}

	//Parse
	timestamp := time.Unix(req.Timestamp, 0)

<<<<<<< HEAD
	if !conditionFormat.Match([]byte(req.Condition)) {
=======
	if !conditionFormat.Match([]byte(request.Condition)) {
		c.Logger().Errorf("bad request body")
>>>>>>> 366fd755
		return c.String(http.StatusBadRequest, "bad request body")
	}

	// トランザクション開始
	tx, err := db.Beginx()
	if err != nil {
		c.Logger().Errorf("failed to begin tx: %v", err)
		return c.NoContent(http.StatusInternalServerError)
	}
	defer tx.Rollback()

	// jia_isu_uuid が存在するかを確認
	var count int
	err = tx.Get(&count, "SELECT COUNT(*) FROM `isu` WHERE `jia_isu_uuid` = ?  and `is_deleted`=false", jiaIsuUUID) //TODO: 記法の統一
	if err != nil {
		c.Logger().Errorf("failed to select: %v", err)
		return c.NoContent(http.StatusInternalServerError)
	}
	if count == 0 {
		c.Logger().Errorf("isu not found")
		return c.String(http.StatusNotFound, "isu not found")
	}

	//isu_conditionに記録
	//confilct確認
	err = tx.Get(&count, "SELECT COUNT(*) FROM `isu_condition` WHERE (`timestamp`, `jia_isu_uuid`) = (?, ?)  FOR UPDATE", //TODO: 記法の統一
		timestamp, jiaIsuUUID,
	)
	if err != nil {
		c.Logger().Errorf("failed to begin tx: %v", err)
		return c.NoContent(http.StatusInternalServerError)
	}
	if count != 0 {
		c.Logger().Errorf("isu condition already exist")
		return c.String(http.StatusConflict, "isu_condition already exist")
	}
	//insert
	_, err = tx.Exec("INSERT INTO `isu_condition`"+
		"	(`jia_isu_uuid`, `timestamp`, `is_sitting`, `condition`, `message`) VALUES (?, ?, ?, ?, ?)",
		jiaIsuUUID, timestamp, req.IsSitting, req.Condition, req.Message,
	)
	if err != nil {
		c.Logger().Errorf("failed to insert: %v", err)
		return c.NoContent(http.StatusInternalServerError)
	}

	// getGraph用のデータを計算し、DBを更新する
	err = updateGraph(tx, jiaIsuUUID)
	if err != nil {
		c.Logger().Errorf("failed to update graph: %v", err)
		return c.NoContent(http.StatusInternalServerError)
	}

	// トランザクション終了
	err = tx.Commit()
	if err != nil {
		c.Logger().Errorf("failed to commit tx: %v", err)
		return c.NoContent(http.StatusInternalServerError)
	}

	return c.NoContent(http.StatusCreated)
}

// getGraph用のデータを計算し、DBを更新する
func updateGraph(tx *sqlx.Tx, jiaIsuUUID string) error {
	// IsuConditionを一時間ごとの区切りに分け、区切りごとにスコアを計算する
	IsuConditionCluster := []IsuCondition{} // 一時間ごとの纏まり
	var tmpIsuCondition IsuCondition
	valuesForUpdate := []interface{}{} //3個1組、更新するgraphの各行のデータ
	rows, err := tx.Queryx("SELECT * FROM `isu_condition` WHERE `jia_isu_uuid` = ? ORDER BY `timestamp` ASC", jiaIsuUUID)
	if err != nil {
		return err
	}
	//一時間ごとに区切る
	var startTime time.Time
	for rows.Next() {
		err = rows.StructScan(&tmpIsuCondition)
		if err != nil {
			return err
		}
		tmpTime := truncateAfterHours(tmpIsuCondition.Timestamp)
		if startTime != tmpTime {
			if len(IsuConditionCluster) > 0 {
				//tmpTimeは次の一時間なので、それ以外を使ってスコア計算
				data, err := calculateGraphData(IsuConditionCluster)
				if err != nil {
					return fmt.Errorf("failed to calculate graph: %v", err)
				}
				valuesForUpdate = append(valuesForUpdate, jiaIsuUUID, startTime, data)
			}

			//次の一時間の探索
			startTime = tmpTime
			IsuConditionCluster = []IsuCondition{}
		}
		IsuConditionCluster = append(IsuConditionCluster, tmpIsuCondition)
	}
	if len(IsuConditionCluster) > 0 {
		//最後の一時間分
		data, err := calculateGraphData(IsuConditionCluster)
		if err != nil {
			return fmt.Errorf("failed to calculate graph: %v", err)
		}
		valuesForUpdate = append(valuesForUpdate, jiaIsuUUID, startTime, data)
	}

	//insert or update
	params := strings.Repeat("(?,?,?),", len(valuesForUpdate)/3)
	params = params[:len(params)-1]
	_, err = tx.Exec("INSERT INTO `graph` (`jia_isu_uuid`, `start_at`, `data`) VALUES "+
		params+
		"	ON DUPLICATE KEY UPDATE `data` = VALUES(`data`)",
		valuesForUpdate...,
	)
	if err != nil {
		return err
	}

	return nil
}

//分以下を切り捨て、一時間単位にする関数
func truncateAfterHours(t time.Time) time.Time {
	return time.Date(t.Year(), t.Month(), t.Day(), t.Hour(), 0, 0, 0, t.Location())
}

//スコア計算をする関数
func calculateGraphData(IsuConditionCluster []IsuCondition) ([]byte, error) {
	graph := &GraphData{}

	//sitting
	sittingCount := 0
	for _, log := range IsuConditionCluster {
		if log.IsSitting {
			sittingCount++
		}
	}
	graph.Sitting = sittingCount * 100 / len(IsuConditionCluster)

	//score&detail
	graph.Score = 100
	//condition要因の減点
	graph.Detail = map[string]int{}
	for key := range scorePerCondition {
		graph.Detail[key] = 0
	}
	for _, log := range IsuConditionCluster {
		conditions := map[string]bool{}
		//DB上にある is_dirty=true/false,is_overweight=true/false,... 形式のデータを
		//map[string]bool形式に変換
		for _, cond := range strings.Split(log.Condition, ",") {
			keyValue := strings.Split(cond, "=")
			if len(keyValue) != 2 {
				continue //形式に従っていないものは無視
			}
			conditions[keyValue[0]] = (keyValue[1] != "false")
		}

		//trueになっているものは減点
		for key, enabled := range conditions {
			if enabled {
				score, ok := scorePerCondition[key]
				if ok {
					graph.Score += score
					graph.Detail[key] += score
				}
			}
		}
	}
	//スコアに影響がないDetailを削除
	for key := range scorePerCondition {
		if graph.Detail[key] == 0 {
			delete(graph.Detail, key)
		}
	}
	//個数減点
	if len(IsuConditionCluster) < 50 {
		minus := -(50 - len(IsuConditionCluster)) * 2
		graph.Score += minus
		graph.Detail["missing_data"] = minus
	}
	if graph.Score < 0 {
		graph.Score = 0
	}

	//JSONに変換
	graphJSON, err := json.Marshal(graph)
	if err != nil {
		return nil, err
	}
	return graphJSON, nil
}<|MERGE_RESOLUTION|>--- conflicted
+++ resolved
@@ -1483,12 +1483,8 @@
 	//Parse
 	timestamp := time.Unix(req.Timestamp, 0)
 
-<<<<<<< HEAD
 	if !conditionFormat.Match([]byte(req.Condition)) {
-=======
-	if !conditionFormat.Match([]byte(request.Condition)) {
 		c.Logger().Errorf("bad request body")
->>>>>>> 366fd755
 		return c.String(http.StatusBadRequest, "bad request body")
 	}
 
