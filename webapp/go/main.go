package main

import (
	"bytes"
	"crypto/ecdsa"
	"database/sql"
	"encoding/json"
	"errors"
	"fmt"
	"io/ioutil"
	"math"
	"net/http"
	"net/url"
	"os"
	"os/exec"
	"path/filepath"
	"regexp"
	"sort"
	"strconv"
	"strings"
	"time"

	"github.com/dgrijalva/jwt-go"
	_ "github.com/go-sql-driver/mysql"
	"github.com/gorilla/sessions"
	"github.com/jmoiron/sqlx"
	"github.com/labstack/echo/v4"
	"github.com/labstack/echo/v4/middleware"
	"github.com/labstack/gommon/log"
)

const (
	sessionName             = "isucondition"
	searchLimit             = 20
	conditionLimit          = 20
	notificationLimit       = 20
	isuListLimit            = 200 // TODO 修正が必要なら変更
	jwtVerificationKeyPath  = "../ec256-public.pem"
	defaultIconFilePath     = "../NoImage.png"
	DefaultJIAServiceURL    = "http://localhost:5000"
	DefaultIsuConditionHost = "localhost"
)

var scorePerCondition = map[string]int{
	"is_dirty":      -1,
	"is_overweight": -1,
	"is_broken":     -5,
}

//"is_dirty=true/false,is_overweight=true/false,..."
var conditionFormat = regexp.MustCompile(`^[-a-zA-Z_]+=(true|false)(,[-a-zA-Z_]+=(true|false))*$`)

var (
	db                  *sqlx.DB
	sessionStore        sessions.Store
	mySQLConnectionData *MySQLConnectionEnv

	jwtVerificationKey *ecdsa.PublicKey
)

type Config struct {
	Name string `db:"name"`
	URL  string `db:"url"`
}

type Isu struct {
	JIAIsuUUID   string    `db:"jia_isu_uuid" json:"jia_isu_uuid"`
	Name         string    `db:"name" json:"name"`
	Image        []byte    `db:"image" json:"-"`
	JIACatalogID string    `db:"jia_catalog_id" json:"jia_catalog_id"`
	Character    string    `db:"character" json:"character"`
	JIAUserID    string    `db:"jia_user_id" json:"-"`
	IsDeleted    bool      `db:"is_deleted" json:"-"`
	CreatedAt    time.Time `db:"created_at" json:"-"`
	UpdatedAt    time.Time `db:"updated_at" json:"-"`
}

type IsuFromJIA struct {
	JIACatalogID string `json:"catalog_id"`
	Character    string `json:"character"`
}

type CatalogFromJIA struct {
	ID          string `json:"id"`
	Name        string `json:"name"`
	LimitWeight int    `json:"limit_weight"`
	Weight      int    `json:"weight"`
	Size        string `json:"size"`
	Maker       string `json:"maker"`
	Features    string `json:"features"`
}

type Catalog struct {
	JIACatalogID string `json:"jia_catalog_id"`
	Name         string `json:"name"`
	LimitWeight  int    `json:"limit_weight"`
	Weight       int    `json:"weight"`
	Size         string `json:"size"`
	Maker        string `json:"maker"`
	Tags         string `json:"tags"`
}

type IsuLog struct {
	JIAIsuUUID string    `db:"jia_isu_uuid"`
	Timestamp  time.Time `db:"timestamp"`
	IsSitting  bool      `db:"is_sitting"`
	Condition  string    `db:"condition"`
	Message    string    `db:"message"`
	CreatedAt  time.Time `db:"created_at"`
}

//グラフ表示用  一時間のsummry 詳細
type GraphData struct {
	Score   int            `json:"score"`
	Sitting int            `json:"sitting"`
	Detail  map[string]int `json:"detail"`
}

//グラフ表示用  一時間のsummry
type Graph struct {
	JIAIsuUUID string    `db:"jia_isu_uuid"`
	StartAt    time.Time `db:"start_at"`
	Data       string    `db:"data"`
	CreatedAt  time.Time `db:"created_at"`
	UpdatedAt  time.Time `db:"updated_at"`
}

type User struct {
	JIAUserID string    `db:"jia_user_id"`
	CreatedAt time.Time `db:"created_at"`
}

type MySQLConnectionEnv struct {
	Host     string
	Port     string
	User     string
	DBName   string
	Password string
}

type InitializeResponse struct {
	Language string `json:"language"`
}

type GetMeResponse struct {
	JIAUserID string `json:"jia_user_id"`
}

type PostIsuRequest struct {
	JIAIsuUUID string `json:"jia_isu_uuid"`
	IsuName    string `json:"isu_name"`
}

type PutIsuRequest struct {
	Name string `json:"name"`
}

type GraphResponse struct {
	StartAt int64      `json:"start_at"`
	EndAt   int64      `json:"end_at"`
	Data    *GraphData `json:"data"`
}

type GetIsuConditionResponse struct {
	JIAIsuUUID     string `json:"jia_isu_uuid"`
	IsuName        string `json:"isu_name"`
	Timestamp      int64  `json:"timestamp"`
	IsSitting      bool   `json:"is_sitting"`
	Condition      string `json:"condition"`
	ConditionLevel string `json:"condition_level"`
	Message        string `json:"message"`
}

type PostIsuConditionRequest struct {
	IsSitting bool   `json:"is_sitting"`
	Condition string `json:"condition"`
	Message   string `json:"message"`
	Timestamp int64  `json:"timestamp"`
}

type JIAServiceRequest struct {
	TargetIP   string `json:"target_ip"`
	TargetPort int    `json:"target_port"`
	IsuUUID    string `json:"isu_uuid"`
}

func getEnv(key string, defaultValue string) string {
	val := os.Getenv(key)
	if val != "" {
		return val
	}
	return defaultValue
}

func NewMySQLConnectionEnv() *MySQLConnectionEnv {
	return &MySQLConnectionEnv{
		Host:     getEnv("MYSQL_HOST", "127.0.0.1"),
		Port:     getEnv("MYSQL_PORT", "3306"),
		User:     getEnv("MYSQL_USER", "isucon"),
		DBName:   getEnv("MYSQL_DBNAME", "isucondition"),
		Password: getEnv("MYSQL_PASS", "isucon"),
	}
}

//ConnectDB データベースに接続する
func (mc *MySQLConnectionEnv) ConnectDB() (*sqlx.DB, error) {
	dsn := fmt.Sprintf("%v:%v@tcp(%v:%v)/%v?parseTime=true&loc=Local", mc.User, mc.Password, mc.Host, mc.Port, mc.DBName)
	return sqlx.Open("mysql", dsn)
}

func init() {
	sessionStore = sessions.NewCookieStore([]byte(getEnv("SESSION_KEY", "isucondition")))

	key, err := ioutil.ReadFile(jwtVerificationKeyPath)
	if err != nil {
		log.Fatalf("Unable to read file: %v", err)
	}
	jwtVerificationKey, err = jwt.ParseECPublicKeyFromPEM(key)
	if err != nil {
		log.Fatalf("Unable to parse ECDSA public key: %v", err)
	}
}

func main() {
	// Echo instance
	e := echo.New()
	e.Debug = true
	e.Logger.SetLevel(log.DEBUG)

	// Middleware
	e.Use(middleware.Logger())
	e.Use(middleware.Recover())

	// Static
	e.Static("/", "frontend") // TODO: webapp/frontend 以下のファイルすべてが取得可能となっているのを直す

	// Initialize
	e.POST("/initialize", postInitialize)

	e.POST("/api/auth", postAuthentication)
	e.POST("/api/signout", postSignout)
	e.GET("/api/user/me", getMe)

	e.GET("/api/catalog/:jia_catalog_id", getCatalog)
	e.GET("/api/isu", getIsuList)
	e.POST("/api/isu", postIsu)
	e.GET("/api/isu/search", getIsuSearch)
	e.GET("/api/isu/:jia_isu_uuid", getIsu)
	e.PUT("/api/isu/:jia_isu_uuid", putIsu)
	e.DELETE("/api/isu/:jia_isu_uuid", deleteIsu)
	e.GET("/api/isu/:jia_isu_uuid/icon", getIsuIcon)
	e.PUT("/api/isu/:jia_isu_uuid/icon", putIsuIcon)
	e.GET("/api/isu/:jia_isu_uuid/graph", getIsuGraph)
	e.GET("/api/condition", getAllIsuConditions)
	e.GET("/api/condition/:jia_isu_uuid", getIsuConditions)

	e.POST("/api/isu/:jia_isu_uuid/condition", postIsuCondition)

	mySQLConnectionData = NewMySQLConnectionEnv()

	var err error
	db, err = mySQLConnectionData.ConnectDB()
	if err != nil {
		e.Logger.Fatalf("DB connection failed : %v", err)
		return
	}
	db.SetMaxOpenConns(10)
	defer db.Close()

	// Start server
	serverPort := fmt.Sprintf(":%v", getEnv("SERVER_PORT", "3000"))
	e.Logger.Fatal(e.Start(serverPort))
}

func getSession(r *http.Request) *sessions.Session {
	session, _ := sessionStore.Get(r, sessionName)
	return session
}

func getUserIdFromSession(r *http.Request) (string, error) {
	session := getSession(r)
	userID, ok := session.Values["jia_user_id"]
	if !ok {
		return "", fmt.Errorf("no session")
	}
	return userID.(string), nil
}

func getJIAServiceURL() string {
	config := Config{}
	err := db.Get(&config, "SELECT * FROM `isu_association_config` WHERE `name` = ?", "jia_service_url")
	if err != nil {
		if !errors.Is(err, sql.ErrNoRows) {
			log.Print(err)
		}
		return DefaultJIAServiceURL
	}
	return config.URL
}

func postInitialize(c echo.Context) error {
	sqlDir := filepath.Join("..", "mysql", "db")
	paths := []string{
		filepath.Join(sqlDir, "0_Schema.sql"),
	}

	for _, p := range paths {
		sqlFile, _ := filepath.Abs(p)
		cmdStr := fmt.Sprintf("mysql -h %v -u %v -p%v -P %v %v < %v",
			mySQLConnectionData.Host,
			mySQLConnectionData.User,
			mySQLConnectionData.Password,
			mySQLConnectionData.Port,
			mySQLConnectionData.DBName,
			sqlFile,
		)
		err := exec.Command("bash", "-c", cmdStr).Run()
		if err != nil {
			c.Logger().Errorf("Initialize script error : %v", err)
			return c.NoContent(http.StatusInternalServerError)
		}
	}

	return c.JSON(http.StatusOK, InitializeResponse{
		Language: "go",
	})
}

//  POST /api/auth
func postAuthentication(c echo.Context) error {
	reqJwt := strings.TrimPrefix(c.Request().Header.Get("Authorization"), "Bearer ")

	// verify JWT
	token, err := jwt.Parse(reqJwt, func(token *jwt.Token) (interface{}, error) {
		if _, ok := token.Method.(*jwt.SigningMethodECDSA); !ok {
			return nil, jwt.NewValidationError(fmt.Sprintf("Unexpected signing method: %v", token.Header["alg"]), jwt.ValidationErrorSignatureInvalid)
		}
		return jwtVerificationKey, nil
	})
	if err != nil {
		switch err.(type) {
		case *jwt.ValidationError:
			return c.String(http.StatusForbidden, "forbidden")
		default:
			c.Logger().Errorf("unknown error: %v", err)
			return c.NoContent(http.StatusInternalServerError)
		}
	}

	// get jia_user_id from JWT Payload
	claims, _ := token.Claims.(jwt.MapClaims) // TODO: 型アサーションのチェックの有無の議論
	jiaUserIdVar, ok := claims["jia_user_id"]
	if !ok {
		return c.String(http.StatusBadRequest, "invalid JWT payload")
	}
	jiaUserId, ok := jiaUserIdVar.(string)
	if !ok {
		return c.String(http.StatusBadRequest, "invalid JWT payload")
	}

	_, err = db.Exec("INSERT IGNORE INTO user (`jia_user_id`) VALUES (?)", jiaUserId)
	if err != nil {
		c.Logger().Errorf("db error: %v", err)
		return c.NoContent(http.StatusInternalServerError)
	}

	session := getSession(c.Request())
	session.Values["jia_user_id"] = jiaUserId
	err = session.Save(c.Request(), c.Response())
	if err != nil {
		c.Logger().Errorf("failed to set cookie: %v", err)
		return c.NoContent(http.StatusInternalServerError)
	}

	return c.NoContent(http.StatusOK)
}

//  POST /api/signout
func postSignout(c echo.Context) error {
	_, err := getUserIdFromSession(c.Request())
	if err != nil {
		return c.String(http.StatusUnauthorized, "you are not signed in")
	}

	session := getSession(c.Request())
	session.Options = &sessions.Options{MaxAge: -1, Path: "/"}
	err = session.Save(c.Request(), c.Response())
	if err != nil {
		c.Logger().Errorf("cannot delete session: %v", err)
		return c.NoContent(http.StatusInternalServerError)
	}

	return c.NoContent(http.StatusOK)
}

// TODO
// GET /api/user/{jia_user_id}
// ユーザ情報を取得
// day2 実装のため skip
// func getUser(c echo.Context) error {
// }

func getMe(c echo.Context) error {
	userID, err := getUserIdFromSession(c.Request())
	if err != nil {
		return c.String(http.StatusUnauthorized, "you are not signed in")
	}

	response := GetMeResponse{JIAUserID: userID}
	return c.JSON(http.StatusOK, response)
}

// GET /api/catalog/{jia_catalog_id}
// カタログ情報を取得
func getCatalog(c echo.Context) error {
	// ログインチェック
	_, err := getUserIdFromSession(c.Request())
	if err != nil {
		return c.String(http.StatusUnauthorized, "you are not signed in")
	}

	jiaCatalogID := c.Param("jia_catalog_id")
	if jiaCatalogID == "" {
		return c.String(http.StatusBadRequest, "jia_catalog_id is missing")
	}

	// 日本ISU協会に問い合わせる(http request)
	catalogFromJIA, statusCode, err := fetchCatalogFromJIA(jiaCatalogID)
	if err != nil {
		c.Logger().Errorf("failed to get catalog from JIA: %v", err)
		return c.NoContent(http.StatusInternalServerError)
	}
	if statusCode == http.StatusNotFound {
		return c.String(http.StatusNotFound, "invalid jia_catalog_id")
	}

	catalog, err := castCatalogFromJIA(catalogFromJIA)
	if err != nil {
		c.Logger().Errorf("failed to cast catalog: %v", err)
		return c.NoContent(http.StatusInternalServerError)
	}
	return c.JSON(http.StatusOK, catalog)
}

// 日本ISU協会にカタログ情報を問い合わせる
// 日本ISU協会のAPIについては資料を参照
func fetchCatalogFromJIA(catalogID string) (*CatalogFromJIA, int, error) {
	targetURLStr := getJIAServiceURL() + "/api/catalog/" + catalogID
	res, err := http.Get(targetURLStr)
	if err != nil {
		return nil, http.StatusInternalServerError, err
	}
	defer res.Body.Close()

	if res.StatusCode != http.StatusOK {
		return nil, res.StatusCode, nil
	}

	catalog := &CatalogFromJIA{}
	err = json.NewDecoder(res.Body).Decode(&catalog)
	if err != nil {
		return nil, http.StatusOK, err
	}
	return catalog, http.StatusOK, nil
}

//CatalogFromJIAからCatalogへのキャスト
func castCatalogFromJIA(catalogFromJIA *CatalogFromJIA) (*Catalog, error) {
	//TODO: バリデーション
	catalog := &Catalog{}
	catalog.JIACatalogID = catalogFromJIA.ID
	catalog.Name = catalogFromJIA.Name
	catalog.LimitWeight = catalogFromJIA.LimitWeight
	catalog.Weight = catalogFromJIA.Weight
	catalog.Size = catalogFromJIA.Size
	catalog.Maker = catalogFromJIA.Maker
	catalog.Tags = catalogFromJIA.Features
	return catalog, nil
}

func getIsuList(c echo.Context) error {
	jiaUserID, err := getUserIdFromSession(c.Request())
	if err != nil {
		return c.String(http.StatusUnauthorized, "you are not signed in")
	}

	limitStr := c.QueryParam("limit")
	limit := isuListLimit
	if limitStr != "" {
		limit, err = strconv.Atoi(limitStr)
		if err != nil || limit <= 0 {
			return c.String(http.StatusBadRequest, "invalid value: limit")
		}
	}

	isuList := []Isu{}
	err = db.Select(
		&isuList,
		"SELECT * FROM `isu` WHERE `jia_user_id` = ? AND `is_deleted` = false ORDER BY `created_at` DESC LIMIT ?",
		jiaUserID, limit)
	if err != nil {
		c.Logger().Errorf("db error: %v", err)
		return c.NoContent(http.StatusInternalServerError)
	}

	return c.JSON(http.StatusOK, isuList)
}

//  POST /api/isu
// 自分のISUの登録
func postIsu(c echo.Context) error {
	jiaUserID, err := getUserIdFromSession(c.Request())
	if err != nil {
		return c.String(http.StatusUnauthorized, "you are not signed in")
	}

	var req PostIsuRequest
	err = c.Bind(&req)
	if err != nil {
		return c.String(http.StatusBadRequest, "bad request body")
	}

	jiaIsuUUID := req.JIAIsuUUID
	isuName := req.IsuName

	// 既に登録されたisuでないか確認
	var count int
	// TODO 再activate時もエラー起こすため、 `is_deleted` は見ない
	err = db.Get(&count, "SELECT COUNT(*) FROM `isu` WHERE `jia_user_id` = ? AND `jia_isu_uuid` = ?",
		jiaUserID, jiaIsuUUID)
	if err != nil {
		c.Logger().Error(err)
		return c.NoContent(http.StatusInternalServerError)
	}
	if count != 0 {
		// TODO 再activate時もここでエラー; day2で再検討
		c.Logger().Errorf("duplicated isu: %v", err)
		return c.String(http.StatusConflict, "duplicated isu")
	}

	// JIAにisuのactivateをリクエスト
	targetURL := fmt.Sprintf("%s/api/activate", getJIAServiceURL()) // TODO fetchCatalogFromJIAとリクエストURLを合わせる
	port, err := strconv.Atoi(getEnv("SERVER_PORT", "3000"))
	if err != nil {
		c.Logger().Errorf("bad port number: %v", err)
		return c.NoContent(http.StatusInternalServerError)
	}
	body := JIAServiceRequest{DefaultIsuConditionHost, port, jiaIsuUUID}
	bodyJSON, err := json.Marshal(body)
	if err != nil {
		c.Logger().Errorf("failed to marshal data: %v", err)
		return c.NoContent(http.StatusInternalServerError)
	}

	reqJIA, err := http.NewRequest(http.MethodPost, targetURL, bytes.NewBuffer(bodyJSON))
	if err != nil {
		c.Logger().Errorf("failed to build request: %v", err)
		return c.NoContent(http.StatusInternalServerError)
	}

	reqJIA.Header.Set("Content-Type", "application/json")
	res, err := http.DefaultClient.Do(reqJIA)
	if err != nil {
		c.Logger().Errorf("failed to request to JIAService: %v", err)
		return c.NoContent(http.StatusInternalServerError)
	}
	defer res.Body.Close()

	if res.StatusCode != http.StatusAccepted {
		c.Logger().Errorf("JIAService returned error: status code %v", res.StatusCode)
		return c.String(res.StatusCode, "JIAService returned error")
	}

	resBody, err := ioutil.ReadAll(res.Body)
	if err != nil {
		c.Logger().Errorf("error occured while reading JIA response: %v", err)
		return c.NoContent(http.StatusInternalServerError)
	}

	var isuFromJIA IsuFromJIA
	err = json.Unmarshal(resBody, &isuFromJIA)
	if err != nil {
		c.Logger().Errorf("cannot unmarshal JIA response: %v", err)
		return c.NoContent(http.StatusInternalServerError)
	}

	// デフォルト画像を準備
	image, err := ioutil.ReadFile(defaultIconFilePath)
	if err != nil {
		c.Logger().Error(err)
		return c.NoContent(http.StatusInternalServerError)
	}

	// 新しいisuのデータをinsert
	_, err = db.Exec("INSERT INTO `isu`"+
		"	(`jia_isu_uuid`, `name`, `image`, `character`, `jia_catalog_id`, `jia_user_id`) VALUES (?, ?, ?, ?, ?, ?)",
		jiaIsuUUID, isuName, image, isuFromJIA.Character, isuFromJIA.JIACatalogID, jiaUserID)
	if err != nil {
		c.Logger().Errorf("cannot insert record: %v", err)
		return c.NoContent(http.StatusInternalServerError)
	}

	var isu Isu
	err = db.Get(
		&isu,
		"SELECT * FROM `isu` WHERE `jia_user_id` = ? AND `jia_isu_uuid` = ? AND `is_deleted` = false",
		jiaUserID, jiaIsuUUID)
	if err != nil {
		c.Logger().Errorf("db error: %v", err)
		return c.NoContent(http.StatusInternalServerError)
	}

	return c.JSON(http.StatusOK, isu)
}

// GET /api/isu/search
// 自分の ISU 一覧から検索
func getIsuSearch(c echo.Context) error {
	// input (query_param)
	//  * name
	//  * character
	//	* catalog_name
	//	* min_limit_weight
	//	* max_limit_weight
	//	* catalog_tags (ジェイウォーク)
	//  * page: （default = 1)
	//	* TODO: day2 二つのカラムを併せて計算した値での検索（x*yの面積での検索とか）

	jiaUserID, err := getUserIdFromSession(c.Request())
	if err != nil {
		return c.String(http.StatusUnauthorized, "you are not sign in")
	}
	//optional query param
	name := c.QueryParam("name")
	character := c.QueryParam("character")
	catalogName := c.QueryParam("catalog_name")
	minLimitWeightStr := c.QueryParam("min_limit_weight")
	maxLimitWeightStr := c.QueryParam("max_limit_weight")
	catalogTagsStr := c.QueryParam("catalog_tags")
	pageStr := c.QueryParam("page")
	//parse
	minLimitWeight := math.MinInt32
	maxLimitWeight := math.MaxInt32
	page := 1
	var requiredCatalogTags []string
	if minLimitWeightStr != "" {
		minLimitWeight, err = strconv.Atoi(minLimitWeightStr)
		if err != nil {
			return c.String(http.StatusBadRequest, "bad format: min_limit_weight")
		}
	}
	if maxLimitWeightStr != "" {
		maxLimitWeight, err = strconv.Atoi(maxLimitWeightStr)
		if err != nil {
			return c.String(http.StatusBadRequest, "bad format: max_limit_weight")
		}
	}
	if pageStr != "" {
		page, err = strconv.Atoi(pageStr)
		if err != nil || page <= 0 {
			return c.String(http.StatusBadRequest, "bad format: page")
		}
	}
	if catalogTagsStr != "" {
		requiredCatalogTags = strings.Split(catalogTagsStr, ",")
	}

	// DBからISU一覧を取得
	query := "SELECT * FROM `isu` WHERE `jia_user_id` = ? AND `is_deleted` = false"
	queryParam := []interface{}{jiaUserID}
	if name != "" {
		query += " AND `name` LIKE ? "
		queryParam = append(queryParam, name)
	}
	if character != "" {
		query += " AND `character` = ? "
		queryParam = append(queryParam, character)
	}
	query += " ORDER BY `created_at` DESC "
	isuList := []*Isu{}
	err = db.Select(&isuList,
		query,
		queryParam...,
	)
	if err != nil {
		c.Logger().Errorf("failed to select: %v", err)
		return c.NoContent(http.StatusInternalServerError)
	}

	isuListResponse := []*Isu{}
	//残りのフィルター処理
	for _, isu := range isuList {
		// ISU協会に問い合わせ(http request)
		catalogFromJIA, statusCode, err := fetchCatalogFromJIA(isu.JIACatalogID)
		if err != nil {
			c.Logger().Errorf("failed to fetch catalog from JIA: %v", err)
			return c.NoContent(http.StatusInternalServerError)
		}
		if statusCode == http.StatusNotFound {
			c.Logger().Errorf("catalog not found: %s", isu.JIACatalogID)
			return c.NoContent(http.StatusInternalServerError)
		}
		catalog, err := castCatalogFromJIA(catalogFromJIA)
		if err != nil {
			c.Logger().Errorf("failed to cast catalog: %v", err)
			return c.NoContent(http.StatusInternalServerError)
		}
		//catalog.Tagsをmapに変換
		catalogTags := map[string]interface{}{}
		for _, tag := range strings.Split(catalog.Tags, ",") {
			catalogTags[tag] = struct{}{}
		}

		// isu_catalog情報を使ってフィルター
		if !(minLimitWeight <= catalog.LimitWeight && catalog.LimitWeight <= maxLimitWeight) {
			continue
		}
		if catalogName != "" && catalogName != catalog.Name {
			continue
		}
		if requiredCatalogTags != nil {
			containsAll := true
			for _, tag := range requiredCatalogTags {
				if _, ok := catalogTags[tag]; !ok {
					containsAll = false
					break
				}
			}
			if !containsAll {
				continue
			}
		}

		//条件一致したのでレスポンスに追加
		isuListResponse = append(isuListResponse, isu)
	}

	//offset
	if pageStr != "" {
		offset := searchLimit * (page - 1)
		if len(isuListResponse) < offset {
			offset = len(isuListResponse)
		}
		isuListResponse = isuListResponse[offset:]
	}
	//limit
	if searchLimit < len(isuListResponse) {
		isuListResponse = isuListResponse[:searchLimit]
	}
	return c.JSON(http.StatusOK, isuListResponse)
}

//  GET /api/isu/{jia_isu_uuid}
// 椅子の情報を取得する
func getIsu(c echo.Context) error {
	jiaUserID, err := getUserIdFromSession(c.Request())
	if err != nil {
		return c.String(http.StatusUnauthorized, "you are not sign in")
	}

	jiaIsuUUID := c.Param("jia_isu_uuid")

	// TODO: jia_user_id 判別はクエリに入れずその後のロジックとする？ (一通り完成した後に要考慮)
	var isu Isu
	err = db.Get(&isu, "SELECT * FROM `isu` WHERE `jia_user_id` = ? AND `jia_isu_uuid` = ? AND `is_deleted` = ?",
		jiaUserID, jiaIsuUUID, false)
	if errors.Is(err, sql.ErrNoRows) {
		return c.String(http.StatusNotFound, "isu not found")
	}
	if err != nil {
		c.Logger().Errorf("db error: %v", err)
		return c.NoContent(http.StatusInternalServerError)
	}

	return c.JSON(http.StatusOK, isu)
}

//  PUT /api/isu/{jia_isu_uuid}
// 自分の所有しているISUの情報を変更する
func putIsu(c echo.Context) error {
	jiaUserID, err := getUserIdFromSession(c.Request())
	if err != nil {
		return c.String(http.StatusUnauthorized, "you are not sign in")
	}

	jiaIsuUUID := c.Param("jia_isu_uuid")

	var req PutIsuRequest
	err = c.Bind(&req)
	if err != nil {
		c.Logger().Error(err)
		return c.String(http.StatusBadRequest, "invalid request")
	}

	tx, err := db.Beginx()
	if err != nil {
		c.Logger().Errorf("db error: %v", err)
		return c.NoContent(http.StatusInternalServerError)
	}
	defer tx.Rollback()

	var count int
	err = tx.Get(&count, "SELECT COUNT(*) FROM `isu` WHERE `jia_user_id` = ? AND `jia_isu_uuid` = ? AND `is_deleted` = ?",
		jiaUserID, jiaIsuUUID, false)
	if err != nil {
		c.Logger().Errorf("db error: %v", err)
		return c.NoContent(http.StatusInternalServerError)
	}
	if count == 0 {
		return c.String(http.StatusNotFound, "isu not found")
	}

	_, err = tx.Exec("UPDATE `isu` SET `name` = ? WHERE `jia_isu_uuid` = ?", req.Name, jiaIsuUUID)
	if err != nil {
		c.Logger().Errorf("db error: %v", err)
		return c.NoContent(http.StatusInternalServerError)
	}

	var isu Isu
	err = tx.Get(&isu, "SELECT * FROM `isu` WHERE `jia_user_id` = ? AND `jia_isu_uuid` = ? AND `is_deleted` = ?",
		jiaUserID, jiaIsuUUID, false)
	if err != nil {
		c.Logger().Errorf("db error: %v", err)
		return c.NoContent(http.StatusInternalServerError)
	}

	err = tx.Commit()
	if err != nil {
		c.Logger().Errorf("db error: %v", err)
		return c.NoContent(http.StatusInternalServerError)
	}

	return c.JSON(http.StatusOK, isu)
}

//  DELETE /api/isu/{jia_isu_uuid}
// 所有しているISUを削除する
func deleteIsu(c echo.Context) error {
	jiaUserID, err := getUserIdFromSession(c.Request())
	if err != nil {
		return c.String(http.StatusUnauthorized, "you are not signed in")
	}

	jiaIsuUUID := c.Param("jia_isu_uuid")

	tx, err := db.Beginx()
	if err != nil {
		c.Logger().Errorf("db error: %v", err)
		return c.NoContent(http.StatusInternalServerError)
	}
	defer tx.Rollback()

	var count int
	err = tx.Get(
		&count,
		"SELECT COUNT(*) FROM `isu` WHERE `jia_user_id` = ? AND `jia_isu_uuid` = ? AND `is_deleted` = false",
		jiaUserID, jiaIsuUUID)
	if err != nil {
		c.Logger().Errorf("db error: %v", err)
		return c.NoContent(http.StatusInternalServerError)
	}
	if count == 0 {
		return c.String(http.StatusNotFound, "isu not found")
	}

	_, err = tx.Exec("UPDATE `isu` SET `is_deleted` = true WHERE `jia_isu_uuid` = ?", jiaIsuUUID)
	if err != nil {
		c.Logger().Errorf("db error: %v", err)
		return c.NoContent(http.StatusInternalServerError)
	}

	// JIAにisuのdeactivateをリクエスト
	targetURL := fmt.Sprintf("%s/api/deactivate", getJIAServiceURL())
	port, err := strconv.Atoi(getEnv("SERVER_PORT", "3000"))
	if err != nil {
		c.Logger().Errorf("bad port number: %v", err)
		return c.NoContent(http.StatusInternalServerError)
	}
	body := JIAServiceRequest{DefaultIsuConditionHost, port, jiaIsuUUID}
	bodyJSON, err := json.Marshal(body)
	if err != nil {
		c.Logger().Errorf("failed to marshal data: %v", err)
		return c.NoContent(http.StatusInternalServerError)
	}

	req, err := http.NewRequest(http.MethodPost, targetURL, bytes.NewBuffer(bodyJSON))
	if err != nil {
		c.Logger().Errorf("failed to build request: %v", err)
		return c.NoContent(http.StatusInternalServerError)
	}

	req.Header.Set("Content-Type", "application/json")
	res, err := http.DefaultClient.Do(req)
	if err != nil {
		c.Logger().Errorf("failed to request to JIAService: %v", err)
		return c.NoContent(http.StatusInternalServerError)
	}
	defer res.Body.Close()

	if res.StatusCode != http.StatusNoContent {
		c.Logger().Errorf("JIAService returned error: status code %v", res.StatusCode)
		return c.NoContent(http.StatusInternalServerError)
	}

	err = tx.Commit()
	if err != nil {
		c.Logger().Errorf("failed to commit tx: %v", err)
		return c.NoContent(http.StatusInternalServerError)
	}

	return c.NoContent(http.StatusNoContent)
}

//  GET /api/isu/{jia_isu_uuid}/icon
// ISUのアイコンを取得する
// MEMO: ヘッダーとかでキャッシュ効くようにするのが想定解？(ただしPUTはあることに注意)
//       nginxで認証だけ外部に投げるみたいなのもできるっぽい？（ちゃんと読んでいない）
//       https://tech.jxpress.net/entry/2018/08/23/104123
// MEMO: DB 内の image は longblob
func getIsuIcon(c echo.Context) error {
	jiaUserID, err := getUserIdFromSession(c.Request())
	if err != nil {
		return c.String(http.StatusUnauthorized, "you are not sign in")
	}

	jiaIsuUUID := c.Param("jia_isu_uuid")

	var image []byte
	err = db.Get(&image, "SELECT `image` FROM `isu` WHERE `jia_user_id` = ? AND `jia_isu_uuid` = ? AND `is_deleted` = ?",
		jiaUserID, jiaIsuUUID, false)
	if err != nil {
		if errors.Is(err, sql.ErrNoRows) {
			return c.String(http.StatusNotFound, "isu not found")
		}
		c.Logger().Errorf("db error: %v", err)
		return c.NoContent(http.StatusInternalServerError)
	}

	// TODO: putIsuIconでjpgも受け付けるなら対応が必要
	return c.Blob(http.StatusOK, "image/png", image)
}

//  PUT /api/isu/{jia_isu_uuid}/icon
// ISUのアイコンを登録する
// multipart/form-data
// MEMO: DB 内の image は longblob
func putIsuIcon(c echo.Context) error {
	jiaUserID, err := getUserIdFromSession(c.Request())
	if err != nil {
		return c.String(http.StatusUnauthorized, "you are not sign in")
	}

	jiaIsuUUID := c.Param("jia_isu_uuid")
	fh, err := c.FormFile("image")
	if err != nil {
		return c.String(http.StatusBadRequest, "jia_isu_uuid is invalid")
	}

	contentType := fh.Header.Get("Content-Type")
	// TODO: jpeg画像も受け付けるなら対応必要
	if contentType != "image/png" {
		return c.String(http.StatusBadRequest, "invalid image format")
	}

	file, err := fh.Open()
	if err != nil {
		c.Logger().Error(err)
		return c.NoContent(http.StatusInternalServerError)
	}
	defer file.Close()

	image, err := ioutil.ReadAll(file)
	if err != nil {
		c.Logger().Error(err)
		return c.NoContent(http.StatusInternalServerError)
	}

	tx, err := db.Beginx()
	if err != nil {
		c.Logger().Error(err)
		return c.NoContent(http.StatusInternalServerError)
	}
	defer tx.Rollback()

	var count int
	err = tx.Get(&count, "SELECT COUNT(*) FROM `isu` WHERE `jia_user_id` = ? AND `jia_isu_uuid` = ? AND `is_deleted` = ? FOR UPDATE",
		jiaUserID, jiaIsuUUID, false)
	if err != nil {
		c.Logger().Errorf("db error: %v", err)
		return c.NoContent(http.StatusInternalServerError)
	}
	if count == 0 {
		c.Logger().Errorf("isu not found: %v", err)
		return c.String(http.StatusNotFound, "isu not found")
	}

	_, err = tx.Exec("UPDATE `isu` SET `image` = ? WHERE `jia_user_id` = ? AND `jia_isu_uuid` = ? AND `is_deleted` = ?",
		image, jiaUserID, jiaIsuUUID, false)
	if err != nil {
		c.Logger().Error(err)
		return c.NoContent(http.StatusInternalServerError)
	}

	err = tx.Commit()
	if err != nil {
		c.Logger().Error(err)
		return c.NoContent(http.StatusInternalServerError)
	}

	return c.NoContent(http.StatusOK)
}

//  GET /api/isu/{jia_isu_uuid}/graph
// グラフ描画のための情報を計算して返却する
// ユーザーがISUの機嫌を知りたい
// この時間帯とか、この日とかの機嫌を知りたい
// 日毎時間単位グラフ
// conditionを何件か集めて、ISUにとっての快適度数みたいな値を算出する
// TODO: 文面の変更
func getIsuGraph(c echo.Context) error {
	jiaUserID, err := getUserIdFromSession(c.Request())
	if err != nil {
		return c.String(http.StatusUnauthorized, "you are not sign in")
	}

	jiaIsuUUID := c.Param("jia_isu_uuid")
	dateStr := c.QueryParam("date")
	if dateStr == "" {
		return c.String(http.StatusBadRequest, "date is required")
	}
	dateInt64, err := strconv.ParseInt(dateStr, 10, 64)
	if err != nil {
		return c.String(http.StatusBadRequest, "date is invalid format")
	}
	date := time.Unix(dateInt64, 0)

	tx, err := db.Beginx()
	if err != nil {
		c.Logger().Error(err)
		return c.NoContent(http.StatusInternalServerError)
	}
	defer tx.Rollback()

	var count int
	err = tx.Get(&count, "SELECT COUNT(*) FROM `isu` WHERE `jia_user_id` = ? AND `jia_isu_uuid` = ? AND `is_deleted` = ?",
		jiaUserID, jiaIsuUUID, false)
	if err != nil {
		c.Logger().Error(err)
		return c.NoContent(http.StatusInternalServerError)
	}

	var graphList []Graph
	err = tx.Select(&graphList, "SELECT * FROM `graph` WHERE `jia_isu_uuid` = ? AND ? <= `start_at` AND `start_at` <= ? ORDER BY `start_at` ASC ",
		jiaIsuUUID, date, date.Add(time.Hour*24))
	if err != nil {
		c.Logger().Error(err)
		return c.NoContent(http.StatusInternalServerError)
	}

	res := []GraphResponse{}
	index := 0
	tmpTime := date
	var tmpGraph Graph

	// dateから24時間分のグラフ用データを1時間単位で作成
	for tmpTime.Before(date.Add(time.Hour * 24)) {
		inRange := index < len(graphList)
		if inRange {
			tmpGraph = graphList[index]
		}

		var data *GraphData
		if inRange && tmpGraph.StartAt.Equal(tmpTime) {
			err = json.Unmarshal([]byte(tmpGraph.Data), &data)
			if err != nil {
				c.Logger().Error(err)
				return c.NoContent(http.StatusInternalServerError)
			}
			index++
		}

		graphResponse := GraphResponse{
			StartAt: tmpTime.Unix(),
			EndAt:   tmpTime.Add(time.Hour).Unix(),
			Data:    data,
		}
		res = append(res, graphResponse)
		tmpTime = tmpTime.Add(time.Hour)
	}

	// TODO: 必要以上に長めにトランザクションを取っているので後で検討
	err = tx.Commit()
	if err != nil {
		c.Logger().Error(err)
		return c.NoContent(http.StatusInternalServerError)
	}

	return c.JSON(http.StatusOK, res)
}

//  GET /api/condition?
// 自分の所持椅子の通知を取得する
func getAllIsuConditions(c echo.Context) error {
	// input
	//     * start_time: 開始時間
	//     * cursor_end_time: 終了時間 (required)
	//     * cursor_jia_isu_uuid (required)
	//     * condition_level: critical,warning,info (csv)
	//               critical: conditionsのうちtrueが3個
	//               warning: conditionsのうちtrueのものが1 or 2個
	//               info: warning無し
	//     * TODO: day2実装: message (文字列検索)

	jiaUserID, err := getUserIdFromSession(c.Request())
	if err != nil {
		return c.String(http.StatusUnauthorized, "you are not sign in")
	}
	sessionCookie, err := c.Cookie(sessionName)
	if err != nil {
		c.Logger().Errorf("failed to http request: %v", err)
		return c.String(http.StatusBadRequest, "cookie is missing")
	}
	//required query param
	cursorEndTimeInt64, err := strconv.ParseInt(c.QueryParam("cursor_end_time"), 10, 64)
	if err != nil {
		return c.String(http.StatusBadRequest, "bad format: cursor_end_time")
	}
	cursorEndTime := time.Unix(cursorEndTimeInt64, 0)

	cursorJIAIsuUUID := c.QueryParam("cursor_jia_isu_uuid")
	if cursorJIAIsuUUID == "" {
		return c.String(http.StatusBadRequest, "cursor_jia_isu_uuid is missing")
	}
	cursor := &GetIsuConditionResponse{
		JIAIsuUUID: cursorJIAIsuUUID,
		Timestamp:  cursorEndTime.Unix(),
	}
	conditionLevel := c.QueryParam("condition_level")
	if conditionLevel == "" {
		return c.String(http.StatusBadRequest, "condition_level is missing")
	}
	//optional query param
	startTimeStr := c.QueryParam("start_time")
	if startTimeStr != "" {
		_, err = strconv.ParseInt(startTimeStr, 10, 64)
		if err != nil {
<<<<<<< HEAD
			return c.String(http.StatusBadRequest, "bad format: cursor_end_time")
=======
			return echo.NewHTTPError(http.StatusBadRequest, "bad format: start_time")
>>>>>>> ba644a43
		}
	}

	limitStr := c.QueryParam("limit")
	limit := conditionLimit
	if limitStr != "" {
		limit, err = strconv.Atoi(limitStr)
		if err != nil || limit <= 0 {
			return c.String(http.StatusBadRequest, "bad format: limit")
		}
	}

	// ユーザの所持椅子取得
	isuList := []Isu{}
	err = db.Select(&isuList,
		"SELECT * FROM `isu` WHERE `jia_user_id` = ? AND `is_deleted` = false",
		jiaUserID,
	)
	if err != nil {
		if !errors.Is(err, sql.ErrNoRows) {
			c.Logger().Errorf("failed to select: %v", err)
			return c.NoContent(http.StatusInternalServerError)
		}
	}

	// ユーザの所持椅子毎に /api/condition/{jia_isu_uuid} を叩く
	conditionsResponse := []*GetIsuConditionResponse{}
	for _, isu := range isuList {
		//cursorのjia_isu_uuidで決まる部分は、とりあえず全部取得しておく
		//  cursorEndTime >= timestampを取りたいので、
		//  cursorEndTime + 1sec > timestampとしてリクエストを送る
		//この一要素はフィルターにかかるかどうか分からないので、limitも+1しておく
		conditionsTmp, err := getIsuConditionsFromLocalhost(
			isu.JIAIsuUUID, strconv.FormatInt(cursorEndTime.Add(1*time.Second).Unix(), 10),
			conditionLevel, startTimeStr, strconv.Itoa(limit+1),
			sessionCookie,
		)
		if err != nil {
			c.Logger().Errorf("failed to http request: %v", err)
			return c.NoContent(http.StatusInternalServerError)
		}

		// ユーザの所持椅子ごとのデータをマージ
		conditionsResponse = append(conditionsResponse, conditionsTmp...)
	}

	// (`timestamp`, `jia_isu_uuid`)のペアで降順ソート
	sort.Slice(conditionsResponse, func(i int, j int) bool { return conditionGreaterThan(conditionsResponse[i], conditionsResponse[j]) })
	// (cursor_end_time, cursor_jia_isu_uuid) > (`timestamp`, `jia_isu_uuid`)でフィルター
	removeIndex := 0
	for removeIndex < len(conditionsResponse) {
		if conditionGreaterThan(cursor, conditionsResponse[removeIndex]) {
			break
		}
		removeIndex++
	}
	//[0,index)は「(cursor_end_time, cursor_jia_isu_uuid) > (`timestamp`, `jia_isu_uuid`)」を満たしていないので取り除く
	conditionsResponse = conditionsResponse[removeIndex:]

	//limitを取る
	if len(conditionsResponse) > limit {
		conditionsResponse = conditionsResponse[:limit]
	}

	return c.JSON(http.StatusOK, conditionsResponse)
}

//http requestを飛ばし、そのレスポンスを[]GetIsuConditionResponseに変換する
func getIsuConditionsFromLocalhost(
	jiaIsuUUID string, cursorEndTimeStr string, conditionLevel string, startTimeStr string, limitStr string,
	cookie *http.Cookie,
) ([]*GetIsuConditionResponse, error) {
	targetURLStr := fmt.Sprintf(
		"http://localhost:%s/api/condition/%s",
		getEnv("SERVER_PORT", "3000"), jiaIsuUUID,
	)
	targetURL, err := url.Parse(targetURLStr)
	if err != nil {
		return nil, fmt.Errorf("failed to parse url: %v ;(%s,%s)", err, getEnv("SERVER_PORT", "3000"), jiaIsuUUID)
	}

	q := url.Values{}
	q.Set("cursor_end_time", cursorEndTimeStr)
	q.Set("condition_level", conditionLevel)
	if startTimeStr != "" {
		q.Set("start_time", startTimeStr)
	}
	if limitStr != "" {
		q.Set("limit", limitStr)
	}
	targetURL.RawQuery = q.Encode()

	req, err := http.NewRequest(http.MethodGet, targetURL.String(), nil)
	if err != nil {
		return nil, err
	}
	req.AddCookie(cookie)
	res, err := http.DefaultClient.Do(req)
	if err != nil {
		return nil, err
	}
	defer res.Body.Close()

	if res.StatusCode != http.StatusOK {
		return nil, fmt.Errorf("failed to `GET %s` with status=`%s`", targetURL.String(), res.Status)
	}

	condition := []*GetIsuConditionResponse{}
	err = json.NewDecoder(res.Body).Decode(&condition)
	if err != nil {
		return nil, err
	}
	return condition, nil
}

// left > right を計算する関数
func conditionGreaterThan(left *GetIsuConditionResponse, right *GetIsuConditionResponse) bool {
	//(`timestamp`, `jia_isu_uuid`)のペアを辞書順に比較

	if left.Timestamp > right.Timestamp {
		return true
	}
	if left.Timestamp == right.Timestamp {
		return left.JIAIsuUUID > right.JIAIsuUUID
	}
	return false
}

//  GET /api/condition/{jia_isu_uuid}?
// 自分の所持椅子のうち、指定した椅子の通知を取得する
func getIsuConditions(c echo.Context) error {
	// input
	//     * jia_isu_uuid: 椅子の固有番号(path_param)
	//     * start_time: 開始時間
	//     * cursor_end_time: 終了時間 (required)
	//     * condition_level: critical,warning,info (csv)
	//               critical: conditions (is_dirty,is_overweight,is_broken) のうちtrueが3個
	//               warning: conditionsのうちtrueのものが1 or 2個
	//               info: warning無し
	//     * TODO: day2実装: message (文字列検索)

	jiaUserID, err := getUserIdFromSession(c.Request())
	if err != nil {
		return c.String(http.StatusUnauthorized, "you are not sign in")
	}
	jiaIsuUUID := c.Param("jia_isu_uuid")
	if jiaIsuUUID == "" {
		return c.String(http.StatusBadRequest, "jia_isu_uuid is missing")
	}
	//required query param
	cursorEndTimeInt64, err := strconv.ParseInt(c.QueryParam("cursor_end_time"), 10, 64)
	if err != nil {
		return c.String(http.StatusBadRequest, "bad format: cursor_end_time")
	}
	cursorEndTime := time.Unix(cursorEndTimeInt64, 0)
	conditionLevelCSV := c.QueryParam("condition_level")
	if conditionLevelCSV == "" {
		return c.String(http.StatusBadRequest, "condition_level is missing")
	}
	conditionLevel := map[string]interface{}{}
	for _, level := range strings.Split(conditionLevelCSV, ",") {
		conditionLevel[level] = struct{}{}
	}
	//optional query param
	startTimeStr := c.QueryParam("start_time")
	var startTime time.Time
	if startTimeStr != "" {
		startTimeInt64, err := strconv.ParseInt(startTimeStr, 10, 64)
		if err != nil {
			return c.String(http.StatusBadRequest, "bad format: start_time")
		}
		startTime = time.Unix(startTimeInt64, 0)
	}
	limitStr := c.QueryParam("limit")
	limit := conditionLimit
	if limitStr != "" {
		limit, err = strconv.Atoi(limitStr)
		if err != nil || limit <= 0 {
			return c.String(http.StatusBadRequest, "bad format: limit")
		}
	}

	// isu_id存在確認、ユーザの所持椅子か確認
	var isuName string
	err = db.Get(&isuName,
		"SELECT name FROM `isu` WHERE `jia_isu_uuid` = ? AND `jia_user_id` = ? AND `is_deleted` = false",
		jiaIsuUUID, jiaUserID,
	)
	if errors.Is(err, sql.ErrNoRows) {
		return c.String(http.StatusNotFound, "isu not found")
	}
	if err != nil {
		c.Logger().Errorf("failed to select: %v", err)
		return c.NoContent(http.StatusInternalServerError)
	}

	// 対象isu_idの通知を取得(limit, cursorで絞り込み）
	conditions := []IsuLog{}
	if startTimeStr == "" {
		err = db.Select(&conditions,
			"SELECT * FROM `isu_log` WHERE `jia_isu_uuid` = ?"+
				"	AND `timestamp` < ?"+
				"	ORDER BY `timestamp` DESC",
			jiaIsuUUID, cursorEndTime,
		)
	} else {
		err = db.Select(&conditions,
			"SELECT * FROM `isu_log` WHERE `jia_isu_uuid` = ?"+
				"	AND `timestamp` < ?"+
				"	AND ? <= `timestamp`"+
				"	ORDER BY `timestamp` DESC",
			jiaIsuUUID, cursorEndTime, startTime,
		)
	}
	if err != nil {
		if !errors.Is(err, sql.ErrNoRows) {
			c.Logger().Errorf("failed to select: %v", err)
			return c.NoContent(http.StatusInternalServerError)
		}
	}

	//condition_levelでの絞り込み
	conditionsResponse := []GetIsuConditionResponse{}
	for _, c := range conditions {
		var cLevel string
		warnCount := strings.Count(c.Condition, "=true")
		switch warnCount {
		case 0:
			cLevel = "info"
		case 1, 2:
			cLevel = "warning"
		case 3:
			cLevel = "critical"
		}

		if _, ok := conditionLevel[cLevel]; ok {
			//GetIsuConditionResponseに変換
			data := GetIsuConditionResponse{
				JIAIsuUUID:     c.JIAIsuUUID,
				IsuName:        isuName,
				Timestamp:      c.Timestamp.Unix(),
				IsSitting:      c.IsSitting,
				Condition:      c.Condition,
				ConditionLevel: cLevel,
				Message:        c.Message,
			}
			conditionsResponse = append(conditionsResponse, data)
		}
	}

	//limit
	if len(conditionsResponse) > limit {
		conditionsResponse = conditionsResponse[:limit]
	}
	return c.JSON(http.StatusOK, conditionsResponse)
}

// POST /api/isu/{jia_isu_uuid}/condition
// ISUからのセンサデータを受け取る
func postIsuCondition(c echo.Context) error {
	// input (path_param)
	//	* jia_isu_uuid
	// input (body)
	//  * is_sitting:  true/false,
	// 	* condition: "is_dirty=true/false,is_overweight=true/false,..."
	//  * message
	//	* timestamp（秒まで）

	//TODO: 記法の統一
	jiaIsuUUID := c.Param("jia_isu_uuid")
	if jiaIsuUUID == "" {
		return c.String(http.StatusBadRequest, "jia_isu_uuid is missing")
	}
	var request PostIsuConditionRequest
	err := c.Bind(&request)
	if err != nil {
		return c.String(http.StatusBadRequest, "bad request body")
	}

	//Parse
<<<<<<< HEAD
	timestamp, err := time.Parse(conditionTimestampFormat, request.Timestamp)
	if err != nil {
		return c.String(http.StatusBadRequest, "invalid timestamp")
	}
=======
	timestamp := time.Unix(request.Timestamp, 0)
>>>>>>> ba644a43
	if !conditionFormat.Match([]byte(request.Condition)) {
		return c.String(http.StatusBadRequest, "bad request body")
	}

	// トランザクション開始
	tx, err := db.Beginx()
	if err != nil {
		c.Logger().Errorf("failed to begin tx: %v", err)
		return c.NoContent(http.StatusInternalServerError)
	}
	defer tx.Rollback()

	// jia_isu_uuid が存在するかを確認
	var count int
	err = tx.Get(&count, "SELECT COUNT(*) FROM `isu` WHERE `jia_isu_uuid` = ?  and `is_deleted`=false", jiaIsuUUID) //TODO: 記法の統一
	if err != nil {
		c.Logger().Errorf("failed to select: %v", err)
		return c.NoContent(http.StatusInternalServerError)
	}
	if count == 0 {
		return c.String(http.StatusNotFound, "isu not found")
	}

	//isu_logに記録
	//confilct確認
	err = tx.Get(&count, "SELECT COUNT(*) FROM `isu_log` WHERE (`timestamp`, `jia_isu_uuid`) = (?, ?)  FOR UPDATE", //TODO: 記法の統一
		timestamp, jiaIsuUUID,
	)
	if err != nil {
		c.Logger().Errorf("failed to begin tx: %v", err)
		return c.NoContent(http.StatusInternalServerError)
	}
	if count != 0 {
		return c.String(http.StatusConflict, "isu_log already exist")
	}
	//insert
	_, err = tx.Exec("INSERT INTO `isu_log`"+
		"	(`jia_isu_uuid`, `timestamp`, `is_sitting`, `condition`, `message`) VALUES (?, ?, ?, ?, ?)",
		jiaIsuUUID, timestamp, request.IsSitting, request.Condition, request.Message,
	)
	if err != nil {
		c.Logger().Errorf("failed to insert: %v", err)
		return c.NoContent(http.StatusInternalServerError)
	}

	// getGraph用のデータを計算し、DBを更新する
	err = updateGraph(tx, jiaIsuUUID)
	if err != nil {
		c.Logger().Errorf("failed to update graph: %v", err)
		return c.NoContent(http.StatusInternalServerError)
	}

	// トランザクション終了
	err = tx.Commit()
	if err != nil {
		c.Logger().Errorf("failed to commit tx: %v", err)
		return c.NoContent(http.StatusInternalServerError)
	}

	return c.NoContent(http.StatusCreated)
}

// getGraph用のデータを計算し、DBを更新する
func updateGraph(tx *sqlx.Tx, jiaIsuUUID string) error {
	// IsuLogを一時間ごとの区切りに分け、区切りごとにスコアを計算する
	isuLogCluster := []IsuLog{} // 一時間ごとの纏まり
	var tmpIsuLog IsuLog
	valuesForUpdate := []interface{}{} //3個1組、更新するgraphの各行のデータ
	rows, err := tx.Queryx("SELECT * FROM `isu_log` WHERE `jia_isu_uuid` = ? ORDER BY `timestamp` ASC", jiaIsuUUID)
	if err != nil {
		return err
	}
	//一時間ごとに区切る
	var startTime time.Time
	for rows.Next() {
		err = rows.StructScan(&tmpIsuLog)
		if err != nil {
			return err
		}
		tmpTime := truncateAfterHours(tmpIsuLog.Timestamp)
		if startTime != tmpTime {
			if len(isuLogCluster) > 0 {
				//tmpTimeは次の一時間なので、それ以外を使ってスコア計算
				data, err := calculateGraphData(isuLogCluster)
				if err != nil {
					return fmt.Errorf("failed to calculate graph: %v", err)
				}
				valuesForUpdate = append(valuesForUpdate, jiaIsuUUID, startTime, data)
			}

			//次の一時間の探索
			startTime = tmpTime
			isuLogCluster = []IsuLog{}
		}
		isuLogCluster = append(isuLogCluster, tmpIsuLog)
	}
	if len(isuLogCluster) > 0 {
		//最後の一時間分
		data, err := calculateGraphData(isuLogCluster)
		if err != nil {
			return fmt.Errorf("failed to calculate graph: %v", err)
		}
		valuesForUpdate = append(valuesForUpdate, jiaIsuUUID, startTime, data)
	}

	//insert or update
	params := strings.Repeat("(?,?,?),", len(valuesForUpdate)/3)
	params = params[:len(params)-1]
	_, err = tx.Exec("INSERT INTO `graph` (`jia_isu_uuid`, `start_at`, `data`) VALUES "+
		params+
		"	ON DUPLICATE KEY UPDATE `data` = VALUES(`data`)",
		valuesForUpdate...,
	)
	if err != nil {
		return err
	}

	return nil
}

//分以下を切り捨て、一時間単位にする関数
func truncateAfterHours(t time.Time) time.Time {
	return time.Date(t.Year(), t.Month(), t.Day(), t.Hour(), 0, 0, 0, t.Location())
}

//スコア計算をする関数
func calculateGraphData(isuLogCluster []IsuLog) ([]byte, error) {
	graph := &GraphData{}

	//sitting
	sittingCount := 0
	for _, log := range isuLogCluster {
		if log.IsSitting {
			sittingCount++
		}
	}
	graph.Sitting = sittingCount * 100 / len(isuLogCluster)

	//score&detail
	graph.Score = 100
	//condition要因の減点
	graph.Detail = map[string]int{}
	for key := range scorePerCondition {
		graph.Detail[key] = 0
	}
	for _, log := range isuLogCluster {
		conditions := map[string]bool{}
		//DB上にある is_dirty=true/false,is_overweight=true/false,... 形式のデータを
		//map[string]bool形式に変換
		for _, cond := range strings.Split(log.Condition, ",") {
			keyValue := strings.Split(cond, "=")
			if len(keyValue) != 2 {
				continue //形式に従っていないものは無視
			}
			conditions[keyValue[0]] = (keyValue[1] != "false")
		}

		//trueになっているものは減点
		for key, enabled := range conditions {
			if enabled {
				score, ok := scorePerCondition[key]
				if ok {
					graph.Score += score
					graph.Detail[key] += score
				}
			}
		}
	}
	//スコアに影響がないDetailを削除
	for key := range scorePerCondition {
		if graph.Detail[key] == 0 {
			delete(graph.Detail, key)
		}
	}
	//個数減点
	if len(isuLogCluster) < 50 {
		minus := -(50 - len(isuLogCluster)) * 2
		graph.Score += minus
		graph.Detail["missing_data"] = minus
	}
	if graph.Score < 0 {
		graph.Score = 0
	}

	//JSONに変換
	graphJSON, err := json.Marshal(graph)
	if err != nil {
		return nil, err
	}
	return graphJSON, nil
}<|MERGE_RESOLUTION|>--- conflicted
+++ resolved
@@ -1144,11 +1144,7 @@
 	if startTimeStr != "" {
 		_, err = strconv.ParseInt(startTimeStr, 10, 64)
 		if err != nil {
-<<<<<<< HEAD
 			return c.String(http.StatusBadRequest, "bad format: cursor_end_time")
-=======
-			return echo.NewHTTPError(http.StatusBadRequest, "bad format: start_time")
->>>>>>> ba644a43
 		}
 	}
 
@@ -1429,14 +1425,8 @@
 	}
 
 	//Parse
-<<<<<<< HEAD
-	timestamp, err := time.Parse(conditionTimestampFormat, request.Timestamp)
-	if err != nil {
-		return c.String(http.StatusBadRequest, "invalid timestamp")
-	}
-=======
 	timestamp := time.Unix(request.Timestamp, 0)
->>>>>>> ba644a43
+
 	if !conditionFormat.Match([]byte(request.Condition)) {
 		return c.String(http.StatusBadRequest, "bad request body")
 	}
