package main

import (
	"bytes"
	"crypto/ecdsa"
	"database/sql"
	"encoding/json"
	"errors"
	"fmt"
	"html/template"
	"io/ioutil"
	"math/rand"
	"net/http"
	"os"
	"os/exec"
	"sort"
	"strconv"
	"strings"
	"time"

	"github.com/dgrijalva/jwt-go"
	"github.com/go-sql-driver/mysql"
	"github.com/gorilla/sessions"
	"github.com/jmoiron/sqlx"
	"github.com/labstack/echo/v4"
	"github.com/labstack/echo/v4/middleware"
	"github.com/labstack/gommon/log"
)

const (
	sessionName                 = "isucondition"
	conditionLimit              = 20
	frontendContentsPath        = "../public"
	jwtVerificationKeyPath      = "../ec256-public.pem"
	defaultIconFilePath         = "../NoImage.jpg"
	defaultJIAServiceURL        = "http://localhost:5000"
	mysqlErrNumDuplicateEntry   = 1062
	conditionLevelInfo          = "info"
	conditionLevelWarning       = "warning"
	conditionLevelCritical      = "critical"
	scoreConditionLevelInfo     = 3
	scoreConditionLevelWarning  = 2
	scoreConditionLevelCritical = 1
)

var (
	templates           *template.Template
	db                  *sqlx.DB
	sessionStore        sessions.Store
	mySQLConnectionData *MySQLConnectionEnv

	jwtVerificationKey *ecdsa.PublicKey

	isuConditionPublicAddress string
	isuConditionPublicPort    int
)

type Config struct {
	Name string `db:"name"`
	URL  string `db:"url"`
}

type Isu struct {
	ID         int       `db:"id" json:"id"`
	JIAIsuUUID string    `db:"jia_isu_uuid" json:"jia_isu_uuid"`
	Name       string    `db:"name" json:"name"`
	Image      []byte    `db:"image" json:"-"`
	Character  string    `db:"character" json:"character"`
	JIAUserID  string    `db:"jia_user_id" json:"-"`
	CreatedAt  time.Time `db:"created_at" json:"-"`
	UpdatedAt  time.Time `db:"updated_at" json:"-"`
}

type IsuFromJIA struct {
	Character string `json:"character"`
}

type GetIsuListResponse struct {
	ID                 int                      `json:"id"`
	JIAIsuUUID         string                   `json:"jia_isu_uuid"`
	Name               string                   `json:"name"`
	Character          string                   `json:"character"`
	LatestIsuCondition *GetIsuConditionResponse `json:"latest_isu_condition"`
}

type IsuCondition struct {
	ID         int       `db:"id"`
	JIAIsuUUID string    `db:"jia_isu_uuid"`
	Timestamp  time.Time `db:"timestamp"`
	IsSitting  bool      `db:"is_sitting"`
	Condition  string    `db:"condition"`
	Message    string    `db:"message"`
	CreatedAt  time.Time `db:"created_at"`
}

type MySQLConnectionEnv struct {
	Host     string
	Port     string
	User     string
	DBName   string
	Password string
}

type InitializeRequest struct {
	JIAServiceURL string `json:"jia_service_url"`
}

type InitializeResponse struct {
	Language string `json:"language"`
}

type GetMeResponse struct {
	JIAUserID string `json:"jia_user_id"`
}

type GraphResponse struct {
	StartAt             int64           `json:"start_at"`
	EndAt               int64           `json:"end_at"`
	Data                *GraphDataPoint `json:"data"`
	ConditionTimestamps []int64         `json:"condition_timestamps"`
}

type GraphDataPoint struct {
	Score      int                  `json:"score"`
	Percentage ConditionsPercentage `json:"percentage"`
}

type ConditionsPercentage struct {
	Sitting      int `json:"sitting"`
	IsBroken     int `json:"is_broken"`
	IsDirty      int `json:"is_dirty"`
	IsOverweight int `json:"is_overweight"`
}

type GraphDataPointWithInfo struct {
	JIAIsuUUID          string
	StartAt             time.Time
	Data                GraphDataPoint
	ConditionTimestamps []int64
}

type GetIsuConditionResponse struct {
	JIAIsuUUID     string `json:"jia_isu_uuid"`
	IsuName        string `json:"isu_name"`
	Timestamp      int64  `json:"timestamp"`
	IsSitting      bool   `json:"is_sitting"`
	Condition      string `json:"condition"`
	ConditionLevel string `json:"condition_level"`
	Message        string `json:"message"`
}

type TrendResponse struct {
	Character  string            `json:"character"`
	Conditions []*TrendCondition `json:"conditions"`
}

type TrendCondition struct {
	ID             int    `json:"isu_id"`
	Timestamp      int64  `json:"timestamp"`
	ConditionLevel string `json:"condition_level"`
}

type PostIsuConditionRequest struct {
	IsSitting bool   `json:"is_sitting"`
	Condition string `json:"condition"`
	Message   string `json:"message"`
	Timestamp int64  `json:"timestamp"`
}

type JIAServiceRequest struct {
	TargetIP   string `json:"target_ip"`
	TargetPort int    `json:"target_port"`
	IsuUUID    string `json:"isu_uuid"`
}

func getEnv(key string, defaultValue string) string {
	val := os.Getenv(key)
	if val != "" {
		return val
	}
	return defaultValue
}

func NewMySQLConnectionEnv() *MySQLConnectionEnv {
	return &MySQLConnectionEnv{
		Host:     getEnv("MYSQL_HOST", "127.0.0.1"),
		Port:     getEnv("MYSQL_PORT", "3306"),
		User:     getEnv("MYSQL_USER", "isucon"),
		DBName:   getEnv("MYSQL_DBNAME", "isucondition"),
		Password: getEnv("MYSQL_PASS", "isucon"),
	}
}

func (mc *MySQLConnectionEnv) ConnectDB() (*sqlx.DB, error) {
	dsn := fmt.Sprintf("%v:%v@tcp(%v:%v)/%v?parseTime=true&loc=Local", mc.User, mc.Password, mc.Host, mc.Port, mc.DBName)
	return sqlx.Open("mysql", dsn)
}

func init() {
	sessionStore = sessions.NewCookieStore([]byte(getEnv("SESSION_KEY", "isucondition")))

	templates = template.Must(template.ParseFiles(
		frontendContentsPath + "/index.html",
	))

	key, err := ioutil.ReadFile(jwtVerificationKeyPath)
	if err != nil {
		log.Fatalf("Unable to read file: %v", err)
	}
	jwtVerificationKey, err = jwt.ParseECPublicKeyFromPEM(key)
	if err != nil {
		log.Fatalf("Unable to parse ECDSA public key: %v", err)
	}
}

func main() {
	e := echo.New()
	e.Debug = true
	e.Logger.SetLevel(log.DEBUG)

	e.Use(middleware.Logger())
	e.Use(middleware.Recover())

	e.POST("/initialize", postInitialize)

	e.POST("/api/auth", postAuthentication)
	e.POST("/api/signout", postSignout)
	e.GET("/api/user/me", getMe)
	e.GET("/api/isu", getIsuList)
	e.POST("/api/isu", postIsu)
	e.GET("/api/isu/:jia_isu_uuid", getIsu)
	e.GET("/api/isu/:jia_isu_uuid/icon", getIsuIcon)
	e.GET("/api/isu/:jia_isu_uuid/graph", getIsuGraph)
	e.GET("/api/condition/:jia_isu_uuid", getIsuConditions)
	e.GET("/api/trend", getTrend)

	e.POST("/api/condition/:jia_isu_uuid", postIsuCondition)

	e.GET("/", getIndex)
	e.GET("/condition", getIndex)
	e.GET("/isu/:jia_isu_uuid", getIndex)
	e.GET("/register", getIndex)
	e.GET("/login", getIndex)
	e.Static("/assets", frontendContentsPath+"/assets")

	mySQLConnectionData = NewMySQLConnectionEnv()

	var err error
	db, err = mySQLConnectionData.ConnectDB()
	if err != nil {
		e.Logger.Fatalf("DB connection failed : %v", err)
		return
	}
	db.SetMaxOpenConns(10)
	defer db.Close()

	isuConditionPublicAddress = os.Getenv("SERVER_PUBLIC_ADDRESS")
	if isuConditionPublicAddress == "" {
		e.Logger.Fatalf("env ver SERVER_PUBLIC_ADDRESS is missing")
		return
	}
	isuConditionPublicPort, err = strconv.Atoi(getEnv("SERVER_PUBLIC_PORT", "80"))
	if err != nil {
		e.Logger.Fatalf("env ver SERVER_PUBLIC_PORT is invalid: %v", err)
		return
	}

	serverPort := fmt.Sprintf(":%v", getEnv("SERVER_APP_PORT", "3000"))
	e.Logger.Fatal(e.Start(serverPort))
}

func getSession(r *http.Request) (*sessions.Session, error) {
	session, err := sessionStore.Get(r, sessionName)
	if err != nil {
		return nil, err
	}
	return session, nil
}

func getUserIDFromSession(c echo.Context) (string, int, error) {
	session, err := getSession(c.Request())
	if err != nil {
		return "", http.StatusInternalServerError, fmt.Errorf("failed to get session: %v", err)
	}
	_jiaUserID, ok := session.Values["jia_user_id"]
	if !ok {
		return "", http.StatusUnauthorized, fmt.Errorf("no session")
	}

	jiaUserID := _jiaUserID.(string)
	var count int

	err = db.Get(&count, "SELECT COUNT(*) FROM `user` WHERE `jia_user_id` = ?",
		jiaUserID)
	if err != nil {
		return "", http.StatusInternalServerError, fmt.Errorf("db error: %v", err)
	}

	if count == 0 {
		return "", http.StatusUnauthorized, fmt.Errorf("not found: user")
	}

	return jiaUserID, 0, nil
}

func getJIAServiceURL(tx *sqlx.Tx) string {
	var config Config
	err := tx.Get(&config, "SELECT * FROM `isu_association_config` WHERE `name` = ?", "jia_service_url")
	if err != nil {
		if !errors.Is(err, sql.ErrNoRows) {
			log.Print(err)
		}
		return defaultJIAServiceURL
	}
	return config.URL
}

func postInitialize(c echo.Context) error {
	var request InitializeRequest
	err := c.Bind(&request)
	if err != nil {
		return c.String(http.StatusBadRequest, "bad request body")
	}

	cmd := exec.Command("../sql/init.sh")
	cmd.Stderr = os.Stderr
	cmd.Stdout = os.Stderr
	err = cmd.Run()
	if err != nil {
		c.Logger().Errorf("exec init.sh error: %v", err)
		return c.NoContent(http.StatusInternalServerError)
	}

	_, err = db.Exec(
		"INSERT INTO `isu_association_config` (`name`, `url`) VALUES (?, ?) ON DUPLICATE KEY UPDATE `url` = VALUES(`url`)",
		"jia_service_url",
		request.JIAServiceURL,
	)
	if err != nil {
		c.Logger().Errorf("db error : %v", err)
		return c.NoContent(http.StatusInternalServerError)
	}

	return c.JSON(http.StatusOK, InitializeResponse{
		Language: "go",
	})
}

//  POST /api/auth
func postAuthentication(c echo.Context) error {
	reqJwt := strings.TrimPrefix(c.Request().Header.Get("Authorization"), "Bearer ")

	token, err := jwt.Parse(reqJwt, func(token *jwt.Token) (interface{}, error) {
		if _, ok := token.Method.(*jwt.SigningMethodECDSA); !ok {
			return nil, jwt.NewValidationError(fmt.Sprintf("Unexpected signing method: %v", token.Header["alg"]), jwt.ValidationErrorSignatureInvalid)
		}
		return jwtVerificationKey, nil
	})
	if err != nil {
		switch err.(type) {
		case *jwt.ValidationError:
			return c.String(http.StatusForbidden, "forbidden")
		default:
			c.Logger().Errorf("unknown error: %v", err)
			return c.NoContent(http.StatusInternalServerError)
		}
	}

	claims, ok := token.Claims.(jwt.MapClaims)
	if !ok {
		c.Logger().Errorf("type assertion error")
		return c.NoContent(http.StatusInternalServerError)
	}
	jiaUserIDVar, ok := claims["jia_user_id"]
	if !ok {
		return c.String(http.StatusBadRequest, "invalid JWT payload")
	}
	jiaUserID, ok := jiaUserIDVar.(string)
	if !ok {
		return c.String(http.StatusBadRequest, "invalid JWT payload")
	}

	_, err = db.Exec("INSERT IGNORE INTO user (`jia_user_id`) VALUES (?)", jiaUserID)
	if err != nil {
		c.Logger().Errorf("db error: %v", err)
		return c.NoContent(http.StatusInternalServerError)
	}

	session, err := getSession(c.Request())
	if err != nil {
		c.Logger().Errorf("failed to get session: %v", err)
		return c.NoContent(http.StatusInternalServerError)
	}

	session.Values["jia_user_id"] = jiaUserID
	err = session.Save(c.Request(), c.Response())
	if err != nil {
		c.Logger().Errorf("failed to set cookie: %v", err)
		return c.NoContent(http.StatusInternalServerError)
	}

	return c.NoContent(http.StatusOK)
}

//  POST /api/signout
func postSignout(c echo.Context) error {
	_, errStatusCode, err := getUserIDFromSession(c)
	if err != nil {
		if errStatusCode == http.StatusUnauthorized {
			return c.String(http.StatusUnauthorized, "you are not signed in")
		}

		c.Logger().Errorf("failed to getUserIDFromSession: %v", err)
		return c.NoContent(http.StatusInternalServerError)
	}

	session, err := getSession(c.Request())
	if err != nil {
		c.Logger().Errorf("failed to get session: %v", err)
		return c.NoContent(http.StatusInternalServerError)
	}

	session.Options = &sessions.Options{MaxAge: -1, Path: "/"}
	err = session.Save(c.Request(), c.Response())
	if err != nil {
		c.Logger().Errorf("cannot delete session: %v", err)
		return c.NoContent(http.StatusInternalServerError)
	}

	return c.NoContent(http.StatusOK)
}

func getMe(c echo.Context) error {
	jiaUserID, errStatusCode, err := getUserIDFromSession(c)
	if err != nil {
		if errStatusCode == http.StatusUnauthorized {
			return c.String(http.StatusUnauthorized, "you are not signed in")
		}

		c.Logger().Errorf("failed to getUserIDFromSession: %v", err)
		return c.NoContent(http.StatusInternalServerError)
	}

	res := GetMeResponse{JIAUserID: jiaUserID}
	return c.JSON(http.StatusOK, res)
}

//  GET /api/isu
// 自分のISUの一覧を取得
func getIsuList(c echo.Context) error {
	jiaUserID, errStatusCode, err := getUserIDFromSession(c)
	if err != nil {
		if errStatusCode == http.StatusUnauthorized {
			return c.String(http.StatusUnauthorized, "you are not signed in")
		}

		c.Logger().Errorf("failed to getUserIDFromSession: %v", err)
		return c.NoContent(http.StatusInternalServerError)
	}

	tx, err := db.Beginx()
	if err != nil {
		c.Logger().Errorf("db error: %v", err)
		return c.NoContent(http.StatusInternalServerError)
	}
	defer tx.Rollback()

	isuList := []Isu{}
	err = tx.Select(
		&isuList,
		"SELECT * FROM `isu` WHERE `jia_user_id` = ? ORDER BY `id` DESC",
		jiaUserID)
	if err != nil {
		c.Logger().Errorf("db error: %v", err)
		return c.NoContent(http.StatusInternalServerError)
	}

	responseList := []GetIsuListResponse{}
	for _, isu := range isuList {
		var lastCondition IsuCondition
		foundLastCondition := true
		err = tx.Get(&lastCondition, "SELECT * FROM `isu_condition` WHERE `jia_isu_uuid` = ? ORDER BY `timestamp` DESC LIMIT 1",
			isu.JIAIsuUUID)
		if err != nil {
			if errors.Is(err, sql.ErrNoRows) {
				foundLastCondition = false
			} else {
				c.Logger().Errorf("db error: %v", err)
				return c.NoContent(http.StatusInternalServerError)
			}
		}

		var formattedCondition *GetIsuConditionResponse
		if foundLastCondition {
			conditionLevel, err := calculateConditionLevel(lastCondition.Condition)
			if err != nil {
				c.Logger().Errorf("failed to get condition level: %v", err)
				return c.NoContent(http.StatusInternalServerError)
			}

			formattedCondition = &GetIsuConditionResponse{
				JIAIsuUUID:     lastCondition.JIAIsuUUID,
				IsuName:        isu.Name,
				Timestamp:      lastCondition.Timestamp.Unix(),
				IsSitting:      lastCondition.IsSitting,
				Condition:      lastCondition.Condition,
				ConditionLevel: conditionLevel,
				Message:        lastCondition.Message,
			}
		}

		res := GetIsuListResponse{
			ID:                 isu.ID,
			JIAIsuUUID:         isu.JIAIsuUUID,
			Name:               isu.Name,
			Character:          isu.Character,
			LatestIsuCondition: formattedCondition}
		responseList = append(responseList, res)
	}

	err = tx.Commit()
	if err != nil {
		c.Logger().Errorf("db error: %v", err)
		return c.NoContent(http.StatusInternalServerError)
	}

	return c.JSON(http.StatusOK, responseList)
}

//  POST /api/isu
// 自分のISUの登録
func postIsu(c echo.Context) error {
	jiaUserID, errStatusCode, err := getUserIDFromSession(c)
	if err != nil {
		if errStatusCode == http.StatusUnauthorized {
			return c.String(http.StatusUnauthorized, "you are not signed in")
		}

		c.Logger().Errorf("failed to getUserIDFromSession: %v", err)
		return c.NoContent(http.StatusInternalServerError)
	}

	useDefaultImage := false

	jiaIsuUUID := c.FormValue("jia_isu_uuid")
	isuName := c.FormValue("isu_name")
	fh, err := c.FormFile("image")
	if err != nil {
		if !errors.Is(err, http.ErrMissingFile) {
			return c.String(http.StatusBadRequest, "bad format: icon")
		}
		useDefaultImage = true
	}

	var image []byte

	if useDefaultImage {
		image, err = ioutil.ReadFile(defaultIconFilePath)
		if err != nil {
			c.Logger().Errorf("failed to read default icon: %v", err)
			return c.NoContent(http.StatusInternalServerError)
		}
	} else {
		file, err := fh.Open()
		if err != nil {
			c.Logger().Errorf("failed to open fh: %v", err)
			return c.NoContent(http.StatusInternalServerError)
		}
		defer file.Close()

		image, err = ioutil.ReadAll(file)
		if err != nil {
			c.Logger().Errorf("failed to read file: %v", err)
			return c.NoContent(http.StatusInternalServerError)
		}
	}

	tx, err := db.Beginx()
	if err != nil {
		c.Logger().Errorf("db error: %v", err)
		return c.NoContent(http.StatusInternalServerError)
	}
	defer tx.Rollback()

	_, err = tx.Exec("INSERT INTO `isu`"+
		"	(`jia_isu_uuid`, `name`, `image`, `jia_user_id`) VALUES (?, ?, ?, ?)",
		jiaIsuUUID, isuName, image, jiaUserID)
	if err != nil {
		mysqlErr, ok := err.(*mysql.MySQLError)

		if ok && mysqlErr.Number == uint16(mysqlErrNumDuplicateEntry) {
			return c.String(http.StatusConflict, "duplicated: isu")
		}

		c.Logger().Errorf("db error: %v", err)
		return c.NoContent(http.StatusInternalServerError)
	}

	targetURL := getJIAServiceURL(tx) + "/api/activate"
	body := JIAServiceRequest{isuConditionPublicAddress, isuConditionPublicPort, jiaIsuUUID}
	bodyJSON, err := json.Marshal(body)
	if err != nil {
		c.Logger().Errorf("failed to marshal data: %v", err)
		return c.NoContent(http.StatusInternalServerError)
	}

	reqJIA, err := http.NewRequest(http.MethodPost, targetURL, bytes.NewBuffer(bodyJSON))
	if err != nil {
		c.Logger().Errorf("failed to build request: %v", err)
		return c.NoContent(http.StatusInternalServerError)
	}

	reqJIA.Header.Set("Content-Type", "application/json")
	res, err := http.DefaultClient.Do(reqJIA)
	if err != nil {
		c.Logger().Errorf("failed to request to JIAService: %v", err)
		return c.NoContent(http.StatusInternalServerError)
	}
	defer res.Body.Close()

	if res.StatusCode != http.StatusAccepted {
		c.Logger().Errorf("JIAService returned error: status code %v", res.StatusCode)
		return c.String(res.StatusCode, "JIAService returned error")
	}

	resBody, err := ioutil.ReadAll(res.Body)
	if err != nil {
		c.Logger().Errorf("error occurred while reading JIA response: %v", err)
		return c.NoContent(http.StatusInternalServerError)
	}

	var isuFromJIA IsuFromJIA
	err = json.Unmarshal(resBody, &isuFromJIA)
	if err != nil {
		c.Logger().Errorf("cannot unmarshal JIA response: %v", err)
		return c.NoContent(http.StatusInternalServerError)
	}

	_, err = tx.Exec("UPDATE `isu` SET `character` = ? WHERE  `jia_isu_uuid` = ?", isuFromJIA.Character, jiaIsuUUID)
	if err != nil {
		c.Logger().Errorf("db error: %v", err)
		return c.NoContent(http.StatusInternalServerError)
	}

	var isu Isu
	err = tx.Get(
		&isu,
		"SELECT * FROM `isu` WHERE `jia_user_id` = ? AND `jia_isu_uuid` = ?",
		jiaUserID, jiaIsuUUID)
	if err != nil {
		c.Logger().Errorf("db error: %v", err)
		return c.NoContent(http.StatusInternalServerError)
	}

	err = tx.Commit()
	if err != nil {
		c.Logger().Errorf("db error: %v", err)
		return c.NoContent(http.StatusInternalServerError)
	}

	return c.JSON(http.StatusCreated, isu)
}

//  GET /api/isu/{jia_isu_uuid}
// 椅子の情報を取得する
func getIsu(c echo.Context) error {
	jiaUserID, errStatusCode, err := getUserIDFromSession(c)
	if err != nil {
		if errStatusCode == http.StatusUnauthorized {
			return c.String(http.StatusUnauthorized, "you are not signed in")
		}

		c.Logger().Errorf("failed to getUserIDFromSession: %v", err)
		return c.NoContent(http.StatusInternalServerError)
	}

	jiaIsuUUID := c.Param("jia_isu_uuid")

	var res Isu
	err = db.Get(&res, "SELECT * FROM `isu` WHERE `jia_user_id` = ? AND `jia_isu_uuid` = ?",
		jiaUserID, jiaIsuUUID)
	if err != nil {
		if errors.Is(err, sql.ErrNoRows) {
			return c.String(http.StatusNotFound, "not found: isu")
		}

		c.Logger().Errorf("db error: %v", err)
		return c.NoContent(http.StatusInternalServerError)
	}

	return c.JSON(http.StatusOK, res)
}

//  GET /api/isu/{jia_isu_uuid}/icon
// ISUのアイコンを取得する
// MEMO: ヘッダーとかでキャッシュ効くようにするのが想定解？(ただしPUTはあることに注意)
//       nginxで認証だけ外部に投げるみたいなのもできるっぽい？（ちゃんと読んでいない）
//       https://tech.jxpress.net/entry/2018/08/23/104123
// MEMO: DB 内の image は longblob
func getIsuIcon(c echo.Context) error {
	jiaUserID, errStatusCode, err := getUserIDFromSession(c)
	if err != nil {
		if errStatusCode == http.StatusUnauthorized {
			return c.String(http.StatusUnauthorized, "you are not signed in")
		}

		c.Logger().Errorf("failed to getUserIDFromSession: %v", err)
		return c.NoContent(http.StatusInternalServerError)
	}

	jiaIsuUUID := c.Param("jia_isu_uuid")

	var image []byte
	err = db.Get(&image, "SELECT `image` FROM `isu` WHERE `jia_user_id` = ? AND `jia_isu_uuid` = ?",
		jiaUserID, jiaIsuUUID)
	if err != nil {
		if errors.Is(err, sql.ErrNoRows) {
			return c.String(http.StatusNotFound, "not found: isu")
		}

		c.Logger().Errorf("db error: %v", err)
		return c.NoContent(http.StatusInternalServerError)
	}

	return c.Blob(http.StatusOK, "", image)
}

//  GET /api/isu/{jia_isu_uuid}/graph
// グラフ描画のための情報を計算して返却する
// ユーザーがISUの機嫌を知りたい
// この時間帯とか、この日とかの機嫌を知りたい
// 日毎時間単位グラフ
// conditionを何件か集めて、ISUにとっての快適度数みたいな値を算出する
func getIsuGraph(c echo.Context) error {
	jiaUserID, errStatusCode, err := getUserIDFromSession(c)
	if err != nil {
		if errStatusCode == http.StatusUnauthorized {
			return c.String(http.StatusUnauthorized, "you are not signed in")
		}

		c.Logger().Errorf("failed to getUserIDFromSession: %v", err)
		return c.NoContent(http.StatusInternalServerError)
	}

	jiaIsuUUID := c.Param("jia_isu_uuid")
	datetimeStr := c.QueryParam("datetime")
	if datetimeStr == "" {
		return c.String(http.StatusBadRequest, "missing: datetime")
	}
	datetimeInt64, err := strconv.ParseInt(datetimeStr, 10, 64)
	if err != nil {
		return c.String(http.StatusBadRequest, "bad format: datetime")
	}
	date := time.Unix(datetimeInt64, 0).Truncate(time.Hour)

	tx, err := db.Beginx()
	if err != nil {
		c.Logger().Errorf("db error: %v", err)
		return c.NoContent(http.StatusInternalServerError)
	}
	defer tx.Rollback()

	var count int
	err = tx.Get(&count, "SELECT COUNT(*) FROM `isu` WHERE `jia_user_id` = ? AND `jia_isu_uuid` = ?",
		jiaUserID, jiaIsuUUID)
	if err != nil {
		c.Logger().Errorf("db error: %v", err)
		return c.NoContent(http.StatusInternalServerError)
	}
	if count == 0 {
		return c.String(http.StatusNotFound, "not found: isu")
	}

	res, err := generateIsuGraphResponse(tx, jiaIsuUUID, date)
	if err != nil {
		c.Logger().Errorf("failed to generating isu graph: %v", err)
		return c.NoContent(http.StatusInternalServerError)
	}

	err = tx.Commit()
	if err != nil {
		c.Logger().Errorf("db error: %v", err)
		return c.NoContent(http.StatusInternalServerError)
	}

	return c.JSON(http.StatusOK, res)
}

// GET /api/isu/{jia_isu_uuid}/graph のレスポンス作成のため，
// グラフのデータ点を一日分生成
func generateIsuGraphResponse(tx *sqlx.Tx, jiaIsuUUID string, graphDate time.Time) ([]GraphResponse, error) {
	dataPoints := []GraphDataPointWithInfo{}
	conditionsInThisHour := []IsuCondition{}
	timestampsInThisHour := []int64{}
	var startTimeInThisHour time.Time
	var condition IsuCondition

	rows, err := tx.Queryx("SELECT * FROM `isu_condition` WHERE `jia_isu_uuid` = ? ORDER BY `timestamp` ASC", jiaIsuUUID)
	if err != nil {
		return nil, err
	}

	for rows.Next() {
		err = rows.StructScan(&condition)
		if err != nil {
			return nil, err
		}

		truncatedConditionTime := condition.Timestamp.Truncate(time.Hour)
		if truncatedConditionTime != startTimeInThisHour {
			if len(conditionsInThisHour) > 0 {
				data, err := calculateGraphDataPoint(conditionsInThisHour)
				if err != nil {
					return nil, fmt.Errorf("failed to calculate graph: %v", err)
				}
				dataPoints = append(dataPoints,
					GraphDataPointWithInfo{
						JIAIsuUUID:          jiaIsuUUID,
						StartAt:             startTimeInThisHour,
						Data:                data,
						ConditionTimestamps: timestampsInThisHour})
			}

			startTimeInThisHour = truncatedConditionTime
			conditionsInThisHour = []IsuCondition{}
			timestampsInThisHour = []int64{}
		}
		conditionsInThisHour = append(conditionsInThisHour, condition)
		timestampsInThisHour = append(timestampsInThisHour, condition.Timestamp.Unix())
	}

	if len(conditionsInThisHour) > 0 {
		data, err := calculateGraphDataPoint(conditionsInThisHour)
		if err != nil {
			return nil, fmt.Errorf("failed to calculate graph: %v", err)
		}
		dataPoints = append(dataPoints,
			GraphDataPointWithInfo{
				JIAIsuUUID:          jiaIsuUUID,
				StartAt:             startTimeInThisHour,
				Data:                data,
				ConditionTimestamps: timestampsInThisHour})
	}

	endTime := graphDate.Add(time.Hour * 24)
	startIndex := 0
	endNextIndex := len(dataPoints)
	for i, graph := range dataPoints {
		if startIndex == 0 && !graph.StartAt.Before(graphDate) {
			startIndex = i
		}
		if endNextIndex == len(dataPoints) && graph.StartAt.After(endTime) {
			endNextIndex = i
		}
	}

	filteredDataPoints := []GraphDataPointWithInfo{}
	if startIndex < endNextIndex {
		filteredDataPoints = dataPoints[startIndex:endNextIndex]
	}

	responseList := []GraphResponse{}
	index := 0
	thisTime := graphDate

	for thisTime.Before(graphDate.Add(time.Hour * 24)) {
		var data *GraphDataPoint
		timestamps := []int64{}

		if index < len(filteredDataPoints) {
			dataWithInfo := filteredDataPoints[index]

			if dataWithInfo.StartAt.Equal(thisTime) {
				data = &dataWithInfo.Data
				timestamps = dataWithInfo.ConditionTimestamps
				index++
			}
		}

		resp := GraphResponse{
			StartAt:             thisTime.Unix(),
			EndAt:               thisTime.Add(time.Hour).Unix(),
			Data:                data,
			ConditionTimestamps: timestamps,
		}
		responseList = append(responseList, resp)

		thisTime = thisTime.Add(time.Hour)
	}

	return responseList, nil
}

// 複数のISU conditionからグラフの一つのデータ点を計算
func calculateGraphDataPoint(isuConditions []IsuCondition) (GraphDataPoint, error) {
	conditionsCount := map[string]int{"is_broken": 0, "is_dirty": 0, "is_overweight": 0}
	rawScore := 0
	for _, condition := range isuConditions {
		badConditionsCount := 0

		for _, condStr := range strings.Split(condition.Condition, ",") {
			keyValue := strings.Split(condStr, "=")

			conditionName := keyValue[0]
			if keyValue[1] == "true" {
				conditionsCount[conditionName] += 1
				badConditionsCount++
			}
		}

		if badConditionsCount >= 3 {
			rawScore += scoreConditionLevelCritical
		} else if badConditionsCount >= 1 {
			rawScore += scoreConditionLevelWarning
		} else {
			rawScore += scoreConditionLevelInfo
		}
	}

	sittingCount := 0
	for _, condition := range isuConditions {
		if condition.IsSitting {
			sittingCount++
		}
	}

	isuConditionsLength := len(isuConditions)

	score := rawScore / isuConditionsLength

	sittingPercentage := sittingCount * 100 / isuConditionsLength
	isBrokenPercentage := conditionsCount["is_broken"] * 100 / isuConditionsLength
	isOverweightPercentage := conditionsCount["is_overweight"] * 100 / isuConditionsLength
	isDirtyPercentage := conditionsCount["is_dirty"] * 100 / isuConditionsLength

	dataPoint := GraphDataPoint{
		Score: score,
		Percentage: ConditionsPercentage{
			Sitting:      sittingPercentage,
			IsBroken:     isBrokenPercentage,
			IsOverweight: isOverweightPercentage,
			IsDirty:      isDirtyPercentage,
		},
	}
	return dataPoint, nil
}

//  GET /api/condition/{jia_isu_uuid}?
// 自分の所持椅子のうち、指定した椅子の通知を取得する
func getIsuConditions(c echo.Context) error {
	jiaUserID, errStatusCode, err := getUserIDFromSession(c)
	if err != nil {
		if errStatusCode == http.StatusUnauthorized {
			return c.String(http.StatusUnauthorized, "you are not signed in")
		}

		c.Logger().Errorf("failed to getUserIDFromSession: %v", err)
		return c.NoContent(http.StatusInternalServerError)
	}

	jiaIsuUUID := c.Param("jia_isu_uuid")
	if jiaIsuUUID == "" {
		return c.String(http.StatusBadRequest, "missing: jia_isu_uuid")
	}

	endTimeInt64, err := strconv.ParseInt(c.QueryParam("end_time"), 10, 64)
	if err != nil {
		return c.String(http.StatusBadRequest, "bad format: end_time")
	}
	endTime := time.Unix(endTimeInt64, 0)
	conditionLevelCSV := c.QueryParam("condition_level")
	if conditionLevelCSV == "" {
		return c.String(http.StatusBadRequest, "missing: condition_level")
	}
	conditionLevel := map[string]interface{}{}
	for _, level := range strings.Split(conditionLevelCSV, ",") {
		conditionLevel[level] = struct{}{}
	}

	startTimeStr := c.QueryParam("start_time")
	var startTime time.Time
	if startTimeStr != "" {
		startTimeInt64, err := strconv.ParseInt(startTimeStr, 10, 64)
		if err != nil {
			return c.String(http.StatusBadRequest, "bad format: start_time")
		}
		startTime = time.Unix(startTimeInt64, 0)
	}
	limitStr := c.QueryParam("limit")
	limit := conditionLimit
	if limitStr != "" {
		limit, err = strconv.Atoi(limitStr)
		if err != nil || limit <= 0 {
			return c.String(http.StatusBadRequest, "bad format: limit")
		}
	}

	var isuName string
	err = db.Get(&isuName,
		"SELECT name FROM `isu` WHERE `jia_isu_uuid` = ? AND `jia_user_id` = ?",
		jiaIsuUUID, jiaUserID,
	)
	if err != nil {
		if errors.Is(err, sql.ErrNoRows) {
			return c.String(http.StatusNotFound, "not found: isu")
		}

		c.Logger().Errorf("db error: %v", err)
		return c.NoContent(http.StatusInternalServerError)
	}

	conditionsResponse, err := getIsuConditionsFromDB(db, jiaIsuUUID, endTime, conditionLevel, startTime, limit, isuName)
	if err != nil {
		c.Logger().Errorf("db error: %v", err)
		return c.NoContent(http.StatusInternalServerError)
	}
	return c.JSON(http.StatusOK, conditionsResponse)
}

func getIsuConditionsFromDB(db *sqlx.DB, jiaIsuUUID string, endTime time.Time, conditionLevel map[string]interface{}, startTime time.Time,
	limit int, isuName string) ([]*GetIsuConditionResponse, error) {

	conditions := []IsuCondition{}
	var err error

	if startTime.IsZero() {
		err = db.Select(&conditions,
			"SELECT * FROM `isu_condition` WHERE `jia_isu_uuid` = ?"+
				"	AND `timestamp` < ?"+
				"	ORDER BY `timestamp` DESC",
			jiaIsuUUID, endTime,
		)
	} else {
		err = db.Select(&conditions,
			"SELECT * FROM `isu_condition` WHERE `jia_isu_uuid` = ?"+
				"	AND `timestamp` < ?"+
				"	AND ? <= `timestamp`"+
				"	ORDER BY `timestamp` DESC",
			jiaIsuUUID, endTime, startTime,
		)
	}
	if err != nil {
		return nil, err
	}

	conditionsResponse := []*GetIsuConditionResponse{}
	for _, c := range conditions {
		cLevel, err := calculateConditionLevel(c.Condition)
		if err != nil {
			continue
		}

		if _, ok := conditionLevel[cLevel]; ok {
			data := GetIsuConditionResponse{
				JIAIsuUUID:     c.JIAIsuUUID,
				IsuName:        isuName,
				Timestamp:      c.Timestamp.Unix(),
				IsSitting:      c.IsSitting,
				Condition:      c.Condition,
				ConditionLevel: cLevel,
				Message:        c.Message,
			}
			conditionsResponse = append(conditionsResponse, &data)
		}
	}

	if len(conditionsResponse) > limit {
		conditionsResponse = conditionsResponse[:limit]
	}

	return conditionsResponse, nil
}

// conditionのcsvからcondition levelを計算
func calculateConditionLevel(condition string) (string, error) {
	var conditionLevel string

	warnCount := strings.Count(condition, "=true")
	switch warnCount {
	case 0:
		conditionLevel = conditionLevelInfo
	case 1, 2:
		conditionLevel = conditionLevelWarning
	case 3:
		conditionLevel = conditionLevelCritical
	default:
		return "", fmt.Errorf("unexpected warn count")
	}

	return conditionLevel, nil
}

// GET /api/trend
// ISUの性格毎の最新のコンディション情報
func getTrend(c echo.Context) error {
	characterList := []Isu{}
	err := db.Select(&characterList, "SELECT `character` FROM `isu` GROUP BY `character`")
	if err != nil {
		c.Logger().Errorf("db error: %v", err)
		return c.NoContent(http.StatusInternalServerError)
	}

	res := []TrendResponse{}

	// TODO: 処理が重すぎるのでなんとかする
	for _, character := range characterList {
		isuList := []Isu{}
		err = db.Select(&isuList,
			"SELECT * FROM `isu` WHERE `character` = ?",
			character.Character,
		)
		if err != nil {
			c.Logger().Errorf("db error: %v", err)
			return c.NoContent(http.StatusInternalServerError)
		}

		characterIsuConditions := []*TrendCondition{}
		for _, isu := range isuList {
			conditions := []IsuCondition{}
			err = db.Select(&conditions,
				"SELECT * FROM `isu_condition` WHERE `jia_isu_uuid` = ? ORDER BY timestamp DESC",
				isu.JIAIsuUUID,
			)
			if err != nil {
				c.Logger().Errorf("db error: %v", err)
				return c.NoContent(http.StatusInternalServerError)
			}

			if len(conditions) > 0 {
				isuLastCondition := conditions[0]
				conditionLevel, err := calculateConditionLevel(isuLastCondition.Condition)
				if err != nil {
					c.Logger().Errorf("failed to get condition level: %v", err)
					return c.NoContent(http.StatusInternalServerError)
				}
				trendCondition := TrendCondition{
					ID:             isu.ID,
					Timestamp:      isuLastCondition.Timestamp.Unix(),
					ConditionLevel: conditionLevel,
				}
				characterIsuConditions = append(characterIsuConditions, &trendCondition)
			}

		}

		sort.Slice(characterIsuConditions, func(i, j int) bool {
			return characterIsuConditions[i].Timestamp > characterIsuConditions[j].Timestamp
		})
		res = append(res,
			TrendResponse{Character: character.Character, Conditions: characterIsuConditions})
	}

	return c.JSON(http.StatusOK, res)
}

// POST /api/condition/{jia_isu_uuid}
// ISUからのセンサデータを受け取る
func postIsuCondition(c echo.Context) error {
	// TODO: これ良くないので後でなんとかする
	dropProbability := 0.1
	if rand.Float64() <= dropProbability {
		c.Logger().Warnf("drop post isu condition request")
		return c.NoContent(http.StatusServiceUnavailable)
	}

	jiaIsuUUID := c.Param("jia_isu_uuid")
	if jiaIsuUUID == "" {
		return c.String(http.StatusBadRequest, "missing: jia_isu_uuid")
	}

	req := []PostIsuConditionRequest{}
	err := c.Bind(&req)
	if err != nil {
		return c.String(http.StatusBadRequest, "bad request body")
	} else if len(req) == 0 {
		return c.String(http.StatusBadRequest, "bad request body")
	}

	tx, err := db.Beginx()
	if err != nil {
		c.Logger().Errorf("db error: %v", err)
		return c.NoContent(http.StatusInternalServerError)
	}
	defer tx.Rollback()

	var count int
	err = tx.Get(&count, "SELECT COUNT(*) FROM `isu` WHERE `jia_isu_uuid` = ?", jiaIsuUUID)
	if err != nil {
		c.Logger().Errorf("db error: %v", err)
		return c.NoContent(http.StatusInternalServerError)
	}
	if count == 0 {
		c.Logger().Errorf("isu not found")
		return c.String(http.StatusNotFound, "not found: isu")
	}

	for _, cond := range req {
		timestamp := time.Unix(cond.Timestamp, 0)

		if !isValidConditionFormat(cond.Condition) {
			return c.String(http.StatusBadRequest, "bad request body")
		}

		_, err = tx.Exec(
			"INSERT INTO `isu_condition`"+
				"	(`jia_isu_uuid`, `timestamp`, `is_sitting`, `condition`, `message`)"+
				"	VALUES (?, ?, ?, ?, ?)",
			jiaIsuUUID, timestamp, cond.IsSitting, cond.Condition, cond.Message)
		if err != nil {
			c.Logger().Errorf("db error: %v", err)
			return c.NoContent(http.StatusInternalServerError)
		}

	}

	err = tx.Commit()
	if err != nil {
		c.Logger().Errorf("db error: %v", err)
		return c.NoContent(http.StatusInternalServerError)
	}

	return c.NoContent(http.StatusCreated)
}

// conditionの文字列がcsv形式になっているか検証
func isValidConditionFormat(conditionStr string) bool {

	keys := []string{"is_dirty=", "is_overweight=", "is_broken="}
	const valueTrue = "true"
	const valueFalse = "false"

	idxCondStr := 0

	for idxKeys, key := range keys {
		if !strings.HasPrefix(conditionStr[idxCondStr:], key) {
			return false
		}
		idxCondStr += len(key)

		if strings.HasPrefix(conditionStr[idxCondStr:], valueTrue) {
			idxCondStr += len(valueTrue)
		} else if strings.HasPrefix(conditionStr[idxCondStr:], valueFalse) {
			idxCondStr += len(valueFalse)
		} else {
			return false
		}

		if idxKeys < (len(keys) - 1) {
			if conditionStr[idxCondStr] != ',' {
				return false
			}
			idxCondStr++
		}
	}

	return (idxCondStr == len(conditionStr))
}

<<<<<<< HEAD
// GET /api/trend
// ISUの性格毎の最新のコンディション情報
func getTrend(c echo.Context) error {
	characterList := []Isu{}
	err := db.Select(&characterList, "SELECT `character` FROM `isu` GROUP BY `character`")
=======
//分以下を切り捨て、一時間単位にする関数
func truncateAfterHours(t time.Time) time.Time {
	return time.Date(t.Year(), t.Month(), t.Day(), t.Hour(), 0, 0, 0, t.Location())
}

func getIndex(c echo.Context) error {
	err := templates.ExecuteTemplate(c.Response().Writer, "index.html", struct{}{})
>>>>>>> dff87093
	if err != nil {
		c.Logger().Errorf("getIndex error: %v", err)
		return c.NoContent(http.StatusInternalServerError)
	}
	return nil
}<|MERGE_RESOLUTION|>--- conflicted
+++ resolved
@@ -1256,21 +1256,8 @@
 	return (idxCondStr == len(conditionStr))
 }
 
-<<<<<<< HEAD
-// GET /api/trend
-// ISUの性格毎の最新のコンディション情報
-func getTrend(c echo.Context) error {
-	characterList := []Isu{}
-	err := db.Select(&characterList, "SELECT `character` FROM `isu` GROUP BY `character`")
-=======
-//分以下を切り捨て、一時間単位にする関数
-func truncateAfterHours(t time.Time) time.Time {
-	return time.Date(t.Year(), t.Month(), t.Day(), t.Hour(), 0, 0, 0, t.Location())
-}
-
 func getIndex(c echo.Context) error {
 	err := templates.ExecuteTemplate(c.Response().Writer, "index.html", struct{}{})
->>>>>>> dff87093
 	if err != nil {
 		c.Logger().Errorf("getIndex error: %v", err)
 		return c.NoContent(http.StatusInternalServerError)
