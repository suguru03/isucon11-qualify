package main

import (
	"bytes"
	"crypto/ecdsa"
	"database/sql"
	"encoding/json"
	"errors"
	"fmt"
	"html/template"
	"io/ioutil"
	"math/rand"
	"net/http"
	"os"
	"os/exec"
	"sort"
	"strconv"
	"strings"
	"time"

	"github.com/dgrijalva/jwt-go"
	"github.com/go-sql-driver/mysql"
	"github.com/gorilla/sessions"
	"github.com/jmoiron/sqlx"
	"github.com/labstack/echo/v4"
	"github.com/labstack/echo/v4/middleware"
	"github.com/labstack/gommon/log"
)

const (
	sessionName                 = "isucondition"
	conditionLimit              = 20
	frontendContentsPath        = "../public"
	jwtVerificationKeyPath      = "../ec256-public.pem"
	defaultIconFilePath         = "../NoImage.jpg"
	defaultJIAServiceURL        = "http://localhost:5000"
	mysqlErrNumDuplicateEntry   = 1062
	conditionLevelInfo          = "info"
	conditionLevelWarning       = "warning"
	conditionLevelCritical      = "critical"
	scoreConditionLevelInfo     = 3
	scoreConditionLevelWarning  = 2
	scoreConditionLevelCritical = 1
)

var (
	templates           *template.Template
	db                  *sqlx.DB
	sessionStore        sessions.Store
	mySQLConnectionData *MySQLConnectionEnv

	jwtVerificationKey *ecdsa.PublicKey

<<<<<<< HEAD
	postIsuConditionTargetURL string
=======
	postIsuConditionTargetHost string // JIAへのactivate時に登録する，ISUがconditionを送る先のhost
	postIsuConditionTargetPort int    // JIAへのactivate時に登録する，ISUがconditionを送る先のport
>>>>>>> 08abf565
)

type Config struct {
	Name string `db:"name"`
	URL  string `db:"url"`
}

type Isu struct {
	ID         int       `db:"id" json:"id"`
	JIAIsuUUID string    `db:"jia_isu_uuid" json:"jia_isu_uuid"`
	Name       string    `db:"name" json:"name"`
	Image      []byte    `db:"image" json:"-"`
	Character  string    `db:"character" json:"character"`
	JIAUserID  string    `db:"jia_user_id" json:"-"`
	CreatedAt  time.Time `db:"created_at" json:"-"`
	UpdatedAt  time.Time `db:"updated_at" json:"-"`
}

type IsuFromJIA struct {
	Character string `json:"character"`
}

type GetIsuListResponse struct {
	ID                 int                      `json:"id"`
	JIAIsuUUID         string                   `json:"jia_isu_uuid"`
	Name               string                   `json:"name"`
	Character          string                   `json:"character"`
	LatestIsuCondition *GetIsuConditionResponse `json:"latest_isu_condition"`
}

type IsuCondition struct {
	ID         int       `db:"id"`
	JIAIsuUUID string    `db:"jia_isu_uuid"`
	Timestamp  time.Time `db:"timestamp"`
	IsSitting  bool      `db:"is_sitting"`
	Condition  string    `db:"condition"`
	Message    string    `db:"message"`
	CreatedAt  time.Time `db:"created_at"`
}

type MySQLConnectionEnv struct {
	Host     string
	Port     string
	User     string
	DBName   string
	Password string
}

type InitializeRequest struct {
	JIAServiceURL string `json:"jia_service_url"`
}

type InitializeResponse struct {
	Language string `json:"language"`
}

type GetMeResponse struct {
	JIAUserID string `json:"jia_user_id"`
}

type GraphResponse struct {
	StartAt             int64           `json:"start_at"`
	EndAt               int64           `json:"end_at"`
	Data                *GraphDataPoint `json:"data"`
	ConditionTimestamps []int64         `json:"condition_timestamps"`
}

type GraphDataPoint struct {
	Score      int                  `json:"score"`
	Percentage ConditionsPercentage `json:"percentage"`
}

type ConditionsPercentage struct {
	Sitting      int `json:"sitting"`
	IsBroken     int `json:"is_broken"`
	IsDirty      int `json:"is_dirty"`
	IsOverweight int `json:"is_overweight"`
}

type GraphDataPointWithInfo struct {
	JIAIsuUUID          string
	StartAt             time.Time
	Data                GraphDataPoint
	ConditionTimestamps []int64
}

type GetIsuConditionResponse struct {
	JIAIsuUUID     string `json:"jia_isu_uuid"`
	IsuName        string `json:"isu_name"`
	Timestamp      int64  `json:"timestamp"`
	IsSitting      bool   `json:"is_sitting"`
	Condition      string `json:"condition"`
	ConditionLevel string `json:"condition_level"`
	Message        string `json:"message"`
}

type TrendResponse struct {
	Character  string            `json:"character"`
	Conditions []*TrendCondition `json:"conditions"`
}

type TrendCondition struct {
	ID             int    `json:"isu_id"`
	Timestamp      int64  `json:"timestamp"`
	ConditionLevel string `json:"condition_level"`
}

type PostIsuConditionRequest struct {
	IsSitting bool   `json:"is_sitting"`
	Condition string `json:"condition"`
	Message   string `json:"message"`
	Timestamp int64  `json:"timestamp"`
}

type JIAServiceRequest struct {
	TargetURL string `json:"target_url"`
	IsuUUID   string `json:"isu_uuid"`
}

func getEnv(key string, defaultValue string) string {
	val := os.Getenv(key)
	if val != "" {
		return val
	}
	return defaultValue
}

func NewMySQLConnectionEnv() *MySQLConnectionEnv {
	return &MySQLConnectionEnv{
		Host:     getEnv("MYSQL_HOST", "127.0.0.1"),
		Port:     getEnv("MYSQL_PORT", "3306"),
		User:     getEnv("MYSQL_USER", "isucon"),
		DBName:   getEnv("MYSQL_DBNAME", "isucondition"),
		Password: getEnv("MYSQL_PASS", "isucon"),
	}
}

func (mc *MySQLConnectionEnv) ConnectDB() (*sqlx.DB, error) {
	dsn := fmt.Sprintf("%v:%v@tcp(%v:%v)/%v?parseTime=true&loc=Asia%%2FTokyo", mc.User, mc.Password, mc.Host, mc.Port, mc.DBName)
	return sqlx.Open("mysql", dsn)
}

func init() {
	sessionStore = sessions.NewCookieStore([]byte(getEnv("SESSION_KEY", "isucondition")))

	templates = template.Must(template.ParseFiles(
		frontendContentsPath + "/index.html",
	))

	key, err := ioutil.ReadFile(jwtVerificationKeyPath)
	if err != nil {
		log.Fatalf("failed to read file: %v", err)
	}
	jwtVerificationKey, err = jwt.ParseECPublicKeyFromPEM(key)
	if err != nil {
		log.Fatalf("failed to parse ECDSA public key: %v", err)
	}
}

func main() {
	e := echo.New()
	e.Debug = true
	e.Logger.SetLevel(log.DEBUG)

	e.Use(middleware.Logger())
	e.Use(middleware.Recover())

	e.POST("/initialize", postInitialize)

	e.POST("/api/auth", postAuthentication)
	e.POST("/api/signout", postSignout)
	e.GET("/api/user/me", getMe)
	e.GET("/api/isu", getIsuList)
	e.POST("/api/isu", postIsu)
	e.GET("/api/isu/:jia_isu_uuid", getIsuID)
	e.GET("/api/isu/:jia_isu_uuid/icon", getIsuIcon)
	e.GET("/api/isu/:jia_isu_uuid/graph", getIsuGraph)
	e.GET("/api/condition/:jia_isu_uuid", getIsuConditions)
	e.GET("/api/trend", getTrend)

	e.POST("/api/condition/:jia_isu_uuid", postIsuCondition)

	e.GET("/", getIndex)
	e.GET("/condition", getIndex)
	e.GET("/isu/:jia_isu_uuid", getIndex)
	e.GET("/register", getIndex)
	e.GET("/login", getIndex)
	e.Static("/assets", frontendContentsPath+"/assets")

	mySQLConnectionData = NewMySQLConnectionEnv()

	var err error
	db, err = mySQLConnectionData.ConnectDB()
	if err != nil {
		e.Logger.Fatalf("failed to connect db: %v", err)
		return
	}
	db.SetMaxOpenConns(10)
	defer db.Close()

<<<<<<< HEAD
	postIsuConditionTargetURL = os.Getenv("POST_ISUCONDITION_TARGET_URL")
	if postIsuConditionTargetURL == "" {
		e.Logger.Fatalf("missing: POST_ISUCONDITION_TARGET_URL")
=======
	postIsuConditionTargetHost = os.Getenv("POST_ISUCONDITION_TARGET_HOST")
	if postIsuConditionTargetHost == "" {
		e.Logger.Fatalf("missing: POST_ISUCONDITION_TARGET_HOST")
		return
	}
	postIsuConditionTargetPort, err = strconv.Atoi(getEnv("POST_ISUCONDITION_TARGET_PORT", "80"))
	if err != nil {
		e.Logger.Fatalf("bad format: POST_ISUCONDITION_TARGET_PORT: %v", err)
>>>>>>> 08abf565
		return
	}

	serverPort := fmt.Sprintf(":%v", getEnv("SERVER_APP_PORT", "3000"))
	e.Logger.Fatal(e.Start(serverPort))
}

func getSession(r *http.Request) (*sessions.Session, error) {
	session, err := sessionStore.Get(r, sessionName)
	if err != nil {
		return nil, err
	}
	return session, nil
}

func getUserIDFromSession(c echo.Context) (string, int, error) {
	session, err := getSession(c.Request())
	if err != nil {
		return "", http.StatusInternalServerError, fmt.Errorf("failed to get session: %v", err)
	}
	_jiaUserID, ok := session.Values["jia_user_id"]
	if !ok {
		return "", http.StatusUnauthorized, fmt.Errorf("no session")
	}

	jiaUserID := _jiaUserID.(string)
	var count int

	err = db.Get(&count, "SELECT COUNT(*) FROM `user` WHERE `jia_user_id` = ?",
		jiaUserID)
	if err != nil {
		return "", http.StatusInternalServerError, fmt.Errorf("db error: %v", err)
	}

	if count == 0 {
		return "", http.StatusUnauthorized, fmt.Errorf("not found: user")
	}

	return jiaUserID, 0, nil
}

func getJIAServiceURL(tx *sqlx.Tx) string {
	var config Config
	err := tx.Get(&config, "SELECT * FROM `isu_association_config` WHERE `name` = ?", "jia_service_url")
	if err != nil {
		if !errors.Is(err, sql.ErrNoRows) {
			log.Print(err)
		}
		return defaultJIAServiceURL
	}
	return config.URL
}

// POST /initialize
// サービスを初期化
func postInitialize(c echo.Context) error {
	var request InitializeRequest
	err := c.Bind(&request)
	if err != nil {
		return c.String(http.StatusBadRequest, "bad request body")
	}

	cmd := exec.Command("../sql/init.sh")
	cmd.Stderr = os.Stderr
	cmd.Stdout = os.Stderr
	err = cmd.Run()
	if err != nil {
		c.Logger().Errorf("exec init.sh error: %v", err)
		return c.NoContent(http.StatusInternalServerError)
	}

	_, err = db.Exec(
		"INSERT INTO `isu_association_config` (`name`, `url`) VALUES (?, ?) ON DUPLICATE KEY UPDATE `url` = VALUES(`url`)",
		"jia_service_url",
		request.JIAServiceURL,
	)
	if err != nil {
		c.Logger().Errorf("db error : %v", err)
		return c.NoContent(http.StatusInternalServerError)
	}

	return c.JSON(http.StatusOK, InitializeResponse{
		Language: "go",
	})
}

// POST /api/auth
// サインアップ・サインイン
func postAuthentication(c echo.Context) error {
	reqJwt := strings.TrimPrefix(c.Request().Header.Get("Authorization"), "Bearer ")

	token, err := jwt.Parse(reqJwt, func(token *jwt.Token) (interface{}, error) {
		if _, ok := token.Method.(*jwt.SigningMethodECDSA); !ok {
			return nil, jwt.NewValidationError(fmt.Sprintf("unexpected signing method: %v", token.Header["alg"]), jwt.ValidationErrorSignatureInvalid)
		}
		return jwtVerificationKey, nil
	})
	if err != nil {
		switch err.(type) {
		case *jwt.ValidationError:
			return c.String(http.StatusForbidden, "forbidden")
		default:
			c.Logger().Error(err)
			return c.NoContent(http.StatusInternalServerError)
		}
	}

	claims, ok := token.Claims.(jwt.MapClaims)
	if !ok {
		c.Logger().Errorf("invalid JWT payload")
		return c.NoContent(http.StatusInternalServerError)
	}
	jiaUserIDVar, ok := claims["jia_user_id"]
	if !ok {
		return c.String(http.StatusBadRequest, "invalid JWT payload")
	}
	jiaUserID, ok := jiaUserIDVar.(string)
	if !ok {
		return c.String(http.StatusBadRequest, "invalid JWT payload")
	}

	_, err = db.Exec("INSERT IGNORE INTO user (`jia_user_id`) VALUES (?)", jiaUserID)
	if err != nil {
		c.Logger().Errorf("db error: %v", err)
		return c.NoContent(http.StatusInternalServerError)
	}

	session, err := getSession(c.Request())
	if err != nil {
		c.Logger().Error(err)
		return c.NoContent(http.StatusInternalServerError)
	}

	session.Values["jia_user_id"] = jiaUserID
	err = session.Save(c.Request(), c.Response())
	if err != nil {
		c.Logger().Error(err)
		return c.NoContent(http.StatusInternalServerError)
	}

	return c.NoContent(http.StatusOK)
}

// POST /api/signout
// サインアウト
func postSignout(c echo.Context) error {
	_, errStatusCode, err := getUserIDFromSession(c)
	if err != nil {
		if errStatusCode == http.StatusUnauthorized {
			return c.String(http.StatusUnauthorized, "you are not signed in")
		}

		c.Logger().Error(err)
		return c.NoContent(http.StatusInternalServerError)
	}

	session, err := getSession(c.Request())
	if err != nil {
		c.Logger().Error(err)
		return c.NoContent(http.StatusInternalServerError)
	}

	session.Options = &sessions.Options{MaxAge: -1, Path: "/"}
	err = session.Save(c.Request(), c.Response())
	if err != nil {
		c.Logger().Error(err)
		return c.NoContent(http.StatusInternalServerError)
	}

	return c.NoContent(http.StatusOK)
}

// GET /api/user/me
// サインインしている自分自身の情報を取得
func getMe(c echo.Context) error {
	jiaUserID, errStatusCode, err := getUserIDFromSession(c)
	if err != nil {
		if errStatusCode == http.StatusUnauthorized {
			return c.String(http.StatusUnauthorized, "you are not signed in")
		}

		c.Logger().Error(err)
		return c.NoContent(http.StatusInternalServerError)
	}

	res := GetMeResponse{JIAUserID: jiaUserID}
	return c.JSON(http.StatusOK, res)
}

// GET /api/isu
// ISUの一覧を取得
func getIsuList(c echo.Context) error {
	jiaUserID, errStatusCode, err := getUserIDFromSession(c)
	if err != nil {
		if errStatusCode == http.StatusUnauthorized {
			return c.String(http.StatusUnauthorized, "you are not signed in")
		}

		c.Logger().Error(err)
		return c.NoContent(http.StatusInternalServerError)
	}

	tx, err := db.Beginx()
	if err != nil {
		c.Logger().Errorf("db error: %v", err)
		return c.NoContent(http.StatusInternalServerError)
	}
	defer tx.Rollback()

	isuList := []Isu{}
	err = tx.Select(
		&isuList,
		"SELECT * FROM `isu` WHERE `jia_user_id` = ? ORDER BY `id` DESC",
		jiaUserID)
	if err != nil {
		c.Logger().Errorf("db error: %v", err)
		return c.NoContent(http.StatusInternalServerError)
	}

	responseList := []GetIsuListResponse{}
	for _, isu := range isuList {
		var lastCondition IsuCondition
		foundLastCondition := true
		err = tx.Get(&lastCondition, "SELECT * FROM `isu_condition` WHERE `jia_isu_uuid` = ? ORDER BY `timestamp` DESC LIMIT 1",
			isu.JIAIsuUUID)
		if err != nil {
			if errors.Is(err, sql.ErrNoRows) {
				foundLastCondition = false
			} else {
				c.Logger().Errorf("db error: %v", err)
				return c.NoContent(http.StatusInternalServerError)
			}
		}

		var formattedCondition *GetIsuConditionResponse
		if foundLastCondition {
			conditionLevel, err := calculateConditionLevel(lastCondition.Condition)
			if err != nil {
				c.Logger().Error(err)
			}

			formattedCondition = &GetIsuConditionResponse{
				JIAIsuUUID:     lastCondition.JIAIsuUUID,
				IsuName:        isu.Name,
				Timestamp:      lastCondition.Timestamp.Unix(),
				IsSitting:      lastCondition.IsSitting,
				Condition:      lastCondition.Condition,
				ConditionLevel: conditionLevel,
				Message:        lastCondition.Message,
			}
		}

		res := GetIsuListResponse{
			ID:                 isu.ID,
			JIAIsuUUID:         isu.JIAIsuUUID,
			Name:               isu.Name,
			Character:          isu.Character,
			LatestIsuCondition: formattedCondition}
		responseList = append(responseList, res)
	}

	err = tx.Commit()
	if err != nil {
		c.Logger().Errorf("db error: %v", err)
		return c.NoContent(http.StatusInternalServerError)
	}

	return c.JSON(http.StatusOK, responseList)
}

// POST /api/isu
// ISUを登録
func postIsu(c echo.Context) error {
	jiaUserID, errStatusCode, err := getUserIDFromSession(c)
	if err != nil {
		if errStatusCode == http.StatusUnauthorized {
			return c.String(http.StatusUnauthorized, "you are not signed in")
		}

		c.Logger().Error(err)
		return c.NoContent(http.StatusInternalServerError)
	}

	useDefaultImage := false

	jiaIsuUUID := c.FormValue("jia_isu_uuid")
	isuName := c.FormValue("isu_name")
	fh, err := c.FormFile("image")
	if err != nil {
		if !errors.Is(err, http.ErrMissingFile) {
			return c.String(http.StatusBadRequest, "bad format: icon")
		}
		useDefaultImage = true
	}

	var image []byte

	if useDefaultImage {
		image, err = ioutil.ReadFile(defaultIconFilePath)
		if err != nil {
			c.Logger().Error(err)
			return c.NoContent(http.StatusInternalServerError)
		}
	} else {
		file, err := fh.Open()
		if err != nil {
			c.Logger().Error(err)
			return c.NoContent(http.StatusInternalServerError)
		}
		defer file.Close()

		image, err = ioutil.ReadAll(file)
		if err != nil {
			c.Logger().Error(err)
			return c.NoContent(http.StatusInternalServerError)
		}
	}

	tx, err := db.Beginx()
	if err != nil {
		c.Logger().Errorf("db error: %v", err)
		return c.NoContent(http.StatusInternalServerError)
	}
	defer tx.Rollback()

	_, err = tx.Exec("INSERT INTO `isu`"+
		"	(`jia_isu_uuid`, `name`, `image`, `jia_user_id`) VALUES (?, ?, ?, ?)",
		jiaIsuUUID, isuName, image, jiaUserID)
	if err != nil {
		mysqlErr, ok := err.(*mysql.MySQLError)

		if ok && mysqlErr.Number == uint16(mysqlErrNumDuplicateEntry) {
			return c.String(http.StatusConflict, "duplicated: isu")
		}

		c.Logger().Errorf("db error: %v", err)
		return c.NoContent(http.StatusInternalServerError)
	}

	targetURL := getJIAServiceURL(tx) + "/api/activate"
<<<<<<< HEAD
	body := JIAServiceRequest{postIsuConditionTargetURL, jiaIsuUUID}
=======
	body := JIAServiceRequest{postIsuConditionTargetHost, postIsuConditionTargetPort, jiaIsuUUID}
>>>>>>> 08abf565
	bodyJSON, err := json.Marshal(body)
	if err != nil {
		c.Logger().Error(err)
		return c.NoContent(http.StatusInternalServerError)
	}

	reqJIA, err := http.NewRequest(http.MethodPost, targetURL, bytes.NewBuffer(bodyJSON))
	if err != nil {
		c.Logger().Error(err)
		return c.NoContent(http.StatusInternalServerError)
	}

	reqJIA.Header.Set("Content-Type", "application/json")
	res, err := http.DefaultClient.Do(reqJIA)
	if err != nil {
		c.Logger().Errorf("failed to request to JIAService: %v", err)
		return c.NoContent(http.StatusInternalServerError)
	}
	defer res.Body.Close()

	if res.StatusCode != http.StatusAccepted {
		c.Logger().Errorf("JIAService returned error: status code %v", res.StatusCode)
		return c.String(res.StatusCode, "JIAService returned error")
	}

	resBody, err := ioutil.ReadAll(res.Body)
	if err != nil {
		c.Logger().Error(err)
		return c.NoContent(http.StatusInternalServerError)
	}

	var isuFromJIA IsuFromJIA
	err = json.Unmarshal(resBody, &isuFromJIA)
	if err != nil {
		c.Logger().Error(err)
		return c.NoContent(http.StatusInternalServerError)
	}

	_, err = tx.Exec("UPDATE `isu` SET `character` = ? WHERE  `jia_isu_uuid` = ?", isuFromJIA.Character, jiaIsuUUID)
	if err != nil {
		c.Logger().Errorf("db error: %v", err)
		return c.NoContent(http.StatusInternalServerError)
	}

	var isu Isu
	err = tx.Get(
		&isu,
		"SELECT * FROM `isu` WHERE `jia_user_id` = ? AND `jia_isu_uuid` = ?",
		jiaUserID, jiaIsuUUID)
	if err != nil {
		c.Logger().Errorf("db error: %v", err)
		return c.NoContent(http.StatusInternalServerError)
	}

	err = tx.Commit()
	if err != nil {
		c.Logger().Errorf("db error: %v", err)
		return c.NoContent(http.StatusInternalServerError)
	}

	return c.JSON(http.StatusCreated, isu)
}

// GET /api/isu/{jia_isu_uuid}
// ISUの情報を取得
func getIsuID(c echo.Context) error {
	jiaUserID, errStatusCode, err := getUserIDFromSession(c)
	if err != nil {
		if errStatusCode == http.StatusUnauthorized {
			return c.String(http.StatusUnauthorized, "you are not signed in")
		}

		c.Logger().Error(err)
		return c.NoContent(http.StatusInternalServerError)
	}

	jiaIsuUUID := c.Param("jia_isu_uuid")

	var res Isu
	err = db.Get(&res, "SELECT * FROM `isu` WHERE `jia_user_id` = ? AND `jia_isu_uuid` = ?",
		jiaUserID, jiaIsuUUID)
	if err != nil {
		if errors.Is(err, sql.ErrNoRows) {
			return c.String(http.StatusNotFound, "not found: isu")
		}

		c.Logger().Errorf("db error: %v", err)
		return c.NoContent(http.StatusInternalServerError)
	}

	return c.JSON(http.StatusOK, res)
}

// GET /api/isu/{jia_isu_uuid}/icon
// ISUのアイコンを取得
func getIsuIcon(c echo.Context) error {
	jiaUserID, errStatusCode, err := getUserIDFromSession(c)
	if err != nil {
		if errStatusCode == http.StatusUnauthorized {
			return c.String(http.StatusUnauthorized, "you are not signed in")
		}

		c.Logger().Error(err)
		return c.NoContent(http.StatusInternalServerError)
	}

	jiaIsuUUID := c.Param("jia_isu_uuid")

	var image []byte
	err = db.Get(&image, "SELECT `image` FROM `isu` WHERE `jia_user_id` = ? AND `jia_isu_uuid` = ?",
		jiaUserID, jiaIsuUUID)
	if err != nil {
		if errors.Is(err, sql.ErrNoRows) {
			return c.String(http.StatusNotFound, "not found: isu")
		}

		c.Logger().Errorf("db error: %v", err)
		return c.NoContent(http.StatusInternalServerError)
	}

	return c.Blob(http.StatusOK, "", image)
}

// GET /api/isu/{jia_isu_uuid}/graph
// ISUのコンディショングラフ描画のための情報を取得
func getIsuGraph(c echo.Context) error {
	jiaUserID, errStatusCode, err := getUserIDFromSession(c)
	if err != nil {
		if errStatusCode == http.StatusUnauthorized {
			return c.String(http.StatusUnauthorized, "you are not signed in")
		}

		c.Logger().Error(err)
		return c.NoContent(http.StatusInternalServerError)
	}

	jiaIsuUUID := c.Param("jia_isu_uuid")
	datetimeStr := c.QueryParam("datetime")
	if datetimeStr == "" {
		return c.String(http.StatusBadRequest, "missing: datetime")
	}
	datetimeInt64, err := strconv.ParseInt(datetimeStr, 10, 64)
	if err != nil {
		return c.String(http.StatusBadRequest, "bad format: datetime")
	}
	date := time.Unix(datetimeInt64, 0).Truncate(time.Hour)

	tx, err := db.Beginx()
	if err != nil {
		c.Logger().Errorf("db error: %v", err)
		return c.NoContent(http.StatusInternalServerError)
	}
	defer tx.Rollback()

	var count int
	err = tx.Get(&count, "SELECT COUNT(*) FROM `isu` WHERE `jia_user_id` = ? AND `jia_isu_uuid` = ?",
		jiaUserID, jiaIsuUUID)
	if err != nil {
		c.Logger().Errorf("db error: %v", err)
		return c.NoContent(http.StatusInternalServerError)
	}
	if count == 0 {
		return c.String(http.StatusNotFound, "not found: isu")
	}

	res, err := generateIsuGraphResponse(tx, jiaIsuUUID, date)
	if err != nil {
		c.Logger().Error(err)
		return c.NoContent(http.StatusInternalServerError)
	}

	err = tx.Commit()
	if err != nil {
		c.Logger().Errorf("db error: %v", err)
		return c.NoContent(http.StatusInternalServerError)
	}

	return c.JSON(http.StatusOK, res)
}

// グラフのデータ点を一日分生成
func generateIsuGraphResponse(tx *sqlx.Tx, jiaIsuUUID string, graphDate time.Time) ([]GraphResponse, error) {
	dataPoints := []GraphDataPointWithInfo{}
	conditionsInThisHour := []IsuCondition{}
	timestampsInThisHour := []int64{}
	var startTimeInThisHour time.Time
	var condition IsuCondition

	rows, err := tx.Queryx("SELECT * FROM `isu_condition` WHERE `jia_isu_uuid` = ? ORDER BY `timestamp` ASC", jiaIsuUUID)
	if err != nil {
		return nil, fmt.Errorf("db error: %v", err)
	}

	for rows.Next() {
		err = rows.StructScan(&condition)
		if err != nil {
			return nil, err
		}

		truncatedConditionTime := condition.Timestamp.Truncate(time.Hour)
		if truncatedConditionTime != startTimeInThisHour {
			if len(conditionsInThisHour) > 0 {
				data := calculateGraphDataPoint(conditionsInThisHour)
				dataPoints = append(dataPoints,
					GraphDataPointWithInfo{
						JIAIsuUUID:          jiaIsuUUID,
						StartAt:             startTimeInThisHour,
						Data:                data,
						ConditionTimestamps: timestampsInThisHour})
			}

			startTimeInThisHour = truncatedConditionTime
			conditionsInThisHour = []IsuCondition{}
			timestampsInThisHour = []int64{}
		}
		conditionsInThisHour = append(conditionsInThisHour, condition)
		timestampsInThisHour = append(timestampsInThisHour, condition.Timestamp.Unix())
	}

	if len(conditionsInThisHour) > 0 {
		data := calculateGraphDataPoint(conditionsInThisHour)
		dataPoints = append(dataPoints,
			GraphDataPointWithInfo{
				JIAIsuUUID:          jiaIsuUUID,
				StartAt:             startTimeInThisHour,
				Data:                data,
				ConditionTimestamps: timestampsInThisHour})
	}

	endTime := graphDate.Add(time.Hour * 24)
	startIndex := 0
	endNextIndex := len(dataPoints)
	for i, graph := range dataPoints {
		if startIndex == 0 && !graph.StartAt.Before(graphDate) {
			startIndex = i
		}
		if endNextIndex == len(dataPoints) && graph.StartAt.After(endTime) {
			endNextIndex = i
		}
	}

	filteredDataPoints := []GraphDataPointWithInfo{}
	if startIndex < endNextIndex {
		filteredDataPoints = dataPoints[startIndex:endNextIndex]
	}

	responseList := []GraphResponse{}
	index := 0
	thisTime := graphDate

	for thisTime.Before(graphDate.Add(time.Hour * 24)) {
		var data *GraphDataPoint
		timestamps := []int64{}

		if index < len(filteredDataPoints) {
			dataWithInfo := filteredDataPoints[index]

			if dataWithInfo.StartAt.Equal(thisTime) {
				data = &dataWithInfo.Data
				timestamps = dataWithInfo.ConditionTimestamps
				index++
			}
		}

		resp := GraphResponse{
			StartAt:             thisTime.Unix(),
			EndAt:               thisTime.Add(time.Hour).Unix(),
			Data:                data,
			ConditionTimestamps: timestamps,
		}
		responseList = append(responseList, resp)

		thisTime = thisTime.Add(time.Hour)
	}

	return responseList, nil
}

// 複数のISUのコンディションからグラフの一つのデータ点を計算
func calculateGraphDataPoint(isuConditions []IsuCondition) GraphDataPoint {
	conditionsCount := map[string]int{"is_broken": 0, "is_dirty": 0, "is_overweight": 0}
	rawScore := 0
	for _, condition := range isuConditions {
		badConditionsCount := 0

		for _, condStr := range strings.Split(condition.Condition, ",") {
			keyValue := strings.Split(condStr, "=")

			conditionName := keyValue[0]
			if keyValue[1] == "true" {
				conditionsCount[conditionName] += 1
				badConditionsCount++
			}
		}

		if badConditionsCount >= 3 {
			rawScore += scoreConditionLevelCritical
		} else if badConditionsCount >= 1 {
			rawScore += scoreConditionLevelWarning
		} else {
			rawScore += scoreConditionLevelInfo
		}
	}

	sittingCount := 0
	for _, condition := range isuConditions {
		if condition.IsSitting {
			sittingCount++
		}
	}

	isuConditionsLength := len(isuConditions)

	score := rawScore / isuConditionsLength

	sittingPercentage := sittingCount * 100 / isuConditionsLength
	isBrokenPercentage := conditionsCount["is_broken"] * 100 / isuConditionsLength
	isOverweightPercentage := conditionsCount["is_overweight"] * 100 / isuConditionsLength
	isDirtyPercentage := conditionsCount["is_dirty"] * 100 / isuConditionsLength

	dataPoint := GraphDataPoint{
		Score: score,
		Percentage: ConditionsPercentage{
			Sitting:      sittingPercentage,
			IsBroken:     isBrokenPercentage,
			IsOverweight: isOverweightPercentage,
			IsDirty:      isDirtyPercentage,
		},
	}
	return dataPoint
}

// GET /api/condition/{jia_isu_uuid}
// ISUのコンディションを取得
func getIsuConditions(c echo.Context) error {
	jiaUserID, errStatusCode, err := getUserIDFromSession(c)
	if err != nil {
		if errStatusCode == http.StatusUnauthorized {
			return c.String(http.StatusUnauthorized, "you are not signed in")
		}

		c.Logger().Error(err)
		return c.NoContent(http.StatusInternalServerError)
	}

	jiaIsuUUID := c.Param("jia_isu_uuid")
	if jiaIsuUUID == "" {
		return c.String(http.StatusBadRequest, "missing: jia_isu_uuid")
	}

	endTimeInt64, err := strconv.ParseInt(c.QueryParam("end_time"), 10, 64)
	if err != nil {
		return c.String(http.StatusBadRequest, "bad format: end_time")
	}
	endTime := time.Unix(endTimeInt64, 0)
	conditionLevelCSV := c.QueryParam("condition_level")
	if conditionLevelCSV == "" {
		return c.String(http.StatusBadRequest, "missing: condition_level")
	}
	conditionLevel := map[string]interface{}{}
	for _, level := range strings.Split(conditionLevelCSV, ",") {
		conditionLevel[level] = struct{}{}
	}

	startTimeStr := c.QueryParam("start_time")
	var startTime time.Time
	if startTimeStr != "" {
		startTimeInt64, err := strconv.ParseInt(startTimeStr, 10, 64)
		if err != nil {
			return c.String(http.StatusBadRequest, "bad format: start_time")
		}
		startTime = time.Unix(startTimeInt64, 0)
	}
	limitStr := c.QueryParam("limit")
	limit := conditionLimit
	if limitStr != "" {
		limit, err = strconv.Atoi(limitStr)
		if err != nil || limit <= 0 {
			return c.String(http.StatusBadRequest, "bad format: limit")
		}
	}

	var isuName string
	err = db.Get(&isuName,
		"SELECT name FROM `isu` WHERE `jia_isu_uuid` = ? AND `jia_user_id` = ?",
		jiaIsuUUID, jiaUserID,
	)
	if err != nil {
		if errors.Is(err, sql.ErrNoRows) {
			return c.String(http.StatusNotFound, "not found: isu")
		}

		c.Logger().Errorf("db error: %v", err)
		return c.NoContent(http.StatusInternalServerError)
	}

	conditionsResponse, err := getIsuConditionsFromDB(db, jiaIsuUUID, endTime, conditionLevel, startTime, limit, isuName)
	if err != nil {
		c.Logger().Errorf("db error: %v", err)
		return c.NoContent(http.StatusInternalServerError)
	}
	return c.JSON(http.StatusOK, conditionsResponse)
}

// ISUのコンディションをDBから取得
func getIsuConditionsFromDB(db *sqlx.DB, jiaIsuUUID string, endTime time.Time, conditionLevel map[string]interface{}, startTime time.Time,
	limit int, isuName string) ([]*GetIsuConditionResponse, error) {

	conditions := []IsuCondition{}
	var err error

	if startTime.IsZero() {
		err = db.Select(&conditions,
			"SELECT * FROM `isu_condition` WHERE `jia_isu_uuid` = ?"+
				"	AND `timestamp` < ?"+
				"	ORDER BY `timestamp` DESC",
			jiaIsuUUID, endTime,
		)
	} else {
		err = db.Select(&conditions,
			"SELECT * FROM `isu_condition` WHERE `jia_isu_uuid` = ?"+
				"	AND `timestamp` < ?"+
				"	AND ? <= `timestamp`"+
				"	ORDER BY `timestamp` DESC",
			jiaIsuUUID, endTime, startTime,
		)
	}
	if err != nil {
		return nil, fmt.Errorf("db error: %v", err)
	}

	conditionsResponse := []*GetIsuConditionResponse{}
	for _, c := range conditions {
		cLevel, err := calculateConditionLevel(c.Condition)
		if err != nil {
			continue
		}

		if _, ok := conditionLevel[cLevel]; ok {
			data := GetIsuConditionResponse{
				JIAIsuUUID:     c.JIAIsuUUID,
				IsuName:        isuName,
				Timestamp:      c.Timestamp.Unix(),
				IsSitting:      c.IsSitting,
				Condition:      c.Condition,
				ConditionLevel: cLevel,
				Message:        c.Message,
			}
			conditionsResponse = append(conditionsResponse, &data)
		}
	}

	if len(conditionsResponse) > limit {
		conditionsResponse = conditionsResponse[:limit]
	}

	return conditionsResponse, nil
}

// conditionからコンディションレベルを計算
func calculateConditionLevel(condition string) (string, error) {
	var conditionLevel string

	warnCount := strings.Count(condition, "=true")
	switch warnCount {
	case 0:
		conditionLevel = conditionLevelInfo
	case 1, 2:
		conditionLevel = conditionLevelWarning
	case 3:
		conditionLevel = conditionLevelCritical
	default:
		return "", fmt.Errorf("unexpected warn count")
	}

	return conditionLevel, nil
}

// GET /api/trend
// ISUの性格毎の最新のコンディション情報
func getTrend(c echo.Context) error {
	characterList := []Isu{}
	err := db.Select(&characterList, "SELECT `character` FROM `isu` GROUP BY `character`")
	if err != nil {
		c.Logger().Errorf("db error: %v", err)
		return c.NoContent(http.StatusInternalServerError)
	}

	res := []TrendResponse{}

	for _, character := range characterList {
		isuList := []Isu{}
		err = db.Select(&isuList,
			"SELECT * FROM `isu` WHERE `character` = ?",
			character.Character,
		)
		if err != nil {
			c.Logger().Errorf("db error: %v", err)
			return c.NoContent(http.StatusInternalServerError)
		}

		characterIsuConditions := []*TrendCondition{}
		for _, isu := range isuList {
			conditions := []IsuCondition{}
			err = db.Select(&conditions,
				"SELECT * FROM `isu_condition` WHERE `jia_isu_uuid` = ? ORDER BY timestamp DESC",
				isu.JIAIsuUUID,
			)
			if err != nil {
				c.Logger().Errorf("db error: %v", err)
				return c.NoContent(http.StatusInternalServerError)
			}

			if len(conditions) > 0 {
				isuLastCondition := conditions[0]
				conditionLevel, err := calculateConditionLevel(isuLastCondition.Condition)
				if err != nil {
					c.Logger().Error(err)
					return c.NoContent(http.StatusInternalServerError)
				}
				trendCondition := TrendCondition{
					ID:             isu.ID,
					Timestamp:      isuLastCondition.Timestamp.Unix(),
					ConditionLevel: conditionLevel,
				}
				characterIsuConditions = append(characterIsuConditions, &trendCondition)
			}

		}

		sort.Slice(characterIsuConditions, func(i, j int) bool {
			return characterIsuConditions[i].Timestamp > characterIsuConditions[j].Timestamp
		})
		res = append(res,
			TrendResponse{Character: character.Character, Conditions: characterIsuConditions})
	}

	return c.JSON(http.StatusOK, res)
}

// POST /api/condition/{jia_isu_uuid}
// ISUからのコンディションを受け取る
func postIsuCondition(c echo.Context) error {
	// TODO: 一定割合リクエストを落としてしのぐようにしたが、本来は全量さばけるようにすべき
	dropProbability := 0.1
	if rand.Float64() <= dropProbability {
		c.Logger().Warnf("drop post isu condition request")
		return c.NoContent(http.StatusServiceUnavailable)
	}

	jiaIsuUUID := c.Param("jia_isu_uuid")
	if jiaIsuUUID == "" {
		return c.String(http.StatusBadRequest, "missing: jia_isu_uuid")
	}

	req := []PostIsuConditionRequest{}
	err := c.Bind(&req)
	if err != nil {
		return c.String(http.StatusBadRequest, "bad request body")
	} else if len(req) == 0 {
		return c.String(http.StatusBadRequest, "bad request body")
	}

	tx, err := db.Beginx()
	if err != nil {
		c.Logger().Errorf("db error: %v", err)
		return c.NoContent(http.StatusInternalServerError)
	}
	defer tx.Rollback()

	var count int
	err = tx.Get(&count, "SELECT COUNT(*) FROM `isu` WHERE `jia_isu_uuid` = ?", jiaIsuUUID)
	if err != nil {
		c.Logger().Errorf("db error: %v", err)
		return c.NoContent(http.StatusInternalServerError)
	}
	if count == 0 {
		return c.String(http.StatusNotFound, "not found: isu")
	}

	for _, cond := range req {
		timestamp := time.Unix(cond.Timestamp, 0)

		if !isValidConditionFormat(cond.Condition) {
			return c.String(http.StatusBadRequest, "bad request body")
		}

		_, err = tx.Exec(
			"INSERT INTO `isu_condition`"+
				"	(`jia_isu_uuid`, `timestamp`, `is_sitting`, `condition`, `message`)"+
				"	VALUES (?, ?, ?, ?, ?)",
			jiaIsuUUID, timestamp, cond.IsSitting, cond.Condition, cond.Message)
		if err != nil {
			c.Logger().Errorf("db error: %v", err)
			return c.NoContent(http.StatusInternalServerError)
		}

	}

	err = tx.Commit()
	if err != nil {
		c.Logger().Errorf("db error: %v", err)
		return c.NoContent(http.StatusInternalServerError)
	}

	return c.NoContent(http.StatusCreated)
}

// ISUのコンディションの文字列がcsv形式になっているか検証
func isValidConditionFormat(conditionStr string) bool {

	keys := []string{"is_dirty=", "is_overweight=", "is_broken="}
	const valueTrue = "true"
	const valueFalse = "false"

	idxCondStr := 0

	for idxKeys, key := range keys {
		if !strings.HasPrefix(conditionStr[idxCondStr:], key) {
			return false
		}
		idxCondStr += len(key)

		if strings.HasPrefix(conditionStr[idxCondStr:], valueTrue) {
			idxCondStr += len(valueTrue)
		} else if strings.HasPrefix(conditionStr[idxCondStr:], valueFalse) {
			idxCondStr += len(valueFalse)
		} else {
			return false
		}

		if idxKeys < (len(keys) - 1) {
			if conditionStr[idxCondStr] != ',' {
				return false
			}
			idxCondStr++
		}
	}

	return (idxCondStr == len(conditionStr))
}

func getIndex(c echo.Context) error {
	err := templates.ExecuteTemplate(c.Response().Writer, "index.html", struct{}{})
	if err != nil {
		c.Logger().Error(err)
		return c.NoContent(http.StatusInternalServerError)
	}
	return nil
}<|MERGE_RESOLUTION|>--- conflicted
+++ resolved
@@ -51,12 +51,7 @@
 
 	jwtVerificationKey *ecdsa.PublicKey
 
-<<<<<<< HEAD
-	postIsuConditionTargetURL string
-=======
-	postIsuConditionTargetHost string // JIAへのactivate時に登録する，ISUがconditionを送る先のhost
-	postIsuConditionTargetPort int    // JIAへのactivate時に登録する，ISUがconditionを送る先のport
->>>>>>> 08abf565
+	postIsuConditionTargetURL string // JIAへのactivate時に登録する，ISUがconditionを送る先のURL
 )
 
 type Config struct {
@@ -257,20 +252,9 @@
 	db.SetMaxOpenConns(10)
 	defer db.Close()
 
-<<<<<<< HEAD
 	postIsuConditionTargetURL = os.Getenv("POST_ISUCONDITION_TARGET_URL")
 	if postIsuConditionTargetURL == "" {
 		e.Logger.Fatalf("missing: POST_ISUCONDITION_TARGET_URL")
-=======
-	postIsuConditionTargetHost = os.Getenv("POST_ISUCONDITION_TARGET_HOST")
-	if postIsuConditionTargetHost == "" {
-		e.Logger.Fatalf("missing: POST_ISUCONDITION_TARGET_HOST")
-		return
-	}
-	postIsuConditionTargetPort, err = strconv.Atoi(getEnv("POST_ISUCONDITION_TARGET_PORT", "80"))
-	if err != nil {
-		e.Logger.Fatalf("bad format: POST_ISUCONDITION_TARGET_PORT: %v", err)
->>>>>>> 08abf565
 		return
 	}
 
@@ -611,11 +595,7 @@
 	}
 
 	targetURL := getJIAServiceURL(tx) + "/api/activate"
-<<<<<<< HEAD
 	body := JIAServiceRequest{postIsuConditionTargetURL, jiaIsuUUID}
-=======
-	body := JIAServiceRequest{postIsuConditionTargetHost, postIsuConditionTargetPort, jiaIsuUUID}
->>>>>>> 08abf565
 	bodyJSON, err := json.Marshal(body)
 	if err != nil {
 		c.Logger().Error(err)
