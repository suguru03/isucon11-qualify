--- conflicted
+++ resolved
@@ -1,10 +1,7 @@
 package main
 
 import (
-<<<<<<< HEAD
 	"bufio"
-=======
->>>>>>> a49d5f1c
 	"bytes"
 	"crypto/ecdsa"
 	"database/sql"
@@ -34,10 +31,7 @@
 const (
 	sessionName              = "isucondition"
 	searchLimit              = 20
-<<<<<<< HEAD
-=======
 	conditionLimit           = 20
->>>>>>> a49d5f1c
 	notificationLimit        = 20
 	isuListLimit             = 200          // TODO 修正が必要なら変更
 	conditionTimestampFormat = time.RFC3339 //"2006-01-02T15:04:05Z07:00"
@@ -784,7 +778,6 @@
 		return echo.NewHTTPError(http.StatusInternalServerError, "db error")
 	}
 	defer tx.Rollback()
-<<<<<<< HEAD
 
 	var count int
 	err = tx.Get(
@@ -844,67 +837,6 @@
 		return echo.NewHTTPError(http.StatusInternalServerError)
 	}
 
-=======
-
-	var count int
-	err = tx.Get(
-		&count,
-		"SELECT COUNT(*) FROM `isu` WHERE `jia_user_id` = ? AND `jia_isu_uuid` = ? AND `is_deleted` = false",
-		jiaUserID, jiaIsuUUID)
-	if err != nil {
-		c.Logger().Error(err)
-		return echo.NewHTTPError(http.StatusInternalServerError, "db error")
-	}
-	if count == 0 {
-		return echo.NewHTTPError(http.StatusNotFound, "isu not found")
-	}
-
-	_, err = tx.Exec("UPDATE `isu` SET `is_deleted` = true WHERE `jia_isu_uuid` = ?", jiaIsuUUID)
-	if err != nil {
-		c.Logger().Error(err)
-		return echo.NewHTTPError(http.StatusInternalServerError, "db error")
-	}
-
-	// JIAにisuのdeactivateをリクエスト
-	targetURL := fmt.Sprintf("%s/api/deactivate", getJIAServiceURL())
-	port, err := strconv.Atoi(getEnv("SERVER_PORT", "3000"))
-	if err != nil {
-		c.Logger().Errorf("bad port number: %v", err)
-		return echo.NewHTTPError(http.StatusInternalServerError)
-	}
-	body := JIAServiceRequest{DefaultIsuConditionHost, port, jiaIsuUUID}
-	bodyJSON, err := json.Marshal(body)
-	if err != nil {
-		c.Logger().Errorf("failed to marshal data: %v", err)
-		return echo.NewHTTPError(http.StatusInternalServerError)
-	}
-
-	req, err := http.NewRequest(http.MethodPost, targetURL, bytes.NewBuffer(bodyJSON))
-	if err != nil {
-		c.Logger().Errorf("failed to build request: %v", err)
-		return echo.NewHTTPError(http.StatusInternalServerError)
-	}
-
-	req.Header.Set("Content-Type", "application/json")
-	res, err := http.DefaultClient.Do(req)
-	if err != nil {
-		c.Logger().Errorf("failed to request to JIAService: %v", err)
-		return echo.NewHTTPError(http.StatusInternalServerError)
-	}
-	defer res.Body.Close()
-
-	if res.StatusCode != http.StatusNoContent {
-		c.Logger().Errorf("JIAService returned error: status code %v", res.StatusCode)
-		return echo.NewHTTPError(http.StatusInternalServerError)
-	}
-
-	err = tx.Commit()
-	if err != nil {
-		c.Logger().Errorf("failed to commit tx: %v", err)
-		return echo.NewHTTPError(http.StatusInternalServerError)
-	}
-
->>>>>>> a49d5f1c
 	return c.NoContent(http.StatusNoContent)
 }
 
