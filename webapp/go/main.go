--- conflicted
+++ resolved
@@ -1,12 +1,9 @@
 package main
 
 import (
-<<<<<<< HEAD
+	"database/sql"
 	"encoding/json"
-=======
-	"database/sql"
 	"errors"
->>>>>>> 7786f8e1
 	"fmt"
 	"net/http"
 	"os"
