--- conflicted
+++ resolved
@@ -31,27 +31,16 @@
 )
 
 const (
-<<<<<<< HEAD
-	sessionName            = "isucondition"
-	searchLimit            = 20
-	conditionLimit         = 20
-	notificationLimit      = 20
-	isuListLimit           = 200 // TODO 修正が必要なら変更
-	frontendContentsPath   = "../frontend/dist"
-	jwtVerificationKeyPath = "../ec256-public.pem"
-	defaultIconFilePath    = "../NoImage.png"
-	defaultJIAServiceURL   = "http://localhost:5000"
-=======
 	sessionName               = "isucondition"
 	searchLimit               = 20
 	conditionLimit            = 20
 	notificationLimit         = 20
 	isuListLimit              = 200 // TODO 修正が必要なら変更
+	frontendContentsPath      = "../frontend/dist"
 	jwtVerificationKeyPath    = "../ec256-public.pem"
 	defaultIconFilePath       = "../NoImage.png"
 	defaultJIAServiceURL      = "http://localhost:5000"
 	mysqlErrNumDuplicateEntry = 1062
->>>>>>> 9b72f11c
 )
 
 var scorePerCondition = map[string]int{
@@ -283,7 +272,7 @@
 	e.GET("/register", getIndex)
 	e.GET("/login", getIndex)
 	// Assets
-	e.Static("/assets", frontendContentsPath + "/assets")
+	e.Static("/assets", frontendContentsPath+"/assets")
 
 	mySQLConnectionData = NewMySQLConnectionEnv()
 
