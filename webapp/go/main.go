package main

import (
	"crypto/ecdsa"
	"database/sql"
	"encoding/json"
	"errors"
	"fmt"
	"io/ioutil"
	"net/http"
	"os"
	"os/exec"
	"path/filepath"
	"regexp"
	"strconv"
	"strings"
	"time"

	"github.com/dgrijalva/jwt-go"
	_ "github.com/go-sql-driver/mysql"
	"github.com/gorilla/sessions"
	"github.com/jmoiron/sqlx"
	"github.com/labstack/echo/v4"
	"github.com/labstack/echo/v4/middleware"
	"github.com/labstack/gommon/log"
)

const (
<<<<<<< HEAD
	sessionName            = "isucondition"
	searchLimit            = 20
	notificationLimit      = 20
	isuListLimit           = 200 // TODO 修正が必要なら変更
	jwtVerificationKeyPath = "../ec256-public.pem"
	DefaultJIAServiceURL   = "http://localhost:5000"
=======
	sessionName                 = "isucondition"
	searchLimit                 = 20
	notificationLimit           = 20
	isuListLimit                = 200 // TODO 修正が必要なら変更
	notificationTimestampFormat = "2006-01-02 15:04:05 -0700"
	jwtVerificationKeyPath      = "../ec256-public.pem"
>>>>>>> f145284f
)

var scorePerCondition = map[string]int{
	"is_dirty":      -1,
	"is_overweight": -1,
	"is_broken":     -5,
}

//"is_dirty=true/false,is_overweight=true/false,..."
var conditionFormat = regexp.MustCompile(`^[-a-zA-Z_]+=(true|false)(,[-a-zA-Z_]+=(true|false))*$`)

var (
	db                  *sqlx.DB
	sessionStore        sessions.Store
	mySQLConnectionData *MySQLConnectionEnv

	jwtVerificationKey *ecdsa.PublicKey
)

type Config struct {
	Name string `db:"name"`
	URL  string `db:"url"`
}

type Isu struct {
	JIAIsuUUID   string    `db:"jia_isu_uuid" json:"jia_isu_uuid"`
	Name         string    `db:"name" json:"name"`
	Image        []byte    `db:"image" json:"-"`
	JIACatalogID string    `db:"jia_catalog_id" json:"jia_catalog_id"`
	Character    string    `db:"character" json:"character"`
	JIAUserID    string    `db:"jia_user_id" json:"-"`
	IsDeleted    bool      `db:"is_deleted" json:"-"`
	CreatedAt    time.Time `db:"created_at" json:"-"`
	UpdatedAt    time.Time `db:"updated_at" json:"-"`
}

type CatalogFromJIA struct {
	JIACatalogID string `json:"catalog_id"`
	Name         string `json:"name"`
	LimitWeight  int    `json:"limit_weight"`
	Weight       int    `json:"weight"`
	Size         string `json:"size"`
	Maker        string `json:"maker"`
	Features     string `json:"features"`
}

type Catalog struct {
	JIACatalogID string `json:"jia_catalog_id"`
	Name         string `json:"name"`
	LimitWeight  int    `json:"limit_weight"`
	Weight       int    `json:"weight"`
	Size         string `json:"size"`
	Maker        string `json:"maker"`
	Tags         string `json:"tags"`
}

type IsuLog struct {
	JIAIsuUUID string    `db:"jia_isu_uuid" json:"jia_isu_uuid"`
	Timestamp  time.Time `db:"timestamp" json:"timestamp"`
	IsSitting  bool      `db:"is_sitting" json:"is_sitting"`
	Condition  string    `db:"condition" json:"condition"`
	Message    string    `db:"message" json:"message"`
	CreatedAt  time.Time `db:"created_at" json:"created_at"`
}

//グラフ表示用  一時間のsummry 詳細
type GraphData struct {
	Score   int            `json:"score"`
	Sitting int            `json:"sitting"`
	Detail  map[string]int `json:"detail"`
}

//グラフ表示用  一時間のsummry
type Graph struct {
	JIAIsuUUID string    `db:"jia_isu_uuid"`
	StartAt    time.Time `db:"start_at"`
	Data       string    `db:"data"`
	CreatedAt  time.Time `db:"created_at"`
	UpdatedAt  time.Time `db:"updated_at"`
}

type User struct {
	JIAUserID string    `db:"jia_user_id"`
	CreatedAt time.Time `db:"created_at"`
}

type MySQLConnectionEnv struct {
	Host     string
	Port     string
	User     string
	DBName   string
	Password string
}

type InitializeResponse struct {
	Language string `json:"language"`
}

type GetMeResponse struct {
	JIAUserID string `json:"jia_user_id"`
}

type PutIsuRequest struct {
	Name string `json:"name"`
}

type GraphResponse struct {
}

type NotificationResponse struct {
}

type PostIsuConditionRequest struct {
	IsSitting bool   `json:"is_sitting"`
	Condition string `json:"condition"`
	Message   string `json:"message"`
	Timestamp string `json:"timestamp"` //Format("2006-01-02 15:04:05 -0700")
}

func getEnv(key string, defaultValue string) string {
	val := os.Getenv(key)
	if val != "" {
		return val
	}
	return defaultValue
}

func NewMySQLConnectionEnv() *MySQLConnectionEnv {
	return &MySQLConnectionEnv{
		Host:     getEnv("MYSQL_HOST", "127.0.0.1"),
		Port:     getEnv("MYSQL_PORT", "3306"),
		User:     getEnv("MYSQL_USER", "isucon"),
		DBName:   getEnv("MYSQL_DBNAME", "isucondition"),
		Password: getEnv("MYSQL_PASS", "isucon"),
	}
}

//ConnectDB データベースに接続する
func (mc *MySQLConnectionEnv) ConnectDB() (*sqlx.DB, error) {
	dsn := fmt.Sprintf("%v:%v@tcp(%v:%v)/%v?parseTime=true&loc=Local", mc.User, mc.Password, mc.Host, mc.Port, mc.DBName)
	return sqlx.Open("mysql", dsn)
}

func init() {
	sessionStore = sessions.NewCookieStore([]byte(getEnv("SESSION_KEY", "isucondition")))

	key, err := ioutil.ReadFile(jwtVerificationKeyPath)
	if err != nil {
		log.Fatalf("Unable to read file: %v", err)
	}
	jwtVerificationKey, err = jwt.ParseECPublicKeyFromPEM(key)
	if err != nil {
		log.Fatalf("Unable to parse ECDSA public key: %v", err)
	}
}

func main() {
	// Echo instance
	e := echo.New()
	e.Debug = true
	e.Logger.SetLevel(log.DEBUG)

	// Middleware
	e.Use(middleware.Logger())
	e.Use(middleware.Recover())

	// Initialize
	e.POST("/initialize", postInitialize)

	e.POST("/api/auth", postAuthentication)
	e.POST("/api/signout", postSignout)
	e.GET("/api/user/me", getMe)

	e.GET("/api/catalog/:jia_catalog_id", getCatalog)
	e.GET("/api/isu", getIsuList)
	e.POST("/api/isu", postIsu)
	e.GET("/api/isu/search", getIsuSearch)
	e.GET("/api/isu/:jia_isu_uuid", getIsu)
	e.PUT("/api/isu/:jia_isu_uuid", putIsu)
	e.DELETE("/api/isu/:jia_isu_uuid", deleteIsu)
	e.GET("/api/isu/:jia_isu_uuid/icon", getIsuIcon)
	e.PUT("/api/isu/:jia_isu_uuid/icon", putIsuIcon)
	e.GET("/api/isu/:jia_isu_uuid/graph", getIsuGraph)
	e.GET("/api/notification", getNotifications)
	e.GET("/api/notification/:jia_isu_uuid", getIsuNotifications)

	e.POST("/api/isu/:jia_isu_uuid/condition", postIsuCondition)

	mySQLConnectionData = NewMySQLConnectionEnv()

	var err error
	db, err = mySQLConnectionData.ConnectDB()
	if err != nil {
		e.Logger.Fatalf("DB connection failed : %v", err)
		return
	}
	db.SetMaxOpenConns(10)
	defer db.Close()

	// Start server
	serverPort := fmt.Sprintf(":%v", getEnv("SERVER_PORT", "3000"))
	e.Logger.Fatal(e.Start(serverPort))
}

func getSession(r *http.Request) *sessions.Session {
	session, _ := sessionStore.Get(r, sessionName)
	return session
}

func getUserIdFromSession(r *http.Request) (string, error) {
	session := getSession(r)
	userID, ok := session.Values["jia_user_id"]
	if !ok {
		return "", fmt.Errorf("no session")
	}
	return userID.(string), nil
}

func getJIAServiceURL() string {
	config := Config{}
	err := db.Get(&config, "SELECT * FROM `isu_association_config` WHERE `name` = ?", "jia_service_url")
	if err != nil {
		if !errors.Is(err, sql.ErrNoRows) {
			log.Print(err)
		}
		return DefaultJIAServiceURL
	}
	return config.URL
}

func postInitialize(c echo.Context) error {
	sqlDir := filepath.Join("..", "mysql", "db")
	paths := []string{
		filepath.Join(sqlDir, "0_Schema.sql"),
	}

	for _, p := range paths {
		sqlFile, _ := filepath.Abs(p)
		cmdStr := fmt.Sprintf("mysql -h %v -u %v -p%v -P %v %v < %v",
			mySQLConnectionData.Host,
			mySQLConnectionData.User,
			mySQLConnectionData.Password,
			mySQLConnectionData.Port,
			mySQLConnectionData.DBName,
			sqlFile,
		)
		err := exec.Command("bash", "-c", cmdStr).Run()
		if err != nil {
			c.Logger().Errorf("Initialize script error : %v", err)
			return c.NoContent(http.StatusInternalServerError)
		}
	}

	return c.JSON(http.StatusOK, InitializeResponse{
		Language: "go",
	})
}

//  POST /api/auth
func postAuthentication(c echo.Context) error {
	reqJwt := strings.TrimPrefix(c.Request().Header.Get("Authorization"), "Bearer ")

	// verify JWT
	token, err := jwt.Parse(reqJwt, func(token *jwt.Token) (interface{}, error) {
		if _, ok := token.Method.(*jwt.SigningMethodECDSA); !ok {
			return nil, jwt.NewValidationError(fmt.Sprintf("Unexpected signing method: %v", token.Header["alg"]), jwt.ValidationErrorSignatureInvalid)
		}
		return jwtVerificationKey, nil
	})
	if err != nil {
		switch err.(type) {
		case *jwt.ValidationError:
			return c.String(http.StatusForbidden, "forbidden")
		default:
			c.Logger().Errorf("unknown error: %v", err)
			return c.NoContent(http.StatusInternalServerError)
		}
	}

	// get jia_user_id from JWT Payload
	claims, _ := token.Claims.(jwt.MapClaims) // TODO: 型アサーションのチェックの有無の議論
	jiaUserIdVar, ok := claims["jia_user_id"]
	if !ok {
		return c.String(http.StatusBadRequest, "invalid JWT payload")
	}
	jiaUserId, ok := jiaUserIdVar.(string)
	if !ok {
		return c.String(http.StatusBadRequest, "invalid JWT payload")
	}

	err = func() error { //TODO: 無名関数によるラップの議論
		tx, err := db.Beginx()
		if err != nil {
			return fmt.Errorf("failed to begin tx: %w", err)
		}
		defer tx.Rollback()

		var userNum int
		err = tx.Get(&userNum, "SELECT COUNT(*) FROM user WHERE `jia_user_id` = ? FOR UPDATE", jiaUserId)
		if err != nil {
			return fmt.Errorf("select user: %w", err)
		} else if userNum == 1 {
			// user already signup. only return cookie
			return nil
		}

		_, err = tx.Exec("INSERT INTO user (`jia_user_id`) VALUES (?)", jiaUserId)
		if err != nil {
			return fmt.Errorf("insert user: %w", err)
		}

		err = tx.Commit()
		if err != nil {
			return fmt.Errorf("commit tx: %w", err)
		}
		return nil
	}()
	if err != nil {
		c.Logger().Errorf("db error: %v", err)
		return c.NoContent(http.StatusInternalServerError)
	}

	session := getSession(c.Request())
	session.Values["jia_user_id"] = jiaUserId
	err = session.Save(c.Request(), c.Response())
	if err != nil {
		c.Logger().Errorf("failed to set cookie: %v", err)
		return c.NoContent(http.StatusInternalServerError)
	}

	return c.NoContent(http.StatusOK)
}

//  POST /api/signout
func postSignout(c echo.Context) error {
	// ユーザからの入力
	// * session
	// session が存在しなければ 401

	// cookie の max-age を -1 にして Set-Cookie

	// response 200
	return fmt.Errorf("not implemented")
}

// TODO
// GET /api/user/{jia_user_id}
// ユーザ情報を取得
// day2 実装のため skip
// func getUser(c echo.Context) error {
// }

func getMe(c echo.Context) error {
	userID, err := getUserIdFromSession(c.Request())
	if err != nil {
		return echo.NewHTTPError(http.StatusUnauthorized, "you are not signed in") // TODO 記法が決まったら修正
	}

	response := GetMeResponse{JIAUserID: userID}
	return c.JSON(http.StatusOK, response)
}

//  GET /api/catalog/{jia_catalog_id}
// MEMO: 外部APIのドキュメントに「競技期間中は不変」「read onlyである」「叩く頻度は変えて良い」を明記
// MEMO: ISU協会のrespと当Appのrespのフォーマットは合わせる?  → 合わせない
// MEMO: day2: ISU 協会の問い合わせ内容をまるっとキャッシュするだけだと減点する仕組みを実装する
//         (ISU 協会の response に updated_at を加え、ベンチでここをチェックするようにする)
//		 ref: https://scrapbox.io/ISUCON11/2021.06.02_%E4%BA%88%E9%81%B8%E5%AE%9A%E4%BE%8B#60b764b725829c0000426896
func getCatalog(c echo.Context) error {
	// * session
	// session が存在しなければ 401

	// ISU 協会に問い合わせる  (想定解はキャッシュ)
	// request
	// * jia_catalog_id
	// response
	// * isu_catalog_name
	// * isu_catalog_limit_weight
	// * isu_catalog_size
	// * isu_catalog_weight
	// * isu_catalog_maker
	// * isu_catalog_tag: (headrest, personality, ...などジェイウォークになってるもの。種類は固定でドキュメントに記載しておく)
	// GET /api/isu/search で使用

	// ISU 協会からのレスポンス
	// 404 なら404を返す

	// 一つずつ変数を代入
	// validation（Nginxで横流しをOKにするかで決める）
	// ゼロ値が入ってないかの軽いチェック
	// 違反したら 500(初期実装では書くけどチェックはしない？)
	// 要検討

	// response 200
	return fmt.Errorf("not implemented")
}

func getIsuList(c echo.Context) error {
	jiaUserID, err := getUserIdFromSession(c.Request())
	if err != nil {
		return echo.NewHTTPError(http.StatusUnauthorized, "you are not signed in")
	}

	limitStr := c.QueryParam("limit")
	limit := isuListLimit
	if limitStr != "" {
		limit, err = strconv.Atoi(limitStr)
		if err != nil || limit <= 0 {
			return echo.NewHTTPError(http.StatusBadRequest, "invalid value: limit")
		}
	}

	isuList := []Isu{}
	err = db.Select(
		&isuList,
		"SELECT * FROM `isu` WHERE `jia_user_id` = ? AND `is_deleted` = false ORDER BY `created_at` DESC LIMIT ?",
		jiaUserID, limit)
	if err != nil {
		c.Logger().Error(err)
		return echo.NewHTTPError(http.StatusInternalServerError, "db error")
	}

	return c.JSON(http.StatusOK, isuList)
}

//  POST /api/isu
// 自分のISUの登録
func postIsu(c echo.Context) error {
	// * session
	// session が存在しなければ 401

	// input
	// 		jia_isu_uuid: 椅子固有のID（衝突しないようにUUID的なもの設定）
	// 		isu_name: 椅子の名前

	// req := contextからいい感じにinputとuser_idを取得
	// 形式が違うかったら400
	// (catalog,charactor), err := 外部API
	// ISU 協会にactivate
	// request
	// 	* jia_isu_uuid
	// response
	// 	* jia_catalog_id
	// 	* charactor
	// レスポンスが200以外なら横流し
	// 404, 403(認証拒否), 400, 5xx
	// 403はday2

	// imageはデフォルトを挿入
	// INSERT INTO isu VALUES (jia_isu_uuid, isu_name, image, catalog_, charactor, jia_user_id);
	// jia_isu_uuid 重複時 409

	// SELECT (*) FROM isu WHERE jia_user_id = `jia_user_id` and jia_isu_uuid = `jia_isu_uuid` and is_deleted=false;
	// 画像までSQLで取ってくるボトルネック
	// imageも最初はとってるけどレスポンスに含まれてないからselect時に持ってくる必要ない

	// response 200
	//{
	// * id
	// * name
	// * jia_catalog_id
	// * charactor
	//]
	return fmt.Errorf("not implemented")
}

//  GET /api/isu/search
func getIsuSearch(c echo.Context) error {
	// * session
	// session が存在しなければ 401

	// input (query_param) (required field はなし, 全て未指定の場合 /api/isu と同じクエリが発行される)
	//  * name
	//  * charactor
	//	* catalog_name
	//	* min_limit_weight
	//	* max_limit_weight
	//	* catalog_tags (ジェイウォーク)
	//  * page: （default = 1)
	//	* MEMO: 二つのカラムを併せて計算した値での検索（x*yの面積での検索とか）

	// 想定解
	// whereを使う、インデックスを頑張って張る
	// SQLにcatalogを入れてJOINする
	// ISUテーブルにカラム追加してcatalog情報入れちゃうパターンならJOIN不要かも？

	// 持っている椅子を数件取得 (非効率な検索ロジック)
	// SELECT (*) FROM isu WHERE jia_user_id = `jia_user_id` AND is_deleted=false
	//   AND name LIKE CONCAT('%', ?, '%')
	//   AND charactor = `charactor`
	//   ORDER BY created_at;

	//for _, isu range isuList {
	// catalog := isu.catalogを使ってISU協会に問い合わせ(http request)

	// isu_calatog情報を使ってフィルター
	//if !(min_limit_weight < catalog.limit_weight && catalog.limit_weight < max_limit_weight) {
	//	continue
	//}

	// ... catalog_name,catalog_tags

	// res の 配列 append
	//}
	// 指定pageからlimit件数（固定）だけ取り出す(ボトルネックにしたいのでbreakは行わない）

	//response 200
	//[{
	// * id
	// * name
	// * jia_catalog_id
	// * charactor
	//}]
	return fmt.Errorf("not implemented")
}

//  GET /api/isu/{jia_isu_uuid}
// 椅子の情報を取得する
func getIsu(c echo.Context) error {
	jiaUserID, err := getUserIdFromSession(c.Request())
	if err != nil {
		return echo.NewHTTPError(http.StatusUnauthorized, "you are not sign in")
	}

	jiaIsuUUID := c.Param("jia_isu_uuid")

	// TODO: jia_user_id 判別はクエリに入れずその後のロジックとする？ (一通り完成した後に要考慮)
	var isu Isu
	err = db.Get(&isu, "SELECT * FROM `isu` WHERE `jia_user_id` = ? AND `jia_isu_uuid` = ? AND `is_deleted` = ?",
		jiaUserID, jiaIsuUUID, false)
	if errors.Is(err, sql.ErrNoRows) {
		return echo.NewHTTPError(http.StatusNotFound, "isu not found")
	}
	if err != nil {
		c.Logger().Error(err)
		return echo.NewHTTPError(http.StatusInternalServerError, "db error")
	}

	return c.JSON(http.StatusOK, isu)
}

//  PUT /api/isu/{jia_isu_uuid}
// 自分の所有しているISUの情報を変更する
func putIsu(c echo.Context) error {
	jiaUserID, err := getUserIdFromSession(c.Request())
	if err != nil {
		return echo.NewHTTPError(http.StatusUnauthorized, "you are not sign in")
	}

	jiaIsuUUID := c.Param("jia_isu_uuid")

	var req PutIsuRequest
	err = c.Bind(&req)
	if err != nil {
		c.Logger().Error(err)
		return echo.NewHTTPError(http.StatusBadRequest, "invalid request")
	}

	tx, err := db.Beginx()
	if err != nil {
		c.Logger().Error(err)
		return echo.NewHTTPError(http.StatusInternalServerError, "db error")
	}
	defer tx.Rollback()

	var count int
	err = tx.Get(&count, "SELECT COUNT(*) FROM `isu` WHERE `jia_user_id` = ? AND `jia_isu_uuid` = ? AND `is_deleted` = ?",
		jiaUserID, jiaIsuUUID, false)
	if err != nil {
		c.Logger().Error(err)
		return echo.NewHTTPError(http.StatusInternalServerError, "db error")
	}
	if count == 0 {
		return echo.NewHTTPError(http.StatusNotFound, "isu not found")
	}

	_, err = tx.Exec("UPDATE `isu` SET `name` = ? WHERE `jia_isu_uuid` = ?", req.Name, jiaIsuUUID)
	if err != nil {
		c.Logger().Error(err)
		return echo.NewHTTPError(http.StatusInternalServerError, "db error")
	}

	var isu Isu
	err = tx.Get(&isu, "SELECT * FROM `isu` WHERE `jia_user_id` = ? AND `jia_isu_uuid` = ? AND `is_deleted` = ?",
		jiaUserID, jiaIsuUUID, false)
	if err != nil {
		c.Logger().Error(err)
		return echo.NewHTTPError(http.StatusInternalServerError, "db error")
	}

	err = tx.Commit()
	if err != nil {
		c.Logger().Error(err)
		return echo.NewHTTPError(http.StatusInternalServerError, "db error")
	}

	return c.JSON(http.StatusOK, isu)
}

//  DELETE /api/isu/{jia_isu_uuid}
// 所有しているISUを削除する
func deleteIsu(c echo.Context) error {
	// * session
	// session が存在しなければ 401

	// input
	// 		* jia_isu_uuid: 椅子の固有ID

	// トランザクション開始

	// DBから当該のISUが存在するか検索
	// SELECT (*) FROM isu WHERE jia_user_id = `jia_user_id` and jia_isu_uuid = `jia_isu_uuid` and is_deleted=false;
	// 存在しない場合 404 を返す

	// 存在する場合 ISU　の削除フラグを有効にして 204 を返す
	// UPDATE isu SET is_deleted = true WHERE jia_isu_uuid = `jia_isu_uuid`;

	// ISU協会にdectivateを送る
	// MEMO: ISU協会へのリクエストが失敗した時に DB をロールバックできるから

	// トランザクション終了
	// MEMO: もしコミット時にエラーが発生しうるならば、「ISU協会側はdeactivate済みだがDBはactive」という不整合が発生しうる

	//response 204
	return fmt.Errorf("not implemented")
}

//  GET /api/isu/{jia_isu_uuid}/icon
// ISUのアイコンを取得する
// MEMO: ヘッダーとかでキャッシュ効くようにするのが想定解？(ただしPUTはあることに注意)
//       nginxで認証だけ外部に投げるみたいなのもできるっぽい？（ちゃんと読んでいない）
//       https://tech.jxpress.net/entry/2018/08/23/104123
// MEMO: DB 内の image は longblob
func getIsuIcon(c echo.Context) error {
	// * session
	// session が存在しなければ 401

	// SELECT image FROM isu WHERE jia_user_id = `jia_user_id` and jia_isu_uuid = `jia_isu_uuid` and is_deleted=false;
	// 見つからなければ404
	// user_idがリクエストユーザーのものでなければ404

	// response 200
	// image
	// MEMO: とりあえず未指定... Content-Type: image/png image/jpg
	return fmt.Errorf("not implemented")
}

//  PUT /api/isu/{jia_isu_uuid}/icon
// ISUのアイコンを登録する
// multipart/form-data
// MEMO: DB 内の image は longblob
func putIsuIcon(c echo.Context) error {
	// * session
	// session が存在しなければ 401

	//トランザクション開始

	// SELECT image FROM isu WHERE jia_user_id = `jia_user_id` and jia_isu_uuid = `jia_isu_uuid` and is_deleted=false;
	// 見つからなければ404
	// user_idがリクエストユーザーのものでなければ404

	// UPDATE isu SET image=? WHERE jia_user_id = `jia_user_id` and jia_isu_uuid = `jia_isu_uuid` and is_deleted=false;

	//トランザクション終了

	// response 200
	// {}
	return fmt.Errorf("not implemented")
}

//  GET /api/isu/{jia_isu_uuid}/graph
// グラフ描画のための情報を計算して返却する
// ユーザーがISUの機嫌を知りたい
// この時間帯とか、この日とかの機嫌を知りたい
// 日毎時間単位グラフ
// conditionを何件か集めて、ISUにとっての快適度数みたいな値を算出する
func getIsuGraph(c echo.Context) error {
	// * session
	// session が存在しなければ 401

	// input (path_param)
	//	* jia_isu_uuid: 椅子の固有ID
	// input (query_param)
	//	* date (required)
	//		YYYY-MM-DD
	//

	// 自分のISUかチェック
	// SELECT count(*) from isu where jia_user_id=`jia_user_id` and id = `jia_isu_uuid` and is_deleted=false;
	// エラー: response 404

	// MEMO: シナリオ的にPostIsuConditionでgraphを生成する方がボトルネックになる想定なので初期実装はgraphテーブル作る
	// DBを検索。グラフ描画に必要な情報を取得
	// ボトルネック用に事前計算したものを取得
	// graphは POST /api/isu/{jia_isu_uuid}/condition で生成
	// SELECT * from graph
	//   WHERE jia_isu_uuid = `jia_isu_uuid` AND date<=start_at AND start_at < (date+1day)

	//SQLのレスポンスを成形
	//nullチェック

	// response 200:
	//    グラフ描画のための情報のjson
	//        * フロントで表示しやすい形式
	// [{
	// start_at: ...
	// end_at: ...
	// data: {
	//   score: 70,//>=0
	//   sitting: 50 (%),
	//   detail: {
	//     dirty: -10,
	//     over_weight: -20
	//   }
	// }},
	// {
	// start_at: …,
	// end_at: …,
	// data: null,
	// },
	// {...}, ...]
	return fmt.Errorf("not implemented")
}

//  GET /api/notification?
// 自分の所持椅子の通知を取得する
// MEMO: 1970/1/1みたいな時を超えた古代からのリクエストは表示するか → する
// 順序は最新順固定
func getNotifications(c echo.Context) error {
	// * session
	// session が存在しなければ 401

	// input {jia_isu_uuid}が無い以外は、/api/notification/{jia_isu_uuid}と同じ
	//

	// cookieからユーザID取得
	// ユーザの所持椅子取得
	// SELECT * FROM isu where jia_user_id = ?;

	// ユーザの所持椅子毎に /api/notificaiton/{jia_isu_uuid} を叩く（こことマージ含めてボトルネック）
	// query_param は GET /api/notification (ここ) のリクエストと同じものを使い回す

	// ユーザの所持椅子ごとのデータをマージ（ここと個別取得部分含めてボトルネック）
	// 通知時間帯でソートして、limit件数（固定）該当するデータを返す
	// MEMO: 改善後はこんな感じのSQLで一発でとる
	// select * from isu_log where (isu_log.created_at, jia_isu_uuid) < (cursor.end_time, cursor.jia_isu_uuid)
	//  order by created_at desc,jia_isu_uuid desc limit ?
	// 10.1.36-MariaDB で確認

	//memo（没）
	// (select * from isu_log where (isu_log.created_at=cursor.end_time and jia_isu_uuid < cursor.jia_isu_uuid)
	//   or isu_log.created_at<cursor.end_time order by created_at desc,jia_isu_uuid desc limit ?)

	// response: 200
	// /api/notification/{jia_isu_uuid}と同じ
	return fmt.Errorf("not implemented")
}

//  GET /api/notification/{jia_isu_uuid}?start_time=
// 自分の所持椅子のうち、指定したisu_idの通知を取得する
func getIsuNotifications(c echo.Context) error {
	// * session
	// session が存在しなければ 401

	// input
	//     * jia_isu_uuid: 椅子の固有番号(path_param)
	//     * start_time: 開始時間
	//     * cursor_end_time: 終了時間 (required)
	//     * cursor_isu_id (required)
	//     * condition_level: critical,warning,info (csv)
	//               critical: conditions (is_dirty,is_overweight,is_broken) のうちtrueが3個
	//               warning: conditionsのうちtrueのものが1 or 2個
	//               info: warning無し
	//     * MEMO day2実装: message (文字列検索)

	// memo
	// 例: Google Cloud Logging の URL https://console.cloud.google.com/logs/query;query=resource.type%3D%22gce_instance%22%20resource.labels.instance_id%3D%22<DB_NAME>%22?authuser=1&project=<PROJECT_ID>&query=%0A

	// cookieからユーザID取得

	// isu_id存在確認、ユーザの所持椅子か確認
	// 対象isu_idのisu_name取得
	// 存在しなければ404

	// 対象isu_idの通知を取得(limit, cursorで絞り込み）
	// select * from isu_log where jia_isu_uuid = {jia_isu_uuid} AND (isu_log.created_a, jia_isu_uuid) < (cursor.end_time, cursor.jia_isu_uuid) order by created_at desc, jia_isu_uuid desc limit ?
	// MEMO: ↑で実装する

	//for {
	// conditions を元に condition_level (critical,warning,info) を算出
	//}

	// response: 200
	// [{
	//     * jia_isu_uuid
	//     * isu_name
	//     * timestamp
	//     * conditions: {"is_dirty": boolean, "is_overweight": boolean,"is_broken": boolean}
	//     * condition_level
	//     * message
	// },...]
	return fmt.Errorf("not implemented")
}

// POST /api/isu/{jia_isu_uuid}/condition
// ISUからのセンサデータを受け取る
func postIsuCondition(c echo.Context) error {
	// input (path_param)
	//	* jia_isu_uuid
	// input (body)
	//  * is_sitting:  true/false,
	// 	* condition: "is_dirty=true/false,is_overweight=true/false,..."
	//  * message
	//	* timestamp（秒まで）

	//TODO: 記法の統一
	jiaIsuUUID := c.Param("jia_isu_uuid")
	if jiaIsuUUID == "" {
		return echo.NewHTTPError(http.StatusBadRequest, "jia_isu_uuid is missing")
	}
	var request PostIsuConditionRequest
	err := c.Bind(&request)
	if err != nil {
		//TODO: 記法の統一
		return echo.NewHTTPError(http.StatusBadRequest, "bad request body")
	}

	//Parse
	timestamp, err := time.Parse(notificationTimestampFormat, request.Timestamp)
	if err != nil {
		return echo.NewHTTPError(http.StatusBadRequest, "invalid timestamp")
	}
	if !conditionFormat.Match([]byte(request.Condition)) {
		return echo.NewHTTPError(http.StatusBadRequest, "bad request body")
	}

	// トランザクション開始
	tx, err := db.Beginx()
	if err != nil {
		c.Logger().Errorf("failed to begin tx: %v", err)
		return echo.NewHTTPError(http.StatusInternalServerError)
	}
	defer tx.Rollback()

	// jia_isu_uuid が存在するかを確認
	var count int
	err = tx.Get(&count, "SELECT COUNT(*) FROM `isu` WHERE `jia_isu_uuid` = ?  and `is_deleted`=false", jiaIsuUUID) //TODO: 記法の統一
	if err != nil {
		c.Logger().Errorf("failed to select: %v", err)
		return echo.NewHTTPError(http.StatusInternalServerError)
	}
	if count == 0 {
		return echo.NewHTTPError(http.StatusNotFound, "isu not found")
	}

	//isu_logに記録
	//confilct確認
	err = tx.Get(&count, "SELECT COUNT(*) FROM `isu_log` WHERE (`timestamp`, `jia_isu_uuid`) = (?, ?)  FOR UPDATE", //TODO: 記法の統一
		timestamp, jiaIsuUUID,
	)
	if err != nil {
		c.Logger().Errorf("failed to begin tx: %v", err)
		return echo.NewHTTPError(http.StatusInternalServerError)
	}
	if count != 0 {
		return echo.NewHTTPError(http.StatusConflict, "isu_log already exist")
	}
	//insert
	_, err = tx.Exec("INSERT INTO `isu_log`"+
		"	(`jia_isu_uuid`, `timestamp`, `is_sitting`, `condition`, `message`) VALUES (?, ?, ?, ?, ?)",
		jiaIsuUUID, timestamp, request.IsSitting, request.Condition, request.Message,
	)
	if err != nil {
		c.Logger().Errorf("failed to insert: %v", err)
		return echo.NewHTTPError(http.StatusInternalServerError, "failed to insert")
	}

	// getGraph用のデータを計算し、DBを更新する
	err = updateGraph(tx, jiaIsuUUID)
	if err != nil {
		c.Logger().Errorf("failed to update graph: %v", err)
		return echo.NewHTTPError(http.StatusInternalServerError)
	}

	// トランザクション終了
	err = tx.Commit()
	if err != nil {
		c.Logger().Errorf("failed to commit tx: %v", err)
		return echo.NewHTTPError(http.StatusInternalServerError)
	}

	return c.NoContent(http.StatusCreated)
}

// getGraph用のデータを計算し、DBを更新する
func updateGraph(tx *sqlx.Tx, jiaIsuUUID string) error {
	// IsuLogを一時間ごとの区切りに分け、区切りごとにスコアを計算する
	isuLogCluster := []IsuLog{} // 一時間ごとの纏まり
	var tmpIsuLog IsuLog
	valuesForUpdate := []interface{}{} //3個1組、更新するgraphの各行のデータ
	rows, err := tx.Queryx("SELECT * FROM `isu_log` WHERE `jia_isu_uuid` = ? ORDER BY `timestamp` ASC", jiaIsuUUID)
	if err != nil {
		return err
	}
	//一時間ごとに区切る
	var startTime time.Time
	for rows.Next() {
		err = rows.StructScan(&tmpIsuLog)
		if err != nil {
			return err
		}
		tmpTime := truncateAfterHours(tmpIsuLog.Timestamp)
		if startTime != tmpTime {
			if len(isuLogCluster) > 0 {
				//tmpTimeは次の一時間なので、それ以外を使ってスコア計算
				data, err := calculateGraphData(isuLogCluster)
				if err != nil {
					return fmt.Errorf("failed to calculate graph: %v", err)
				}
				valuesForUpdate = append(valuesForUpdate, jiaIsuUUID, startTime, data)
			}

			//次の一時間の探索
			startTime = tmpTime
			isuLogCluster = []IsuLog{}
		}
		isuLogCluster = append(isuLogCluster, tmpIsuLog)
	}
	if len(isuLogCluster) > 0 {
		//最後の一時間分
		data, err := calculateGraphData(isuLogCluster)
		if err != nil {
			return fmt.Errorf("failed to calculate graph: %v", err)
		}
		valuesForUpdate = append(valuesForUpdate, jiaIsuUUID, startTime, data)
	}

	//insert or update
	params := strings.Repeat("(?,?,?),", len(valuesForUpdate)/3)
	params = params[:len(params)-1]
	_, err = tx.Exec("INSERT INTO `graph` (`jia_isu_uuid`, `start_at`, `data`) VALUES "+
		params+
		"	ON DUPLICATE KEY UPDATE `data` = VALUES(`data`)",
		valuesForUpdate...,
	)
	if err != nil {
		return err
	}

	return nil
}

//分以下を切り捨て、一時間単位にする関数
func truncateAfterHours(t time.Time) time.Time {
	return time.Date(t.Year(), t.Month(), t.Day(), t.Hour(), 0, 0, 0, t.Location())
}

//スコア計算をする関数
func calculateGraphData(isuLogCluster []IsuLog) ([]byte, error) {
	graph := &GraphData{}

	//sitting
	sittingCount := 0
	for _, log := range isuLogCluster {
		if log.IsSitting {
			sittingCount += 1
		}
	}
	graph.Sitting = sittingCount * 100 / len(isuLogCluster)

	//score&detail
	graph.Score = 100
	//condition要因の減点
	graph.Detail = map[string]int{}
	for key := range scorePerCondition {
		graph.Detail[key] = 0
	}
	for _, log := range isuLogCluster {
		conditions := map[string]bool{}
		//DB上にある is_dirty=true/false,is_overweight=true/false,... 形式のデータを
		//map[string]bool形式に変換
		for _, cond := range strings.Split(log.Condition, ",") {
			keyValue := strings.Split(cond, "=")
			if len(keyValue) != 2 {
				continue //形式に従っていないものは無視
			}
			conditions[keyValue[0]] = (keyValue[1] != "false")
		}

		//trueになっているものは減点
		for key, enabled := range conditions {
			if enabled {
				score, ok := scorePerCondition[key]
				if ok {
					graph.Score += score
					graph.Detail[key] += score
				}
			}
		}
	}
	//スコアに影響がないDetailを削除
	for key := range scorePerCondition {
		if graph.Detail[key] == 0 {
			delete(graph.Detail, key)
		}
	}
	//個数減点
	if len(isuLogCluster) < 50 {
		minus := -(50 - len(isuLogCluster)) * 2
		graph.Score += minus
		graph.Detail["missing_data"] = minus
	}
	if graph.Score < 0 {
		graph.Score = 0
	}

	//JSONに変換
	graphJSON, err := json.Marshal(graph)
	if err != nil {
		return nil, err
	}
	return graphJSON, nil
}<|MERGE_RESOLUTION|>--- conflicted
+++ resolved
@@ -26,21 +26,13 @@
 )
 
 const (
-<<<<<<< HEAD
-	sessionName            = "isucondition"
-	searchLimit            = 20
-	notificationLimit      = 20
-	isuListLimit           = 200 // TODO 修正が必要なら変更
-	jwtVerificationKeyPath = "../ec256-public.pem"
-	DefaultJIAServiceURL   = "http://localhost:5000"
-=======
 	sessionName                 = "isucondition"
 	searchLimit                 = 20
 	notificationLimit           = 20
 	isuListLimit                = 200 // TODO 修正が必要なら変更
 	notificationTimestampFormat = "2006-01-02 15:04:05 -0700"
 	jwtVerificationKeyPath      = "../ec256-public.pem"
->>>>>>> f145284f
+	DefaultJIAServiceURL        = "http://localhost:5000"
 )
 
 var scorePerCondition = map[string]int{
