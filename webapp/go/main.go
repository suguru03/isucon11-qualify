--- conflicted
+++ resolved
@@ -684,47 +684,6 @@
 		return c.NoContent(http.StatusInternalServerError)
 	}
 
-<<<<<<< HEAD
-	var lastCondition IsuCondition
-	foundLastCondition := true
-	err = tx.Get(&lastCondition, "SELECT * FROM `isu_condition` WHERE `jia_isu_uuid` = ? ORDER BY `timestamp` DESC LIMIT 1",
-		isu.JIAIsuUUID)
-	if err != nil {
-		if errors.Is(err, sql.ErrNoRows) {
-			foundLastCondition = false
-		} else {
-			c.Logger().Errorf("db error: %v", err)
-			return c.NoContent(http.StatusInternalServerError)
-		}
-	}
-
-	err = tx.Commit()
-	if err != nil {
-		c.Logger().Errorf("db error: %v", err)
-		return c.NoContent(http.StatusInternalServerError)
-	}
-
-	var formattedCondition *GetIsuConditionResponse
-	if foundLastCondition {
-		conditionLevel, err := calculateConditionLevel(lastCondition.Condition)
-		if err != nil {
-			c.Logger().Errorf("failed to get condition level: %v", err)
-			return c.NoContent(http.StatusInternalServerError)
-		}
-
-		formattedCondition = &GetIsuConditionResponse{
-			JIAIsuUUID:     lastCondition.JIAIsuUUID,
-			IsuName:        isu.Name,
-			Timestamp:      lastCondition.Timestamp.Unix(),
-			IsSitting:      lastCondition.IsSitting,
-			Condition:      lastCondition.Condition,
-			ConditionLevel: conditionLevel,
-			Message:        lastCondition.Message,
-		}
-	}
-	res := GetIsuResponse{Isu: isu, LatestIsuCondition: formattedCondition}
-=======
->>>>>>> 60317a1c
 	return c.JSON(http.StatusOK, res)
 }
 
