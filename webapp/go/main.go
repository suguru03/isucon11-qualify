--- conflicted
+++ resolved
@@ -26,20 +26,12 @@
 )
 
 const (
-<<<<<<< HEAD
 	sessionName              = "isucondition"
 	searchLimit              = 20
 	conditionLimit           = 20
+	isuListLimit             = 200 // TODO 修正が必要なら変更
 	conditionTimestampFormat = "2006-01-02 15:04:05 -0700"
 	jwtVerificationKeyPath   = "../ec256-public.pem"
-=======
-	sessionName                 = "isucondition"
-	searchLimit                 = 20
-	notificationLimit           = 20
-	isuListLimit                = 200 // TODO 修正が必要なら変更
-	notificationTimestampFormat = "2006-01-02 15:04:05 -0700"
-	jwtVerificationKeyPath      = "../ec256-public.pem"
->>>>>>> b607197a
 )
 
 var scorePerCondition = map[string]int{
@@ -48,12 +40,9 @@
 	"is_broken":     -5,
 }
 
-<<<<<<< HEAD
-=======
 //"is_dirty=true/false,is_overweight=true/false,..."
 var conditionFormat = regexp.MustCompile(`^[-a-zA-Z_]+=(true|false)(,[-a-zA-Z_]+=(true|false))*$`)
 
->>>>>>> b607197a
 var (
 	db                  *sqlx.DB
 	sessionStore        sessions.Store
@@ -155,13 +144,6 @@
 	Condition      string    `json:"condition"`
 	ConditionLevel string    `json:"condition_level"`
 	Message        string    `json:"message"`
-}
-
-type PostIsuConditionRequest struct {
-	IsSitting bool   `json:"is_sitting"`
-	Condition string `json:"condition"`
-	Message   string `json:"message"`
-	Timestamp string `json:"timestamp"` //Format("2006-01-02 15:04:05 -0700")
 }
 
 type PostIsuConditionRequest struct {
@@ -932,10 +914,7 @@
 	//  * message
 	//	* timestamp（秒まで）
 
-<<<<<<< HEAD
-=======
 	//TODO: 記法の統一
->>>>>>> b607197a
 	jiaIsuUUID := c.Param("jia_isu_uuid")
 	if jiaIsuUUID == "" {
 		return echo.NewHTTPError(http.StatusBadRequest, "jia_isu_uuid is missing")
@@ -943,45 +922,12 @@
 	var request PostIsuConditionRequest
 	err := c.Bind(&request)
 	if err != nil {
-<<<<<<< HEAD
+		//TODO: 記法の統一
 		return echo.NewHTTPError(http.StatusBadRequest, "bad request body")
 	}
 
 	//Parse
 	timestamp, err := time.Parse(conditionTimestampFormat, request.Timestamp)
-	if err != nil {
-		return echo.NewHTTPError(http.StatusBadRequest, "invalid timestamp")
-	}
-
-	// トランザクション開始
-	tx, err := db.Beginx()
-	if err != nil {
-		c.Logger().Errorf("failed to begin tx: %v", err)
-		return echo.NewHTTPError(http.StatusInternalServerError)
-	}
-	defer tx.Rollback()
-
-	// jia_isu_uuid が存在するかを確認
-	var count int
-	err = tx.Get(&count, "SELECT COUNT(*) FROM `isu` WHERE `jia_isu_uuid` = ?  and `is_deleted`=false", jiaIsuUUID)
-	if err != nil {
-		c.Logger().Errorf("failed to select: %v", err)
-		return echo.NewHTTPError(http.StatusInternalServerError)
-	}
-	if count == 0 {
-		return echo.NewHTTPError(http.StatusNotFound, "isu not found")
-	}
-
-	//isu_logに記録
-	//confilct確認
-	err = tx.Get(&count, "SELECT COUNT(*) FROM `isu_log` WHERE (`timestamp`, `jia_isu_uuid`) = (?, ?)  FOR UPDATE",
-=======
-		//TODO: 記法の統一
-		return echo.NewHTTPError(http.StatusBadRequest, "bad request body")
-	}
-
-	//Parse
-	timestamp, err := time.Parse(notificationTimestampFormat, request.Timestamp)
 	if err != nil {
 		return echo.NewHTTPError(http.StatusBadRequest, "invalid timestamp")
 	}
@@ -1011,7 +957,6 @@
 	//isu_logに記録
 	//confilct確認
 	err = tx.Get(&count, "SELECT COUNT(*) FROM `isu_log` WHERE (`timestamp`, `jia_isu_uuid`) = (?, ?)  FOR UPDATE", //TODO: 記法の統一
->>>>>>> b607197a
 		timestamp, jiaIsuUUID,
 	)
 	if err != nil {
@@ -1031,78 +976,10 @@
 		return echo.NewHTTPError(http.StatusInternalServerError, "failed to insert")
 	}
 
-<<<<<<< HEAD
-	// getGraph用のデータを計算
-	// IsuLogを一時間ごとの区切りに分け、区切りごとにスコアを計算する
-	var isuLogCluster []IsuLog // 一時間ごとの纏まり
-	var tmpIsuLog IsuLog
-	var valuesForInsert []interface{} = []interface{}{}
-	rows, err := tx.Queryx("SELECT * FROM `isu_log` WHERE `jia_isu_uuid` = ? ORDER BY `timestamp` ASC", jiaIsuUUID)
-	if err != nil || !rows.Next() {
-		c.Logger().Errorf("failed to select: %v", err)
-		return echo.NewHTTPError(http.StatusInternalServerError)
-	}
-	//一時間ごとに区切る
-	err = rows.StructScan(&tmpIsuLog)
-	if err != nil {
-		c.Logger().Errorf("failed to select: %v", err)
-		return echo.NewHTTPError(http.StatusInternalServerError)
-	}
-	startTime := truncateAfterHours(tmpIsuLog.Timestamp)
-	isuLogCluster = []IsuLog{tmpIsuLog}
-	for rows.Next() {
-		err = rows.StructScan(&tmpIsuLog)
-		if err != nil {
-			c.Logger().Errorf("failed to select: %v", err)
-			return echo.NewHTTPError(http.StatusInternalServerError)
-		}
-		tmpTime := truncateAfterHours(tmpIsuLog.Timestamp)
-		if startTime != tmpTime {
-			//tmpTimeは次の一時間なので、それ以外を使ってスコア計算
-			data, err := calculateGraph(isuLogCluster)
-			if err != nil {
-				c.Logger().Errorf("failed to calculate graph: %v", err)
-				return echo.NewHTTPError(http.StatusInternalServerError)
-			}
-			dataJSON, err := json.Marshal(data)
-			if err != nil {
-				c.Logger().Errorf("failed to encode json: %v", err)
-				return echo.NewHTTPError(http.StatusInternalServerError)
-			}
-			valuesForInsert = append(valuesForInsert, jiaIsuUUID, startTime, dataJSON)
-
-			//次の一時間の探索
-			startTime = tmpTime
-			isuLogCluster = isuLogCluster[:0]
-		}
-		isuLogCluster = append(isuLogCluster, tmpIsuLog)
-	}
-	//最後の一時間分
-	data, err := calculateGraph(isuLogCluster)
-	if err != nil {
-		c.Logger().Errorf("failed to calculate graph: %v", err)
-		return echo.NewHTTPError(http.StatusInternalServerError)
-	}
-	dataStr, err := json.Marshal(data)
-	if err != nil {
-		c.Logger().Errorf("failed to encode json: %v", err)
-		return echo.NewHTTPError(http.StatusInternalServerError)
-	}
-	valuesForInsert = append(valuesForInsert, jiaIsuUUID, startTime, dataStr)
-	//insert
-	_, err = tx.Exec("INSERT INTO `graph` (`jia_isu_uuid`, `start_at`, `data`) VALUES "+
-		"	(?,?,?)"+strings.Repeat(",(?,?,?)", len(valuesForInsert)/3-1)+
-		"	ON DUPLICATE KEY UPDATE `data` = VALUES(`data`)",
-		valuesForInsert...,
-	)
-	if err != nil {
-		c.Logger().Errorf("failed to insert: %v", err)
-=======
 	// getGraph用のデータを計算し、DBを更新する
 	err = updateGraph(tx, jiaIsuUUID)
 	if err != nil {
 		c.Logger().Errorf("failed to update graph: %v", err)
->>>>>>> b607197a
 		return echo.NewHTTPError(http.StatusInternalServerError)
 	}
 
@@ -1116,8 +993,6 @@
 	return c.NoContent(http.StatusCreated)
 }
 
-<<<<<<< HEAD
-=======
 // getGraph用のデータを計算し、DBを更新する
 func updateGraph(tx *sqlx.Tx, jiaIsuUUID string) error {
 	// IsuLogを一時間ごとの区切りに分け、区切りごとにスコアを計算する
@@ -1176,18 +1051,13 @@
 	return nil
 }
 
->>>>>>> b607197a
 //分以下を切り捨て、一時間単位にする関数
 func truncateAfterHours(t time.Time) time.Time {
 	return time.Date(t.Year(), t.Month(), t.Day(), t.Hour(), 0, 0, 0, t.Location())
 }
 
 //スコア計算をする関数
-<<<<<<< HEAD
-func calculateGraph(isuLogCluster []IsuLog) (*GraphData, error) {
-=======
 func calculateGraphData(isuLogCluster []IsuLog) ([]byte, error) {
->>>>>>> b607197a
 	graph := &GraphData{}
 
 	//sitting
@@ -1201,21 +1071,15 @@
 
 	//score&detail
 	graph.Score = 100
-<<<<<<< HEAD
-=======
 	//condition要因の減点
->>>>>>> b607197a
 	graph.Detail = map[string]int{}
 	for key := range scorePerCondition {
 		graph.Detail[key] = 0
 	}
 	for _, log := range isuLogCluster {
 		conditions := map[string]bool{}
-<<<<<<< HEAD
-=======
 		//DB上にある is_dirty=true/false,is_overweight=true/false,... 形式のデータを
 		//map[string]bool形式に変換
->>>>>>> b607197a
 		for _, cond := range strings.Split(log.Condition, ",") {
 			keyValue := strings.Split(cond, "=")
 			if len(keyValue) != 2 {
@@ -1227,10 +1091,7 @@
 			conditions[keyValue[0]] = (keyValue[1] != "false")
 		}
 
-<<<<<<< HEAD
-=======
 		//trueになっているものは減点
->>>>>>> b607197a
 		for key, enabled := range conditions {
 			if enabled {
 				graph.Score += scorePerCondition[key]
@@ -1238,19 +1099,12 @@
 			}
 		}
 	}
-<<<<<<< HEAD
-=======
 	//スコアに影響がないDetailを削除
->>>>>>> b607197a
 	for key := range scorePerCondition {
 		if graph.Detail[key] == 0 {
 			delete(graph.Detail, key)
 		}
 	}
-<<<<<<< HEAD
-
-	return graph, nil
-=======
 	//個数減点
 	if len(isuLogCluster) < 50 {
 		minus := -(50 - len(isuLogCluster)) * 2
@@ -1267,5 +1121,4 @@
 		return nil, err
 	}
 	return graphJSON, nil
->>>>>>> b607197a
 }