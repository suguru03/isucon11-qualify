--- conflicted
+++ resolved
@@ -315,20 +315,8 @@
 	return config.URL
 }
 
-<<<<<<< HEAD
-func getIndex(c echo.Context) error {
-	err := templates.ExecuteTemplate(c.Response().Writer, "index.html", struct{}{})
-	if err != nil {
-		c.Logger().Errorf("getIndex error: %v", err)
-		return c.NoContent(http.StatusInternalServerError)
-	}
-	return nil
-}
-
 // POST /initialize
 // サービスを初期化
-=======
->>>>>>> 3f210bec
 func postInitialize(c echo.Context) error {
 	var request InitializeRequest
 	err := c.Bind(&request)
