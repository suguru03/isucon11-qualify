--- conflicted
+++ resolved
@@ -881,13 +881,8 @@
 	return responseList, nil
 }
 
-<<<<<<< HEAD
 // 複数のISUのコンディションからグラフの一つのデータ点を計算
-func calculateGraphDataPoint(isuConditions []IsuCondition) (GraphDataPoint, error) {
-=======
-// 複数のISU conditionからグラフの一つのデータ点を計算
 func calculateGraphDataPoint(isuConditions []IsuCondition) GraphDataPoint {
->>>>>>> 1d63f931
 	conditionsCount := map[string]int{"is_broken": 0, "is_dirty": 0, "is_overweight": 0}
 	rawScore := 0
 	for _, condition := range isuConditions {
@@ -1251,14 +1246,6 @@
 	return (idxCondStr == len(conditionStr))
 }
 
-<<<<<<< HEAD
-// 分以下を切り捨て、一時間単位にする
-func truncateAfterHours(t time.Time) time.Time {
-	return time.Date(t.Year(), t.Month(), t.Day(), t.Hour(), 0, 0, 0, t.Location())
-}
-
-=======
->>>>>>> 1d63f931
 func getIndex(c echo.Context) error {
 	err := templates.ExecuteTemplate(c.Response().Writer, "index.html", struct{}{})
 	if err != nil {
