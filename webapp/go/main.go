--- conflicted
+++ resolved
@@ -250,7 +250,6 @@
 //  POST /api/auth
 func postAuthentication(c echo.Context) error {
 	reqJwt := strings.TrimPrefix(c.Request().Header.Get("Authorization"), "Bearer ")
-<<<<<<< HEAD
 
 	// verify JWT
 	token, err := jwt.Parse(reqJwt, func(token *jwt.Token) (interface{}, error) {
@@ -270,13 +269,17 @@
 	}
 
 	// get jia_user_id from JWT Payload
-	claims, _ := token.Claims.(jwt.MapClaims)
-	jiaUserId, ok := claims["jia_user_id"].(string)
+	claims, _ := token.Claims.(jwt.MapClaims) // TODO: 型アサーションのチェックの有無の議論
+	jiaUserIdVar, ok := claims["jia_user_id"]
 	if !ok {
 		return c.String(http.StatusBadRequest, "invalid JWT payload")
 	}
-
-	err = func() error {
+	jiaUserId, ok := jiaUserIdVar.(string)
+	if !ok {
+		return c.String(http.StatusBadRequest, "invalid JWT payload")
+	}
+
+	err = func() error { //TODO: 無名関数によるラップの議論
 		tx, err := db.Beginx()
 		if err != nil {
 			return fmt.Errorf("failed to begin tx: %w", err)
@@ -291,58 +294,12 @@
 			// user already signup. only return cookie
 			return nil
 		}
-=======
-
-	// verify JWT
-	token, err := jwt.Parse(reqJwt, func(token *jwt.Token) (interface{}, error) {
-		if _, ok := token.Method.(*jwt.SigningMethodECDSA); !ok {
-			return nil, jwt.NewValidationError(fmt.Sprintf("Unexpected signing method: %v", token.Header["alg"]), jwt.ValidationErrorSignatureInvalid)
-		}
-		return jwtVerificationKey, nil
-	})
-	if err != nil {
-		switch err.(type) {
-		case *jwt.ValidationError:
-			return c.String(http.StatusForbidden, "forbidden")
-		default:
-			c.Logger().Errorf("unknown error: %v", err)
-			return c.NoContent(http.StatusInternalServerError)
-		}
-	}
-
-	// get jia_user_id from JWT Payload
-	claims, _ := token.Claims.(jwt.MapClaims) // TODO: 型アサーションのチェックの有無の議論
-	jiaUserIdVar, ok := claims["jia_user_id"]
-	if !ok {
-		return c.String(http.StatusBadRequest, "invalid JWT payload")
-	}
-	jiaUserId, ok := jiaUserIdVar.(string)
-	if !ok {
-		return c.String(http.StatusBadRequest, "invalid JWT payload")
-	}
-
-	err = func() error { //TODO: 無名関数によるラップの議論
-		tx, err := db.Beginx()
-		if err != nil {
-			return fmt.Errorf("failed to begin tx: %w", err)
-		}
-		defer tx.Rollback()
-
-		var userNum int
-		err = tx.Get(&userNum, "SELECT COUNT(*) FROM user WHERE `jia_user_id` = ? FOR UPDATE", jiaUserId)
-		if err != nil {
-			return fmt.Errorf("select user: %w", err)
-		} else if userNum == 1 {
-			// user already signup. only return cookie
-			return nil
-		}
-
->>>>>>> 6b5cf15f
+
 		_, err = tx.Exec("INSERT INTO user (`jia_user_id`) VALUES (?)", jiaUserId)
 		if err != nil {
 			return fmt.Errorf("insert user: %w", err)
 		}
-<<<<<<< HEAD
+
 		err = tx.Commit()
 		if err != nil {
 			return fmt.Errorf("commit tx: %w", err)
@@ -362,28 +319,6 @@
 		return c.NoContent(http.StatusInternalServerError)
 	}
 
-=======
-
-		err = tx.Commit()
-		if err != nil {
-			return fmt.Errorf("commit tx: %w", err)
-		}
-		return nil
-	}()
-	if err != nil {
-		c.Logger().Errorf("db error: %v", err)
-		return c.NoContent(http.StatusInternalServerError)
-	}
-
-	session := getSession(c.Request())
-	session.Values["jia_user_id"] = jiaUserId
-	err = session.Save(c.Request(), c.Response())
-	if err != nil {
-		c.Logger().Errorf("failed to set cookie: %v", err)
-		return c.NoContent(http.StatusInternalServerError)
-	}
-
->>>>>>> 6b5cf15f
 	return c.NoContent(http.StatusOK)
 }
 
