package main

import (
	"crypto/ecdsa"
	"database/sql"
	"encoding/json"
	"errors"
	"fmt"
	"io/ioutil"
	"net/http"
	"os"
	"os/exec"
	"path/filepath"
	"strings"
	"time"

	"github.com/dgrijalva/jwt-go"
	_ "github.com/go-sql-driver/mysql"
	"github.com/gorilla/sessions"
	"github.com/jmoiron/sqlx"
	"github.com/labstack/echo/v4"
	"github.com/labstack/echo/v4/middleware"
	"github.com/labstack/gommon/log"
)

const (
<<<<<<< HEAD
	sessionName                 = "isucondition"
	searchLimit                 = 20
	notificationLimit           = 20
	notificationTimestampFormat = "2006-01-02 15:04:05 -0700"
=======
	sessionName            = "isucondition"
	searchLimit            = 20
	notificationLimit      = 20
	jwtVerificationKeyPath = "../ec256-public.pem"
>>>>>>> 788e04e8
)

var scorePerCondition = map[string]int{
	"is_dirty":      -1,
	"is_overweight": -1,
	"is_broken":     -5,
}

var (
	db                  *sqlx.DB
	sessionStore        sessions.Store
	mySQLConnectionData *MySQLConnectionEnv

	jwtVerificationKey *ecdsa.PublicKey
)

type Isu struct {
	JIAIsuUUID   string    `db:"jia_isu_uuid" json:"jia_isu_uuid"`
	Name         string    `db:"name" json:"name"`
	Image        []byte    `db:"image" json:"-"`
	JIACatalogID string    `db:"jia_catalog_id" json:"jia_catalog_id"`
	Character    string    `db:"character" json:"character"`
	JIAUserID    string    `db:"jia_user_id" json:"-"`
	IsDeleted    bool      `db:"is_deleted" json:"-"`
	CreatedAt    time.Time `db:"created_at" json:"-"`
	UpdatedAt    time.Time `db:"updated_at" json:"-"`
}

type CatalogFromJIA struct {
	JIACatalogID string `json:"catalog_id"`
	Name         string `json:"name"`
	LimitWeight  int    `json:"limit_weight"`
	Weight       int    `json:"weight"`
	Size         string `json:"size"`
	Maker        string `json:"maker"`
	Features     string `json:"features"`
}

type Catalog struct {
	JIACatalogID string `json:"jia_catalog_id"`
	Name         string `json:"name"`
	LimitWeight  int    `json:"limit_weight"`
	Weight       int    `json:"weight"`
	Size         string `json:"size"`
	Maker        string `json:"maker"`
	Tags         string `json:"tags"`
}

type IsuLog struct {
	JIAIsuUUID string    `db:"jia_isu_uuid" json:"jia_isu_uuid"`
	Timestamp  time.Time `db:"timestamp" json:"timestamp"`
	IsSitting  bool      `db:"is_sitting" json:"is_sitting"`
	Condition  string    `db:"condition" json:"condition"`
	Message    string    `db:"message" json:"message"`
	CreatedAt  time.Time `db:"created_at" json:"created_at"`
}

//グラフ表示用  一時間のsummry 詳細
type GraphData struct {
	Score   int            `json:"score"`
	Sitting int            `json:"sitting"`
	Detail  map[string]int `json:"detail"`
}

//グラフ表示用  一時間のsummry
type Graph struct {
	JIAIsuUUID string    `db:"jia_isu_uuid"`
	StartAt    time.Time `db:"start_at"`
	Data       string    `db:"data"`
	CreatedAt  time.Time `db:"created_at"`
	UpdatedAt  time.Time `db:"updated_at"`
}

type User struct {
	JIAUserID string    `db:"jia_user_id"`
	CreatedAt time.Time `db:"created_at"`
}

type MySQLConnectionEnv struct {
	Host     string
	Port     string
	User     string
	DBName   string
	Password string
}

type InitializeResponse struct {
	Language string `json:"language"`
}

type GetMeResponse struct {
	JIAUserID string `json:"jia_user_id"`
}

type GraphResponse struct {
}

type NotificationResponse struct {
}

type PostIsuConditionRequest struct {
	IsSitting bool   `json:"is_sitting"`
	Condition string `json:"condition"`
	Message   string `json:"message"`
	Timestamp string `json:"timestamp"` //Format("2006-01-02 15:04:05 -0700")
}

func getEnv(key string, defaultValue string) string {
	val := os.Getenv(key)
	if val != "" {
		return val
	}
	return defaultValue
}

func NewMySQLConnectionEnv() *MySQLConnectionEnv {
	return &MySQLConnectionEnv{
		Host:     getEnv("MYSQL_HOST", "127.0.0.1"),
		Port:     getEnv("MYSQL_PORT", "3306"),
		User:     getEnv("MYSQL_USER", "isucon"),
		DBName:   getEnv("MYSQL_DBNAME", "isucondition"),
		Password: getEnv("MYSQL_PASS", "isucon"),
	}
}

//ConnectDB データベースに接続する
func (mc *MySQLConnectionEnv) ConnectDB() (*sqlx.DB, error) {
	dsn := fmt.Sprintf("%v:%v@tcp(%v:%v)/%v?parseTime=true&loc=Local", mc.User, mc.Password, mc.Host, mc.Port, mc.DBName)
	return sqlx.Open("mysql", dsn)
}

func init() {
	sessionStore = sessions.NewCookieStore([]byte(getEnv("SESSION_KEY", "isucondition")))

	key, err := ioutil.ReadFile(jwtVerificationKeyPath)
	if err != nil {
		log.Fatalf("Unable to read file: %v", err)
	}
	jwtVerificationKey, err = jwt.ParseECPublicKeyFromPEM(key)
	if err != nil {
		log.Fatalf("Unable to parse ECDSA public key: %v", err)
	}
}

func main() {
	// Echo instance
	e := echo.New()
	e.Debug = true
	e.Logger.SetLevel(log.DEBUG)

	// Middleware
	e.Use(middleware.Logger())
	e.Use(middleware.Recover())

	// Initialize
	e.POST("/initialize", postInitialize)

	e.POST("/api/auth", postAuthentication)
	e.POST("/api/signout", postSignout)
	e.GET("/api/user/me", getMe)

	e.GET("/api/catalog/:jia_catalog_id", getCatalog)
	e.GET("/api/isu", getIsuList)
	e.POST("/api/isu", postIsu)
	e.GET("/api/isu/search", getIsuSearch)
	e.GET("/api/isu/:jia_isu_uuid", getIsu)
	e.PUT("/api/isu/:jia_isu_uuid", putIsu)
	e.DELETE("/api/isu/:jia_isu_uuid", deleteIsu)
	e.GET("/api/isu/:jia_isu_uuid/icon", getIsuIcon)
	e.PUT("/api/isu/:jia_isu_uuid/icon", putIsuIcon)
	e.GET("/api/isu/:jia_isu_uuid/graph", getIsuGraph)
	e.GET("/api/notification", getNotifications)
	e.GET("/api/notification/:jia_isu_uuid", getIsuNotifications)

	e.POST("/api/isu/:jia_isu_uuid/condition", postIsuCondition)

	mySQLConnectionData = NewMySQLConnectionEnv()

	var err error
	db, err = mySQLConnectionData.ConnectDB()
	if err != nil {
		e.Logger.Fatalf("DB connection failed : %v", err)
		return
	}
	db.SetMaxOpenConns(10)
	defer db.Close()

	// Start server
	serverPort := fmt.Sprintf(":%v", getEnv("SERVER_PORT", "3000"))
	e.Logger.Fatal(e.Start(serverPort))
}

func getSession(r *http.Request) *sessions.Session {
	session, _ := sessionStore.Get(r, sessionName)
	return session
}

func getUserIdFromSession(r *http.Request) (string, error) {
	session := getSession(r)
	userID, ok := session.Values["jia_user_id"]
	if !ok {
		return "", fmt.Errorf("no session")
	}
	return userID.(string), nil
}

func postInitialize(c echo.Context) error {
	sqlDir := filepath.Join("..", "mysql", "db")
	paths := []string{
		filepath.Join(sqlDir, "0_Schema.sql"),
	}

	for _, p := range paths {
		sqlFile, _ := filepath.Abs(p)
		cmdStr := fmt.Sprintf("mysql -h %v -u %v -p%v -P %v %v < %v",
			mySQLConnectionData.Host,
			mySQLConnectionData.User,
			mySQLConnectionData.Password,
			mySQLConnectionData.Port,
			mySQLConnectionData.DBName,
			sqlFile,
		)
		err := exec.Command("bash", "-c", cmdStr).Run()
		if err != nil {
			c.Logger().Errorf("Initialize script error : %v", err)
			return c.NoContent(http.StatusInternalServerError)
		}
	}

	return c.JSON(http.StatusOK, InitializeResponse{
		Language: "go",
	})
}

//  POST /api/auth
func postAuthentication(c echo.Context) error {
	reqJwt := strings.TrimPrefix(c.Request().Header.Get("Authorization"), "Bearer ")

	// verify JWT
	token, err := jwt.Parse(reqJwt, func(token *jwt.Token) (interface{}, error) {
		if _, ok := token.Method.(*jwt.SigningMethodECDSA); !ok {
			return nil, jwt.NewValidationError(fmt.Sprintf("Unexpected signing method: %v", token.Header["alg"]), jwt.ValidationErrorSignatureInvalid)
		}
		return jwtVerificationKey, nil
	})
	if err != nil {
		switch err.(type) {
		case *jwt.ValidationError:
			return c.String(http.StatusForbidden, "forbidden")
		default:
			c.Logger().Errorf("unknown error: %v", err)
			return c.NoContent(http.StatusInternalServerError)
		}
	}

	// get jia_user_id from JWT Payload
	claims, _ := token.Claims.(jwt.MapClaims) // TODO: 型アサーションのチェックの有無の議論
	jiaUserIdVar, ok := claims["jia_user_id"]
	if !ok {
		return c.String(http.StatusBadRequest, "invalid JWT payload")
	}
	jiaUserId, ok := jiaUserIdVar.(string)
	if !ok {
		return c.String(http.StatusBadRequest, "invalid JWT payload")
	}

	err = func() error { //TODO: 無名関数によるラップの議論
		tx, err := db.Beginx()
		if err != nil {
			return fmt.Errorf("failed to begin tx: %w", err)
		}
		defer tx.Rollback()

		var userNum int
		err = tx.Get(&userNum, "SELECT COUNT(*) FROM user WHERE `jia_user_id` = ? FOR UPDATE", jiaUserId)
		if err != nil {
			return fmt.Errorf("select user: %w", err)
		} else if userNum == 1 {
			// user already signup. only return cookie
			return nil
		}

		_, err = tx.Exec("INSERT INTO user (`jia_user_id`) VALUES (?)", jiaUserId)
		if err != nil {
			return fmt.Errorf("insert user: %w", err)
		}

		err = tx.Commit()
		if err != nil {
			return fmt.Errorf("commit tx: %w", err)
		}
		return nil
	}()
	if err != nil {
		c.Logger().Errorf("db error: %v", err)
		return c.NoContent(http.StatusInternalServerError)
	}

	session := getSession(c.Request())
	session.Values["jia_user_id"] = jiaUserId
	err = session.Save(c.Request(), c.Response())
	if err != nil {
		c.Logger().Errorf("failed to set cookie: %v", err)
		return c.NoContent(http.StatusInternalServerError)
	}

	return c.NoContent(http.StatusOK)
}

//  POST /api/signout
func postSignout(c echo.Context) error {
	// ユーザからの入力
	// * session
	// session が存在しなければ 401

	// cookie の max-age を -1 にして Set-Cookie

	// response 200
	return fmt.Errorf("not implemented")
}

// TODO
// GET /api/user/{jia_user_id}
// ユーザ情報を取得
// day2 実装のため skip
// func getUser(c echo.Context) error {
// }

func getMe(c echo.Context) error {
	userID, err := getUserIdFromSession(c.Request())
	if err != nil {
		return echo.NewHTTPError(http.StatusUnauthorized, "you are not signed in") // TODO 記法が決まったら修正
	}

	response := GetMeResponse{JIAUserID: userID}
	return c.JSON(http.StatusOK, response)
}

//  GET /api/catalog/{jia_catalog_id}
// MEMO: 外部APIのドキュメントに「競技期間中は不変」「read onlyである」「叩く頻度は変えて良い」を明記
// MEMO: ISU協会のrespと当Appのrespのフォーマットは合わせる?  → 合わせない
// MEMO: day2: ISU 協会の問い合わせ内容をまるっとキャッシュするだけだと減点する仕組みを実装する
//         (ISU 協会の response に updated_at を加え、ベンチでここをチェックするようにする)
//		 ref: https://scrapbox.io/ISUCON11/2021.06.02_%E4%BA%88%E9%81%B8%E5%AE%9A%E4%BE%8B#60b764b725829c0000426896
func getCatalog(c echo.Context) error {
	// * session
	// session が存在しなければ 401

	// ISU 協会に問い合わせる  (想定解はキャッシュ)
	// request
	// * jia_catalog_id
	// response
	// * isu_catalog_name
	// * isu_catalog_limit_weight
	// * isu_catalog_size
	// * isu_catalog_weight
	// * isu_catalog_maker
	// * isu_catalog_tag: (headrest, personality, ...などジェイウォークになってるもの。種類は固定でドキュメントに記載しておく)
	// GET /api/isu/search で使用

	// ISU 協会からのレスポンス
	// 404 なら404を返す

	// 一つずつ変数を代入
	// validation（Nginxで横流しをOKにするかで決める）
	// ゼロ値が入ってないかの軽いチェック
	// 違反したら 500(初期実装では書くけどチェックはしない？)
	// 要検討

	// response 200
	return fmt.Errorf("not implemented")
}

//  GET /api/isu?limit=5
// 自分の ISU 一覧を取得
func getIsuList(c echo.Context) error {
	// * session
	// session が存在しなければ 401

	// input
	//     * limit: 取得件数（利用用途的には固定だが一般的な話で指定可能にする。ベンチもやる）

	// SELECT * FROM isu WHERE jia_user_id = {jia_user_id} and is_deleted=false LIMIT {limit} order by created_at;
	// (catalogは取らない)
	// 画像までSQLで取ってくるボトルネック
	// imageも最初はとってるけどレスポンスに含まれてないからselect時に持ってくる必要ない

	// response 200
	// * id
	// * name
	// * jia_catalog_id
	// * charactor  // MEMO: この値を使うのは day2 実装だが、ひとまずフィールドは用意する
	return fmt.Errorf("not implemented")
}

//  POST /api/isu
// 自分のISUの登録
func postIsu(c echo.Context) error {
	// * session
	// session が存在しなければ 401

	// input
	// 		jia_isu_uuid: 椅子固有のID（衝突しないようにUUID的なもの設定）
	// 		isu_name: 椅子の名前

	// req := contextからいい感じにinputとuser_idを取得
	// 形式が違うかったら400
	// (catalog,charactor), err := 外部API
	// ISU 協会にactivate
	// request
	// 	* jia_isu_uuid
	// response
	// 	* jia_catalog_id
	// 	* charactor
	// レスポンスが200以外なら横流し
	// 404, 403(認証拒否), 400, 5xx
	// 403はday2

	// imageはデフォルトを挿入
	// INSERT INTO isu VALUES (jia_isu_uuid, isu_name, image, catalog_, charactor, jia_user_id);
	// jia_isu_uuid 重複時 409

	// SELECT (*) FROM isu WHERE jia_user_id = `jia_user_id` and jia_isu_uuid = `jia_isu_uuid` and is_deleted=false;
	// 画像までSQLで取ってくるボトルネック
	// imageも最初はとってるけどレスポンスに含まれてないからselect時に持ってくる必要ない

	// response 200
	//{
	// * id
	// * name
	// * jia_catalog_id
	// * charactor
	//]
	return fmt.Errorf("not implemented")
}

//  GET /api/isu/search
func getIsuSearch(c echo.Context) error {
	// * session
	// session が存在しなければ 401

	// input (query_param) (required field はなし, 全て未指定の場合 /api/isu と同じクエリが発行される)
	//  * name
	//  * charactor
	//	* catalog_name
	//	* min_limit_weight
	//	* max_limit_weight
	//	* catalog_tags (ジェイウォーク)
	//  * page: （default = 1)
	//	* MEMO: 二つのカラムを併せて計算した値での検索（x*yの面積での検索とか）

	// 想定解
	// whereを使う、インデックスを頑張って張る
	// SQLにcatalogを入れてJOINする
	// ISUテーブルにカラム追加してcatalog情報入れちゃうパターンならJOIN不要かも？

	// 持っている椅子を数件取得 (非効率な検索ロジック)
	// SELECT (*) FROM isu WHERE jia_user_id = `jia_user_id` AND is_deleted=false
	//   AND name LIKE CONCAT('%', ?, '%')
	//   AND charactor = `charactor`
	//   ORDER BY created_at;

	//for _, isu range isuList {
	// catalog := isu.catalogを使ってISU協会に問い合わせ(http request)

	// isu_calatog情報を使ってフィルター
	//if !(min_limit_weight < catalog.limit_weight && catalog.limit_weight < max_limit_weight) {
	//	continue
	//}

	// ... catalog_name,catalog_tags

	// res の 配列 append
	//}
	// 指定pageからlimit件数（固定）だけ取り出す(ボトルネックにしたいのでbreakは行わない）

	//response 200
	//[{
	// * id
	// * name
	// * jia_catalog_id
	// * charactor
	//}]
	return fmt.Errorf("not implemented")
}

//  GET /api/isu/{jia_isu_uuid}
// 椅子の情報を取得する
func getIsu(c echo.Context) error {
	jiaUserID, err := getUserIdFromSession(c.Request())
	if err != nil {
		return echo.NewHTTPError(http.StatusUnauthorized, "you are not sign in")
	}

	jiaIsuUUID := c.Param("jia_isu_uuid")

	// TODO: jia_user_id 判別はクエリに入れずその後のロジックとする？ (一通り完成した後に要考慮)
	var isu Isu
	err = db.Get(&isu, "SELECT * FROM `isu` WHERE `jia_user_id` = ? AND `jia_isu_uuid` = ? AND `is_deleted` = ?",
		jiaUserID, jiaIsuUUID, false)
	if errors.Is(err, sql.ErrNoRows) {
		return echo.NewHTTPError(http.StatusNotFound, "isu not found")
	}
	if err != nil {
		c.Logger().Error(err)
		return echo.NewHTTPError(http.StatusInternalServerError, "db error")
	}

	return c.JSON(http.StatusOK, isu)
}

//  PUT /api/isu/{jia_isu_uuid}
// 自分の所有しているISUの情報を変更する
func putIsu(c echo.Context) error {
	// * session
	// session が存在しなければ 401

	// input (path_param)
	// 	* jia_isu_uuid: 椅子固有のID
	// input (body)
	// 	* isu_name: 椅子の名称
	// invalid ならば 400

	// トランザクション開始

	// MEMO: dummy のボトルネック
	// current_userが認可された操作か確認
	//     * isu_idがcurrent_userのものか
	// SELECT COUNT(*) FROM isu WHERE jia_user_id = `jia_user_id` and jia_isu_uuid = `jia_isu_uuid` and is_deleted=false;
	// NGならエラーを返す
	//   404 not found

	// DBを更新
	// UPDATE isu SET isu_name=? WHERE jia_isu_uuid = `jia_isu_uuid`;

	//更新後の値取得
	// SELECT (*) FROM isu WHERE jia_user_id = `jia_user_id` and jia_isu_uuid = `jia_isu_uuid` and is_deleted=false;
	// 画像までSQLで取ってくるボトルネック
	// imageも最初はとってるけどレスポンスに含まれてないからselect時に持ってくる必要ない

	//トランザクション終了

	// response  200
	//{
	// * id
	// * name
	// * jia_catalog_id
	// * charactor
	//}
	return fmt.Errorf("not implemented")
}

//  DELETE /api/isu/{jia_isu_uuid}
// 所有しているISUを削除する
func deleteIsu(c echo.Context) error {
	// * session
	// session が存在しなければ 401

	// input
	// 		* jia_isu_uuid: 椅子の固有ID

	// トランザクション開始

	// DBから当該のISUが存在するか検索
	// SELECT (*) FROM isu WHERE jia_user_id = `jia_user_id` and jia_isu_uuid = `jia_isu_uuid` and is_deleted=false;
	// 存在しない場合 404 を返す

	// 存在する場合 ISU　の削除フラグを有効にして 204 を返す
	// UPDATE isu SET is_deleted = true WHERE jia_isu_uuid = `jia_isu_uuid`;

	// ISU協会にdectivateを送る
	// MEMO: ISU協会へのリクエストが失敗した時に DB をロールバックできるから

	// トランザクション終了
	// MEMO: もしコミット時にエラーが発生しうるならば、「ISU協会側はdeactivate済みだがDBはactive」という不整合が発生しうる

	//response 204
	return fmt.Errorf("not implemented")
}

//  GET /api/isu/{jia_isu_uuid}/icon
// ISUのアイコンを取得する
// MEMO: ヘッダーとかでキャッシュ効くようにするのが想定解？(ただしPUTはあることに注意)
//       nginxで認証だけ外部に投げるみたいなのもできるっぽい？（ちゃんと読んでいない）
//       https://tech.jxpress.net/entry/2018/08/23/104123
// MEMO: DB 内の image は longblob
func getIsuIcon(c echo.Context) error {
	// * session
	// session が存在しなければ 401

	// SELECT image FROM isu WHERE jia_user_id = `jia_user_id` and jia_isu_uuid = `jia_isu_uuid` and is_deleted=false;
	// 見つからなければ404
	// user_idがリクエストユーザーのものでなければ404

	// response 200
	// image
	// MEMO: とりあえず未指定... Content-Type: image/png image/jpg
	return fmt.Errorf("not implemented")
}

//  PUT /api/isu/{jia_isu_uuid}/icon
// ISUのアイコンを登録する
// multipart/form-data
// MEMO: DB 内の image は longblob
func putIsuIcon(c echo.Context) error {
	// * session
	// session が存在しなければ 401

	//トランザクション開始

	// SELECT image FROM isu WHERE jia_user_id = `jia_user_id` and jia_isu_uuid = `jia_isu_uuid` and is_deleted=false;
	// 見つからなければ404
	// user_idがリクエストユーザーのものでなければ404

	// UPDATE isu SET image=? WHERE jia_user_id = `jia_user_id` and jia_isu_uuid = `jia_isu_uuid` and is_deleted=false;

	//トランザクション終了

	// response 200
	// {}
	return fmt.Errorf("not implemented")
}

//  GET /api/isu/{jia_isu_uuid}/graph
// グラフ描画のための情報を計算して返却する
// ユーザーがISUの機嫌を知りたい
// この時間帯とか、この日とかの機嫌を知りたい
// 日毎時間単位グラフ
// conditionを何件か集めて、ISUにとっての快適度数みたいな値を算出する
func getIsuGraph(c echo.Context) error {
	// * session
	// session が存在しなければ 401

	// input (path_param)
	//	* jia_isu_uuid: 椅子の固有ID
	// input (query_param)
	//	* date (required)
	//		YYYY-MM-DD
	//

	// 自分のISUかチェック
	// SELECT count(*) from isu where jia_user_id=`jia_user_id` and id = `jia_isu_uuid` and is_deleted=false;
	// エラー: response 404

	// MEMO: シナリオ的にPostIsuConditionでgraphを生成する方がボトルネックになる想定なので初期実装はgraphテーブル作る
	// DBを検索。グラフ描画に必要な情報を取得
	// ボトルネック用に事前計算したものを取得
	// graphは POST /api/isu/{jia_isu_uuid}/condition で生成
	// SELECT * from graph
	//   WHERE jia_isu_uuid = `jia_isu_uuid` AND date<=start_at AND start_at < (date+1day)

	//SQLのレスポンスを成形
	//nullチェック

	// response 200:
	//    グラフ描画のための情報のjson
	//        * フロントで表示しやすい形式
	// [{
	// start_at: ...
	// end_at: ...
	// data: {
	//   score: 70,//>=0
	//   sitting: 50 (%),
	//   detail: {
	//     dirty: -10,
	//     over_weight: -20
	//   }
	// }},
	// {
	// start_at: …,
	// end_at: …,
	// data: null,
	// },
	// {...}, ...]
	return fmt.Errorf("not implemented")
}

//  GET /api/notification?
// 自分の所持椅子の通知を取得する
// MEMO: 1970/1/1みたいな時を超えた古代からのリクエストは表示するか → する
// 順序は最新順固定
func getNotifications(c echo.Context) error {
	// * session
	// session が存在しなければ 401

	// input {jia_isu_uuid}が無い以外は、/api/notification/{jia_isu_uuid}と同じ
	//

	// cookieからユーザID取得
	// ユーザの所持椅子取得
	// SELECT * FROM isu where jia_user_id = ?;

	// ユーザの所持椅子毎に /api/notificaiton/{jia_isu_uuid} を叩く（こことマージ含めてボトルネック）
	// query_param は GET /api/notification (ここ) のリクエストと同じものを使い回す

	// ユーザの所持椅子ごとのデータをマージ（ここと個別取得部分含めてボトルネック）
	// 通知時間帯でソートして、limit件数（固定）該当するデータを返す
	// MEMO: 改善後はこんな感じのSQLで一発でとる
	// select * from isu_log where (isu_log.created_at, jia_isu_uuid) < (cursor.end_time, cursor.jia_isu_uuid)
	//  order by created_at desc,jia_isu_uuid desc limit ?
	// 10.1.36-MariaDB で確認

	//memo（没）
	// (select * from isu_log where (isu_log.created_at=cursor.end_time and jia_isu_uuid < cursor.jia_isu_uuid)
	//   or isu_log.created_at<cursor.end_time order by created_at desc,jia_isu_uuid desc limit ?)

	// response: 200
	// /api/notification/{jia_isu_uuid}と同じ
	return fmt.Errorf("not implemented")
}

//  GET /api/notification/{jia_isu_uuid}?start_time=
// 自分の所持椅子のうち、指定したisu_idの通知を取得する
func getIsuNotifications(c echo.Context) error {
	// * session
	// session が存在しなければ 401

	// input
	//     * jia_isu_uuid: 椅子の固有番号(path_param)
	//     * start_time: 開始時間
	//     * cursor_end_time: 終了時間 (required)
	//     * cursor_isu_id (required)
	//     * condition_level: critical,warning,info (csv)
	//               critical: conditions (is_dirty,is_overweight,is_broken) のうちtrueが3個
	//               warning: conditionsのうちtrueのものが1 or 2個
	//               info: warning無し
	//     * MEMO day2実装: message (文字列検索)

	// memo
	// 例: Google Cloud Logging の URL https://console.cloud.google.com/logs/query;query=resource.type%3D%22gce_instance%22%20resource.labels.instance_id%3D%22<DB_NAME>%22?authuser=1&project=<PROJECT_ID>&query=%0A

	// cookieからユーザID取得

	// isu_id存在確認、ユーザの所持椅子か確認
	// 対象isu_idのisu_name取得
	// 存在しなければ404

	// 対象isu_idの通知を取得(limit, cursorで絞り込み）
	// select * from isu_log where jia_isu_uuid = {jia_isu_uuid} AND (isu_log.created_a, jia_isu_uuid) < (cursor.end_time, cursor.jia_isu_uuid) order by created_at desc, jia_isu_uuid desc limit ?
	// MEMO: ↑で実装する

	//for {
	// conditions を元に condition_level (critical,warning,info) を算出
	//}

	// response: 200
	// [{
	//     * jia_isu_uuid
	//     * isu_name
	//     * timestamp
	//     * conditions: {"is_dirty": boolean, "is_overweight": boolean,"is_broken": boolean}
	//     * condition_level
	//     * message
	// },...]
	return fmt.Errorf("not implemented")
}

// POST /api/isu/{jia_isu_uuid}/condition
// ISUからのセンサデータを受け取る
func postIsuCondition(c echo.Context) error {
	// input (path_param)
	//	* jia_isu_uuid
	// input (body)
	//  * is_sitting:  true/false,
	// 	* condition: "is_dirty=true/false,is_overweight=true/false,..."
	//  * message
	//	* timestamp（秒まで）

	//TODO: 記法の統一
	jiaIsuUUID := c.Param("jia_isu_uuid")
	if jiaIsuUUID == "" {
		return echo.NewHTTPError(http.StatusBadRequest, "jia_isu_uuid is missing")
	}
	var request PostIsuConditionRequest
	err := c.Bind(&request)
	if err != nil {
		//TODO: 記法の統一
		return echo.NewHTTPError(http.StatusBadRequest, "bad request body")
	}

	//Parse
	timestamp, err := time.Parse(notificationTimestampFormat, request.Timestamp)
	if err != nil {
		return echo.NewHTTPError(http.StatusBadRequest, "invalid timestamp")
	}

	// トランザクション開始
	tx, err := db.Beginx()
	if err != nil {
		c.Logger().Errorf("failed to begin tx: %v", err)
		return echo.NewHTTPError(http.StatusInternalServerError)
	}
	defer tx.Rollback()

	// jia_isu_uuid が存在するかを確認
	var count int
	err = tx.Get(&count, "SELECT COUNT(*) FROM `isu` WHERE `jia_isu_uuid` = ?  and `is_deleted`=false", jiaIsuUUID) //TODO: 記法の統一
	if err != nil {
		c.Logger().Errorf("failed to select: %v", err)
		return echo.NewHTTPError(http.StatusInternalServerError)
	}
	if count == 0 {
		return echo.NewHTTPError(http.StatusNotFound, "isu not found")
	}

	//isu_logに記録
	//confilct確認
	err = tx.Get(&count, "SELECT COUNT(*) FROM `isu_log` WHERE (`timestamp`, `jia_isu_uuid`) = (?, ?)  FOR UPDATE", //TODO: 記法の統一
		timestamp, jiaIsuUUID,
	)
	if err != nil {
		c.Logger().Errorf("failed to begin tx: %v", err)
		return echo.NewHTTPError(http.StatusInternalServerError)
	}
	if count != 0 {
		return echo.NewHTTPError(http.StatusConflict, "isu_log already exist")
	}
	//insert
	_, err = tx.Exec("INSERT INTO `isu_log`"+
		"	(`jia_isu_uuid`, `timestamp`, `is_sitting`, `condition`, `message`) VALUES (?, ?, ?, ?, ?)",
		jiaIsuUUID, timestamp, request.IsSitting, request.Condition, request.Message,
	)
	if err != nil {
		c.Logger().Errorf("failed to insert: %v", err)
		return echo.NewHTTPError(http.StatusInternalServerError, "failed to insert")
	}

	// getGraph用のデータを計算
	// IsuLogを一時間ごとの区切りに分け、区切りごとにスコアを計算する
	var isuLogCluster []IsuLog // 一時間ごとの纏まり
	var tmpIsuLog IsuLog
	var valuesForInsert []interface{} = []interface{}{}
	rows, err := tx.Queryx("SELECT * FROM `isu_log` WHERE `jia_isu_uuid` = ? ORDER BY `timestamp` ASC", jiaIsuUUID)
	if err != nil || !rows.Next() {
		c.Logger().Errorf("failed to select: %v", err)
		return echo.NewHTTPError(http.StatusInternalServerError)
	}
	//一時間ごとに区切る
	err = rows.StructScan(&tmpIsuLog)
	if err != nil {
		c.Logger().Errorf("failed to select: %v", err)
		return echo.NewHTTPError(http.StatusInternalServerError)
	}
	startTime := truncateAfterHours(tmpIsuLog.Timestamp)
	isuLogCluster = []IsuLog{tmpIsuLog}
	for rows.Next() {
		err = rows.StructScan(&tmpIsuLog)
		if err != nil {
			c.Logger().Errorf("failed to select: %v", err)
			return echo.NewHTTPError(http.StatusInternalServerError)
		}
		tmpTime := truncateAfterHours(tmpIsuLog.Timestamp)
		if startTime != tmpTime {
			//tmpTimeは次の一時間なので、それ以外を使ってスコア計算
			data, err := calculateGraph(isuLogCluster)
			if err != nil {
				c.Logger().Errorf("failed to calculate graph: %v", err)
				return echo.NewHTTPError(http.StatusInternalServerError)
			}
			dataJSON, err := json.Marshal(data)
			if err != nil {
				c.Logger().Errorf("failed to encode json: %v", err)
				return echo.NewHTTPError(http.StatusInternalServerError)
			}
			valuesForInsert = append(valuesForInsert, jiaIsuUUID, startTime, dataJSON)

			//次の一時間の探索
			startTime = tmpTime
			isuLogCluster = isuLogCluster[:0]
		}
		isuLogCluster = append(isuLogCluster, tmpIsuLog)
	}
	//最後の一時間分
	data, err := calculateGraph(isuLogCluster)
	if err != nil {
		c.Logger().Errorf("failed to calculate graph: %v", err)
		return echo.NewHTTPError(http.StatusInternalServerError)
	}
	dataStr, err := json.Marshal(data)
	if err != nil {
		c.Logger().Errorf("failed to encode json: %v", err)
		return echo.NewHTTPError(http.StatusInternalServerError)
	}
	valuesForInsert = append(valuesForInsert, jiaIsuUUID, startTime, dataStr)
	//insert
	_, err = tx.Exec("INSERT INTO `graph` (`jia_isu_uuid`, `start_at`, `data`) VALUES "+
		"	(?,?,?)"+strings.Repeat(",(?,?,?)", len(valuesForInsert)/3-1)+
		"	ON DUPLICATE KEY UPDATE `data` = VALUES(`data`)",
		valuesForInsert...,
	)
	if err != nil {
		c.Logger().Errorf("failed to insert: %v", err)
		return echo.NewHTTPError(http.StatusInternalServerError)
	}

	// トランザクション終了
	err = tx.Commit()
	if err != nil {
		c.Logger().Errorf("failed to commit tx: %v", err)
		return echo.NewHTTPError(http.StatusInternalServerError)
	}

	return c.NoContent(http.StatusCreated)
}

//分以下を切り捨て、一時間単位にする関数
func truncateAfterHours(t time.Time) time.Time {
	return time.Date(t.Year(), t.Month(), t.Day(), t.Hour(), 0, 0, 0, t.Location())
}

//スコア計算をする関数
func calculateGraph(isuLogCluster []IsuLog) (*GraphData, error) {
	graph := &GraphData{}

	//sitting
	sittingCount := 0
	for _, log := range isuLogCluster {
		if log.IsSitting {
			sittingCount += 1
		}
	}
	graph.Sitting = sittingCount * 100 / len(isuLogCluster)

	//score&detail
	graph.Score = 100
	//condition要因の減点
	graph.Detail = map[string]int{}
	for key := range scorePerCondition {
		graph.Detail[key] = 0
	}
	for _, log := range isuLogCluster {
		conditions := map[string]bool{}
		for _, cond := range strings.Split(log.Condition, ",") {
			keyValue := strings.Split(cond, "=")
			if len(keyValue) != 2 {
				return nil, fmt.Errorf("invalid condition %s", cond)
			}
			if _, ok := scorePerCondition[keyValue[0]]; !ok {
				return nil, fmt.Errorf("invalid condition %s", cond)
			}
			conditions[keyValue[0]] = (keyValue[1] != "false")
		}

		for key, enabled := range conditions {
			if enabled {
				graph.Score += scorePerCondition[key]
				graph.Detail[key] += scorePerCondition[key]
			}
		}
	}
	for key := range scorePerCondition {
		if graph.Detail[key] == 0 {
			delete(graph.Detail, key)
		}
	}
	//個数減点
	if len(isuLogCluster) < 50 {
		minus := -(50 - len(isuLogCluster)) * 2
		graph.Score += minus
		graph.Detail["missing_data"] = minus
	}
	if graph.Score < 0 {
		graph.Score = 0
	}

	return graph, nil
}<|MERGE_RESOLUTION|>--- conflicted
+++ resolved
@@ -24,17 +24,11 @@
 )
 
 const (
-<<<<<<< HEAD
 	sessionName                 = "isucondition"
 	searchLimit                 = 20
 	notificationLimit           = 20
 	notificationTimestampFormat = "2006-01-02 15:04:05 -0700"
-=======
-	sessionName            = "isucondition"
-	searchLimit            = 20
-	notificationLimit      = 20
-	jwtVerificationKeyPath = "../ec256-public.pem"
->>>>>>> 788e04e8
+	jwtVerificationKeyPath      = "../ec256-public.pem"
 )
 
 var scorePerCondition = map[string]int{
