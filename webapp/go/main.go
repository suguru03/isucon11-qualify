package main

import (
	"crypto/ecdsa"
	"database/sql"
	"encoding/json"
	"errors"
	"fmt"
	"io/ioutil"
	"net/http"
	"os"
	"os/exec"
	"path/filepath"
	"regexp"
	"strings"
	"time"

	"github.com/dgrijalva/jwt-go"
	_ "github.com/go-sql-driver/mysql"
	"github.com/gorilla/sessions"
	"github.com/jmoiron/sqlx"
	"github.com/labstack/echo/v4"
	"github.com/labstack/echo/v4/middleware"
	"github.com/labstack/gommon/log"
)

const (
	sessionName                 = "isucondition"
	searchLimit                 = 20
	notificationLimit           = 20
	notificationTimestampFormat = "2006-01-02 15:04:05 -0700"
	jwtVerificationKeyPath      = "../ec256-public.pem"
)

var scorePerCondition = map[string]int{
	"is_dirty":      -1,
	"is_overweight": -1,
	"is_broken":     -5,
}

//"is_dirty=true/false,is_overweight=true/false,..."
var conditionFormat = regexp.MustCompile(`^[-a-zA-Z_]+=(true|false)(,[-a-zA-Z_]+=(true|false))*$`)

var (
	db                  *sqlx.DB
	sessionStore        sessions.Store
	mySQLConnectionData *MySQLConnectionEnv

	jwtVerificationKey *ecdsa.PublicKey
)

type Isu struct {
	JIAIsuUUID   string    `db:"jia_isu_uuid" json:"jia_isu_uuid"`
	Name         string    `db:"name" json:"name"`
	Image        []byte    `db:"image" json:"-"`
	JIACatalogID string    `db:"jia_catalog_id" json:"jia_catalog_id"`
	Character    string    `db:"character" json:"character"`
	JIAUserID    string    `db:"jia_user_id" json:"-"`
	IsDeleted    bool      `db:"is_deleted" json:"-"`
	CreatedAt    time.Time `db:"created_at" json:"-"`
	UpdatedAt    time.Time `db:"updated_at" json:"-"`
}

type CatalogFromJIA struct {
	JIACatalogID string `json:"catalog_id"`
	Name         string `json:"name"`
	LimitWeight  int    `json:"limit_weight"`
	Weight       int    `json:"weight"`
	Size         string `json:"size"`
	Maker        string `json:"maker"`
	Features     string `json:"features"`
}

type Catalog struct {
	JIACatalogID string `json:"jia_catalog_id"`
	Name         string `json:"name"`
	LimitWeight  int    `json:"limit_weight"`
	Weight       int    `json:"weight"`
	Size         string `json:"size"`
	Maker        string `json:"maker"`
	Tags         string `json:"tags"`
}

type IsuLog struct {
	JIAIsuUUID string    `db:"jia_isu_uuid" json:"jia_isu_uuid"`
	Timestamp  time.Time `db:"timestamp" json:"timestamp"`
	IsSitting  bool      `db:"is_sitting" json:"is_sitting"`
	Condition  string    `db:"condition" json:"condition"`
	Message    string    `db:"message" json:"message"`
	CreatedAt  time.Time `db:"created_at" json:"created_at"`
}

//グラフ表示用  一時間のsummry 詳細
type GraphData struct {
	Score   int            `json:"score"`
	Sitting int            `json:"sitting"`
	Detail  map[string]int `json:"detail"`
}

//グラフ表示用  一時間のsummry
type Graph struct {
	JIAIsuUUID string    `db:"jia_isu_uuid"`
	StartAt    time.Time `db:"start_at"`
	Data       string    `db:"data"`
	CreatedAt  time.Time `db:"created_at"`
	UpdatedAt  time.Time `db:"updated_at"`
}

type User struct {
	JIAUserID string    `db:"jia_user_id"`
	CreatedAt time.Time `db:"created_at"`
}

type MySQLConnectionEnv struct {
	Host     string
	Port     string
	User     string
	DBName   string
	Password string
}

type InitializeResponse struct {
	Language string `json:"language"`
}

type GetMeResponse struct {
	JIAUserID string `json:"jia_user_id"`
}

type GraphResponse struct {
}

type NotificationResponse struct {
}

<<<<<<< HEAD
type PostIsuConditionRequest struct {
	IsSitting bool   `json:"is_sitting"`
	Condition string `json:"condition"`
	Message   string `json:"message"`
	Timestamp string `json:"timestamp"` //Format("2006-01-02 15:04:05 -0700")
=======
type PutIsuRequest struct {
	Name string `json:"name"`
>>>>>>> 4914257c
}

func getEnv(key string, defaultValue string) string {
	val := os.Getenv(key)
	if val != "" {
		return val
	}
	return defaultValue
}

func NewMySQLConnectionEnv() *MySQLConnectionEnv {
	return &MySQLConnectionEnv{
		Host:     getEnv("MYSQL_HOST", "127.0.0.1"),
		Port:     getEnv("MYSQL_PORT", "3306"),
		User:     getEnv("MYSQL_USER", "isucon"),
		DBName:   getEnv("MYSQL_DBNAME", "isucondition"),
		Password: getEnv("MYSQL_PASS", "isucon"),
	}
}

//ConnectDB データベースに接続する
func (mc *MySQLConnectionEnv) ConnectDB() (*sqlx.DB, error) {
	dsn := fmt.Sprintf("%v:%v@tcp(%v:%v)/%v?parseTime=true&loc=Local", mc.User, mc.Password, mc.Host, mc.Port, mc.DBName)
	return sqlx.Open("mysql", dsn)
}

func init() {
	sessionStore = sessions.NewCookieStore([]byte(getEnv("SESSION_KEY", "isucondition")))

	key, err := ioutil.ReadFile(jwtVerificationKeyPath)
	if err != nil {
		log.Fatalf("Unable to read file: %v", err)
	}
	jwtVerificationKey, err = jwt.ParseECPublicKeyFromPEM(key)
	if err != nil {
		log.Fatalf("Unable to parse ECDSA public key: %v", err)
	}
}

func main() {
	// Echo instance
	e := echo.New()
	e.Debug = true
	e.Logger.SetLevel(log.DEBUG)

	// Middleware
	e.Use(middleware.Logger())
	e.Use(middleware.Recover())

	// Initialize
	e.POST("/initialize", postInitialize)

	e.POST("/api/auth", postAuthentication)
	e.POST("/api/signout", postSignout)
	e.GET("/api/user/me", getMe)

	e.GET("/api/catalog/:jia_catalog_id", getCatalog)
	e.GET("/api/isu", getIsuList)
	e.POST("/api/isu", postIsu)
	e.GET("/api/isu/search", getIsuSearch)
	e.GET("/api/isu/:jia_isu_uuid", getIsu)
	e.PUT("/api/isu/:jia_isu_uuid", putIsu)
	e.DELETE("/api/isu/:jia_isu_uuid", deleteIsu)
	e.GET("/api/isu/:jia_isu_uuid/icon", getIsuIcon)
	e.PUT("/api/isu/:jia_isu_uuid/icon", putIsuIcon)
	e.GET("/api/isu/:jia_isu_uuid/graph", getIsuGraph)
	e.GET("/api/notification", getNotifications)
	e.GET("/api/notification/:jia_isu_uuid", getIsuNotifications)

	e.POST("/api/isu/:jia_isu_uuid/condition", postIsuCondition)

	mySQLConnectionData = NewMySQLConnectionEnv()

	var err error
	db, err = mySQLConnectionData.ConnectDB()
	if err != nil {
		e.Logger.Fatalf("DB connection failed : %v", err)
		return
	}
	db.SetMaxOpenConns(10)
	defer db.Close()

	// Start server
	serverPort := fmt.Sprintf(":%v", getEnv("SERVER_PORT", "3000"))
	e.Logger.Fatal(e.Start(serverPort))
}

func getSession(r *http.Request) *sessions.Session {
	session, _ := sessionStore.Get(r, sessionName)
	return session
}

func getUserIdFromSession(r *http.Request) (string, error) {
	session := getSession(r)
	userID, ok := session.Values["jia_user_id"]
	if !ok {
		return "", fmt.Errorf("no session")
	}
	return userID.(string), nil
}

func postInitialize(c echo.Context) error {
	sqlDir := filepath.Join("..", "mysql", "db")
	paths := []string{
		filepath.Join(sqlDir, "0_Schema.sql"),
	}

	for _, p := range paths {
		sqlFile, _ := filepath.Abs(p)
		cmdStr := fmt.Sprintf("mysql -h %v -u %v -p%v -P %v %v < %v",
			mySQLConnectionData.Host,
			mySQLConnectionData.User,
			mySQLConnectionData.Password,
			mySQLConnectionData.Port,
			mySQLConnectionData.DBName,
			sqlFile,
		)
		err := exec.Command("bash", "-c", cmdStr).Run()
		if err != nil {
			c.Logger().Errorf("Initialize script error : %v", err)
			return c.NoContent(http.StatusInternalServerError)
		}
	}

	return c.JSON(http.StatusOK, InitializeResponse{
		Language: "go",
	})
}

//  POST /api/auth
func postAuthentication(c echo.Context) error {
	reqJwt := strings.TrimPrefix(c.Request().Header.Get("Authorization"), "Bearer ")

	// verify JWT
	token, err := jwt.Parse(reqJwt, func(token *jwt.Token) (interface{}, error) {
		if _, ok := token.Method.(*jwt.SigningMethodECDSA); !ok {
			return nil, jwt.NewValidationError(fmt.Sprintf("Unexpected signing method: %v", token.Header["alg"]), jwt.ValidationErrorSignatureInvalid)
		}
		return jwtVerificationKey, nil
	})
	if err != nil {
		switch err.(type) {
		case *jwt.ValidationError:
			return c.String(http.StatusForbidden, "forbidden")
		default:
			c.Logger().Errorf("unknown error: %v", err)
			return c.NoContent(http.StatusInternalServerError)
		}
	}

	// get jia_user_id from JWT Payload
	claims, _ := token.Claims.(jwt.MapClaims) // TODO: 型アサーションのチェックの有無の議論
	jiaUserIdVar, ok := claims["jia_user_id"]
	if !ok {
		return c.String(http.StatusBadRequest, "invalid JWT payload")
	}
	jiaUserId, ok := jiaUserIdVar.(string)
	if !ok {
		return c.String(http.StatusBadRequest, "invalid JWT payload")
	}

	err = func() error { //TODO: 無名関数によるラップの議論
		tx, err := db.Beginx()
		if err != nil {
			return fmt.Errorf("failed to begin tx: %w", err)
		}
		defer tx.Rollback()

		var userNum int
		err = tx.Get(&userNum, "SELECT COUNT(*) FROM user WHERE `jia_user_id` = ? FOR UPDATE", jiaUserId)
		if err != nil {
			return fmt.Errorf("select user: %w", err)
		} else if userNum == 1 {
			// user already signup. only return cookie
			return nil
		}

		_, err = tx.Exec("INSERT INTO user (`jia_user_id`) VALUES (?)", jiaUserId)
		if err != nil {
			return fmt.Errorf("insert user: %w", err)
		}

		err = tx.Commit()
		if err != nil {
			return fmt.Errorf("commit tx: %w", err)
		}
		return nil
	}()
	if err != nil {
		c.Logger().Errorf("db error: %v", err)
		return c.NoContent(http.StatusInternalServerError)
	}

	session := getSession(c.Request())
	session.Values["jia_user_id"] = jiaUserId
	err = session.Save(c.Request(), c.Response())
	if err != nil {
		c.Logger().Errorf("failed to set cookie: %v", err)
		return c.NoContent(http.StatusInternalServerError)
	}

	return c.NoContent(http.StatusOK)
}

//  POST /api/signout
func postSignout(c echo.Context) error {
	// ユーザからの入力
	// * session
	// session が存在しなければ 401

	// cookie の max-age を -1 にして Set-Cookie

	// response 200
	return fmt.Errorf("not implemented")
}

// TODO
// GET /api/user/{jia_user_id}
// ユーザ情報を取得
// day2 実装のため skip
// func getUser(c echo.Context) error {
// }

func getMe(c echo.Context) error {
	userID, err := getUserIdFromSession(c.Request())
	if err != nil {
		return echo.NewHTTPError(http.StatusUnauthorized, "you are not signed in") // TODO 記法が決まったら修正
	}

	response := GetMeResponse{JIAUserID: userID}
	return c.JSON(http.StatusOK, response)
}

//  GET /api/catalog/{jia_catalog_id}
// MEMO: 外部APIのドキュメントに「競技期間中は不変」「read onlyである」「叩く頻度は変えて良い」を明記
// MEMO: ISU協会のrespと当Appのrespのフォーマットは合わせる?  → 合わせない
// MEMO: day2: ISU 協会の問い合わせ内容をまるっとキャッシュするだけだと減点する仕組みを実装する
//         (ISU 協会の response に updated_at を加え、ベンチでここをチェックするようにする)
//		 ref: https://scrapbox.io/ISUCON11/2021.06.02_%E4%BA%88%E9%81%B8%E5%AE%9A%E4%BE%8B#60b764b725829c0000426896
func getCatalog(c echo.Context) error {
	// * session
	// session が存在しなければ 401

	// ISU 協会に問い合わせる  (想定解はキャッシュ)
	// request
	// * jia_catalog_id
	// response
	// * isu_catalog_name
	// * isu_catalog_limit_weight
	// * isu_catalog_size
	// * isu_catalog_weight
	// * isu_catalog_maker
	// * isu_catalog_tag: (headrest, personality, ...などジェイウォークになってるもの。種類は固定でドキュメントに記載しておく)
	// GET /api/isu/search で使用

	// ISU 協会からのレスポンス
	// 404 なら404を返す

	// 一つずつ変数を代入
	// validation（Nginxで横流しをOKにするかで決める）
	// ゼロ値が入ってないかの軽いチェック
	// 違反したら 500(初期実装では書くけどチェックはしない？)
	// 要検討

	// response 200
	return fmt.Errorf("not implemented")
}

//  GET /api/isu?limit=5
// 自分の ISU 一覧を取得
func getIsuList(c echo.Context) error {
	// * session
	// session が存在しなければ 401

	// input
	//     * limit: 取得件数（利用用途的には固定だが一般的な話で指定可能にする。ベンチもやる）

	// SELECT * FROM isu WHERE jia_user_id = {jia_user_id} and is_deleted=false LIMIT {limit} order by created_at;
	// (catalogは取らない)
	// 画像までSQLで取ってくるボトルネック
	// imageも最初はとってるけどレスポンスに含まれてないからselect時に持ってくる必要ない

	// response 200
	// * id
	// * name
	// * jia_catalog_id
	// * charactor  // MEMO: この値を使うのは day2 実装だが、ひとまずフィールドは用意する
	return fmt.Errorf("not implemented")
}

//  POST /api/isu
// 自分のISUの登録
func postIsu(c echo.Context) error {
	// * session
	// session が存在しなければ 401

	// input
	// 		jia_isu_uuid: 椅子固有のID（衝突しないようにUUID的なもの設定）
	// 		isu_name: 椅子の名前

	// req := contextからいい感じにinputとuser_idを取得
	// 形式が違うかったら400
	// (catalog,charactor), err := 外部API
	// ISU 協会にactivate
	// request
	// 	* jia_isu_uuid
	// response
	// 	* jia_catalog_id
	// 	* charactor
	// レスポンスが200以外なら横流し
	// 404, 403(認証拒否), 400, 5xx
	// 403はday2

	// imageはデフォルトを挿入
	// INSERT INTO isu VALUES (jia_isu_uuid, isu_name, image, catalog_, charactor, jia_user_id);
	// jia_isu_uuid 重複時 409

	// SELECT (*) FROM isu WHERE jia_user_id = `jia_user_id` and jia_isu_uuid = `jia_isu_uuid` and is_deleted=false;
	// 画像までSQLで取ってくるボトルネック
	// imageも最初はとってるけどレスポンスに含まれてないからselect時に持ってくる必要ない

	// response 200
	//{
	// * id
	// * name
	// * jia_catalog_id
	// * charactor
	//]
	return fmt.Errorf("not implemented")
}

//  GET /api/isu/search
func getIsuSearch(c echo.Context) error {
	// * session
	// session が存在しなければ 401

	// input (query_param) (required field はなし, 全て未指定の場合 /api/isu と同じクエリが発行される)
	//  * name
	//  * charactor
	//	* catalog_name
	//	* min_limit_weight
	//	* max_limit_weight
	//	* catalog_tags (ジェイウォーク)
	//  * page: （default = 1)
	//	* MEMO: 二つのカラムを併せて計算した値での検索（x*yの面積での検索とか）

	// 想定解
	// whereを使う、インデックスを頑張って張る
	// SQLにcatalogを入れてJOINする
	// ISUテーブルにカラム追加してcatalog情報入れちゃうパターンならJOIN不要かも？

	// 持っている椅子を数件取得 (非効率な検索ロジック)
	// SELECT (*) FROM isu WHERE jia_user_id = `jia_user_id` AND is_deleted=false
	//   AND name LIKE CONCAT('%', ?, '%')
	//   AND charactor = `charactor`
	//   ORDER BY created_at;

	//for _, isu range isuList {
	// catalog := isu.catalogを使ってISU協会に問い合わせ(http request)

	// isu_calatog情報を使ってフィルター
	//if !(min_limit_weight < catalog.limit_weight && catalog.limit_weight < max_limit_weight) {
	//	continue
	//}

	// ... catalog_name,catalog_tags

	// res の 配列 append
	//}
	// 指定pageからlimit件数（固定）だけ取り出す(ボトルネックにしたいのでbreakは行わない）

	//response 200
	//[{
	// * id
	// * name
	// * jia_catalog_id
	// * charactor
	//}]
	return fmt.Errorf("not implemented")
}

//  GET /api/isu/{jia_isu_uuid}
// 椅子の情報を取得する
func getIsu(c echo.Context) error {
	jiaUserID, err := getUserIdFromSession(c.Request())
	if err != nil {
		return echo.NewHTTPError(http.StatusUnauthorized, "you are not sign in")
	}

	jiaIsuUUID := c.Param("jia_isu_uuid")

	// TODO: jia_user_id 判別はクエリに入れずその後のロジックとする？ (一通り完成した後に要考慮)
	var isu Isu
	err = db.Get(&isu, "SELECT * FROM `isu` WHERE `jia_user_id` = ? AND `jia_isu_uuid` = ? AND `is_deleted` = ?",
		jiaUserID, jiaIsuUUID, false)
	if errors.Is(err, sql.ErrNoRows) {
		return echo.NewHTTPError(http.StatusNotFound, "isu not found")
	}
	if err != nil {
		c.Logger().Error(err)
		return echo.NewHTTPError(http.StatusInternalServerError, "db error")
	}

	return c.JSON(http.StatusOK, isu)
}

//  PUT /api/isu/{jia_isu_uuid}
// 自分の所有しているISUの情報を変更する
func putIsu(c echo.Context) error {
	jiaUserID, err := getUserIdFromSession(c.Request())
	if err != nil {
		return echo.NewHTTPError(http.StatusUnauthorized, "you are not sign in")
	}

	jiaIsuUUID := c.Param("jia_isu_uuid")

	var req PutIsuRequest
	err = c.Bind(&req)
	if err != nil {
		c.Logger().Error(err)
		return echo.NewHTTPError(http.StatusBadRequest, "invalid request")
	}

	tx, err := db.Beginx()
	if err != nil {
		c.Logger().Error(err)
		return echo.NewHTTPError(http.StatusInternalServerError, "db error")
	}
	defer tx.Rollback()

	var count int
	err = tx.Get(&count, "SELECT COUNT(*) FROM `isu` WHERE `jia_user_id` = ? AND `jia_isu_uuid` = ? AND `is_deleted` = ?",
		jiaUserID, jiaIsuUUID, false)
	if err != nil {
		c.Logger().Error(err)
		return echo.NewHTTPError(http.StatusInternalServerError, "db error")
	}
	if count == 0 {
		return echo.NewHTTPError(http.StatusNotFound, "isu not found")
	}

	_, err = tx.Exec("UPDATE `isu` SET `name` = ? WHERE `jia_isu_uuid` = ?", req.Name, jiaIsuUUID)
	if err != nil {
		c.Logger().Error(err)
		return echo.NewHTTPError(http.StatusInternalServerError, "db error")
	}

	var isu Isu
	err = tx.Get(&isu, "SELECT * FROM `isu` WHERE `jia_user_id` = ? AND `jia_isu_uuid` = ? AND `is_deleted` = ?",
		jiaUserID, jiaIsuUUID, false)
	if err != nil {
		c.Logger().Error(err)
		return echo.NewHTTPError(http.StatusInternalServerError, "db error")
	}

	err = tx.Commit()
	if err != nil {
		c.Logger().Error(err)
		return echo.NewHTTPError(http.StatusInternalServerError, "db error")
	}

	return c.JSON(http.StatusOK, isu)
}

//  DELETE /api/isu/{jia_isu_uuid}
// 所有しているISUを削除する
func deleteIsu(c echo.Context) error {
	// * session
	// session が存在しなければ 401

	// input
	// 		* jia_isu_uuid: 椅子の固有ID

	// トランザクション開始

	// DBから当該のISUが存在するか検索
	// SELECT (*) FROM isu WHERE jia_user_id = `jia_user_id` and jia_isu_uuid = `jia_isu_uuid` and is_deleted=false;
	// 存在しない場合 404 を返す

	// 存在する場合 ISU　の削除フラグを有効にして 204 を返す
	// UPDATE isu SET is_deleted = true WHERE jia_isu_uuid = `jia_isu_uuid`;

	// ISU協会にdectivateを送る
	// MEMO: ISU協会へのリクエストが失敗した時に DB をロールバックできるから

	// トランザクション終了
	// MEMO: もしコミット時にエラーが発生しうるならば、「ISU協会側はdeactivate済みだがDBはactive」という不整合が発生しうる

	//response 204
	return fmt.Errorf("not implemented")
}

//  GET /api/isu/{jia_isu_uuid}/icon
// ISUのアイコンを取得する
// MEMO: ヘッダーとかでキャッシュ効くようにするのが想定解？(ただしPUTはあることに注意)
//       nginxで認証だけ外部に投げるみたいなのもできるっぽい？（ちゃんと読んでいない）
//       https://tech.jxpress.net/entry/2018/08/23/104123
// MEMO: DB 内の image は longblob
func getIsuIcon(c echo.Context) error {
	// * session
	// session が存在しなければ 401

	// SELECT image FROM isu WHERE jia_user_id = `jia_user_id` and jia_isu_uuid = `jia_isu_uuid` and is_deleted=false;
	// 見つからなければ404
	// user_idがリクエストユーザーのものでなければ404

	// response 200
	// image
	// MEMO: とりあえず未指定... Content-Type: image/png image/jpg
	return fmt.Errorf("not implemented")
}

//  PUT /api/isu/{jia_isu_uuid}/icon
// ISUのアイコンを登録する
// multipart/form-data
// MEMO: DB 内の image は longblob
func putIsuIcon(c echo.Context) error {
	// * session
	// session が存在しなければ 401

	//トランザクション開始

	// SELECT image FROM isu WHERE jia_user_id = `jia_user_id` and jia_isu_uuid = `jia_isu_uuid` and is_deleted=false;
	// 見つからなければ404
	// user_idがリクエストユーザーのものでなければ404

	// UPDATE isu SET image=? WHERE jia_user_id = `jia_user_id` and jia_isu_uuid = `jia_isu_uuid` and is_deleted=false;

	//トランザクション終了

	// response 200
	// {}
	return fmt.Errorf("not implemented")
}

//  GET /api/isu/{jia_isu_uuid}/graph
// グラフ描画のための情報を計算して返却する
// ユーザーがISUの機嫌を知りたい
// この時間帯とか、この日とかの機嫌を知りたい
// 日毎時間単位グラフ
// conditionを何件か集めて、ISUにとっての快適度数みたいな値を算出する
func getIsuGraph(c echo.Context) error {
	// * session
	// session が存在しなければ 401

	// input (path_param)
	//	* jia_isu_uuid: 椅子の固有ID
	// input (query_param)
	//	* date (required)
	//		YYYY-MM-DD
	//

	// 自分のISUかチェック
	// SELECT count(*) from isu where jia_user_id=`jia_user_id` and id = `jia_isu_uuid` and is_deleted=false;
	// エラー: response 404

	// MEMO: シナリオ的にPostIsuConditionでgraphを生成する方がボトルネックになる想定なので初期実装はgraphテーブル作る
	// DBを検索。グラフ描画に必要な情報を取得
	// ボトルネック用に事前計算したものを取得
	// graphは POST /api/isu/{jia_isu_uuid}/condition で生成
	// SELECT * from graph
	//   WHERE jia_isu_uuid = `jia_isu_uuid` AND date<=start_at AND start_at < (date+1day)

	//SQLのレスポンスを成形
	//nullチェック

	// response 200:
	//    グラフ描画のための情報のjson
	//        * フロントで表示しやすい形式
	// [{
	// start_at: ...
	// end_at: ...
	// data: {
	//   score: 70,//>=0
	//   sitting: 50 (%),
	//   detail: {
	//     dirty: -10,
	//     over_weight: -20
	//   }
	// }},
	// {
	// start_at: …,
	// end_at: …,
	// data: null,
	// },
	// {...}, ...]
	return fmt.Errorf("not implemented")
}

//  GET /api/notification?
// 自分の所持椅子の通知を取得する
// MEMO: 1970/1/1みたいな時を超えた古代からのリクエストは表示するか → する
// 順序は最新順固定
func getNotifications(c echo.Context) error {
	// * session
	// session が存在しなければ 401

	// input {jia_isu_uuid}が無い以外は、/api/notification/{jia_isu_uuid}と同じ
	//

	// cookieからユーザID取得
	// ユーザの所持椅子取得
	// SELECT * FROM isu where jia_user_id = ?;

	// ユーザの所持椅子毎に /api/notificaiton/{jia_isu_uuid} を叩く（こことマージ含めてボトルネック）
	// query_param は GET /api/notification (ここ) のリクエストと同じものを使い回す

	// ユーザの所持椅子ごとのデータをマージ（ここと個別取得部分含めてボトルネック）
	// 通知時間帯でソートして、limit件数（固定）該当するデータを返す
	// MEMO: 改善後はこんな感じのSQLで一発でとる
	// select * from isu_log where (isu_log.created_at, jia_isu_uuid) < (cursor.end_time, cursor.jia_isu_uuid)
	//  order by created_at desc,jia_isu_uuid desc limit ?
	// 10.1.36-MariaDB で確認

	//memo（没）
	// (select * from isu_log where (isu_log.created_at=cursor.end_time and jia_isu_uuid < cursor.jia_isu_uuid)
	//   or isu_log.created_at<cursor.end_time order by created_at desc,jia_isu_uuid desc limit ?)

	// response: 200
	// /api/notification/{jia_isu_uuid}と同じ
	return fmt.Errorf("not implemented")
}

//  GET /api/notification/{jia_isu_uuid}?start_time=
// 自分の所持椅子のうち、指定したisu_idの通知を取得する
func getIsuNotifications(c echo.Context) error {
	// * session
	// session が存在しなければ 401

	// input
	//     * jia_isu_uuid: 椅子の固有番号(path_param)
	//     * start_time: 開始時間
	//     * cursor_end_time: 終了時間 (required)
	//     * cursor_isu_id (required)
	//     * condition_level: critical,warning,info (csv)
	//               critical: conditions (is_dirty,is_overweight,is_broken) のうちtrueが3個
	//               warning: conditionsのうちtrueのものが1 or 2個
	//               info: warning無し
	//     * MEMO day2実装: message (文字列検索)

	// memo
	// 例: Google Cloud Logging の URL https://console.cloud.google.com/logs/query;query=resource.type%3D%22gce_instance%22%20resource.labels.instance_id%3D%22<DB_NAME>%22?authuser=1&project=<PROJECT_ID>&query=%0A

	// cookieからユーザID取得

	// isu_id存在確認、ユーザの所持椅子か確認
	// 対象isu_idのisu_name取得
	// 存在しなければ404

	// 対象isu_idの通知を取得(limit, cursorで絞り込み）
	// select * from isu_log where jia_isu_uuid = {jia_isu_uuid} AND (isu_log.created_a, jia_isu_uuid) < (cursor.end_time, cursor.jia_isu_uuid) order by created_at desc, jia_isu_uuid desc limit ?
	// MEMO: ↑で実装する

	//for {
	// conditions を元に condition_level (critical,warning,info) を算出
	//}

	// response: 200
	// [{
	//     * jia_isu_uuid
	//     * isu_name
	//     * timestamp
	//     * conditions: {"is_dirty": boolean, "is_overweight": boolean,"is_broken": boolean}
	//     * condition_level
	//     * message
	// },...]
	return fmt.Errorf("not implemented")
}

// POST /api/isu/{jia_isu_uuid}/condition
// ISUからのセンサデータを受け取る
func postIsuCondition(c echo.Context) error {
	// input (path_param)
	//	* jia_isu_uuid
	// input (body)
	//  * is_sitting:  true/false,
	// 	* condition: "is_dirty=true/false,is_overweight=true/false,..."
	//  * message
	//	* timestamp（秒まで）

	//TODO: 記法の統一
	jiaIsuUUID := c.Param("jia_isu_uuid")
	if jiaIsuUUID == "" {
		return echo.NewHTTPError(http.StatusBadRequest, "jia_isu_uuid is missing")
	}
	var request PostIsuConditionRequest
	err := c.Bind(&request)
	if err != nil {
		//TODO: 記法の統一
		return echo.NewHTTPError(http.StatusBadRequest, "bad request body")
	}

	//Parse
	timestamp, err := time.Parse(notificationTimestampFormat, request.Timestamp)
	if err != nil {
		return echo.NewHTTPError(http.StatusBadRequest, "invalid timestamp")
	}
	if !conditionFormat.Match([]byte(request.Condition)) {
		return echo.NewHTTPError(http.StatusBadRequest, "bad request body")
	}

	// トランザクション開始
	tx, err := db.Beginx()
	if err != nil {
		c.Logger().Errorf("failed to begin tx: %v", err)
		return echo.NewHTTPError(http.StatusInternalServerError)
	}
	defer tx.Rollback()

	// jia_isu_uuid が存在するかを確認
	var count int
	err = tx.Get(&count, "SELECT COUNT(*) FROM `isu` WHERE `jia_isu_uuid` = ?  and `is_deleted`=false", jiaIsuUUID) //TODO: 記法の統一
	if err != nil {
		c.Logger().Errorf("failed to select: %v", err)
		return echo.NewHTTPError(http.StatusInternalServerError)
	}
	if count == 0 {
		return echo.NewHTTPError(http.StatusNotFound, "isu not found")
	}

	//isu_logに記録
	//confilct確認
	err = tx.Get(&count, "SELECT COUNT(*) FROM `isu_log` WHERE (`timestamp`, `jia_isu_uuid`) = (?, ?)  FOR UPDATE", //TODO: 記法の統一
		timestamp, jiaIsuUUID,
	)
	if err != nil {
		c.Logger().Errorf("failed to begin tx: %v", err)
		return echo.NewHTTPError(http.StatusInternalServerError)
	}
	if count != 0 {
		return echo.NewHTTPError(http.StatusConflict, "isu_log already exist")
	}
	//insert
	_, err = tx.Exec("INSERT INTO `isu_log`"+
		"	(`jia_isu_uuid`, `timestamp`, `is_sitting`, `condition`, `message`) VALUES (?, ?, ?, ?, ?)",
		jiaIsuUUID, timestamp, request.IsSitting, request.Condition, request.Message,
	)
	if err != nil {
		c.Logger().Errorf("failed to insert: %v", err)
		return echo.NewHTTPError(http.StatusInternalServerError, "failed to insert")
	}

	// getGraph用のデータを計算し、DBを更新する
	err = updateGraph(tx, jiaIsuUUID)
	if err != nil {
		c.Logger().Errorf("failed to update graph: %v", err)
		return echo.NewHTTPError(http.StatusInternalServerError)
	}

	// トランザクション終了
	err = tx.Commit()
	if err != nil {
		c.Logger().Errorf("failed to commit tx: %v", err)
		return echo.NewHTTPError(http.StatusInternalServerError)
	}

	return c.NoContent(http.StatusCreated)
}

// getGraph用のデータを計算し、DBを更新する
func updateGraph(tx *sqlx.Tx, jiaIsuUUID string) error {
	// IsuLogを一時間ごとの区切りに分け、区切りごとにスコアを計算する
	isuLogCluster := []IsuLog{} // 一時間ごとの纏まり
	var tmpIsuLog IsuLog
	valuesForUpdate := []interface{}{} //3個1組、更新するgraphの各行のデータ
	rows, err := tx.Queryx("SELECT * FROM `isu_log` WHERE `jia_isu_uuid` = ? ORDER BY `timestamp` ASC", jiaIsuUUID)
	if err != nil {
		return err
	}
	//一時間ごとに区切る
	var startTime time.Time
	for rows.Next() {
		err = rows.StructScan(&tmpIsuLog)
		if err != nil {
			return err
		}
		tmpTime := truncateAfterHours(tmpIsuLog.Timestamp)
		if startTime != tmpTime {
			if len(isuLogCluster) > 0 {
				//tmpTimeは次の一時間なので、それ以外を使ってスコア計算
				data, err := calculateGraphData(isuLogCluster)
				if err != nil {
					return fmt.Errorf("failed to calculate graph: %v", err)
				}
				valuesForUpdate = append(valuesForUpdate, jiaIsuUUID, startTime, data)
			}

			//次の一時間の探索
			startTime = tmpTime
			isuLogCluster = []IsuLog{}
		}
		isuLogCluster = append(isuLogCluster, tmpIsuLog)
	}
	if len(isuLogCluster) > 0 {
		//最後の一時間分
		data, err := calculateGraphData(isuLogCluster)
		if err != nil {
			return fmt.Errorf("failed to calculate graph: %v", err)
		}
		valuesForUpdate = append(valuesForUpdate, jiaIsuUUID, startTime, data)
	}

	//insert or update
	params := strings.Repeat("(?,?,?),", len(valuesForUpdate)/3)
	params = params[:len(params)-1]
	_, err = tx.Exec("INSERT INTO `graph` (`jia_isu_uuid`, `start_at`, `data`) VALUES "+
		params+
		"	ON DUPLICATE KEY UPDATE `data` = VALUES(`data`)",
		valuesForUpdate...,
	)
	if err != nil {
		return err
	}

	return nil
}

//分以下を切り捨て、一時間単位にする関数
func truncateAfterHours(t time.Time) time.Time {
	return time.Date(t.Year(), t.Month(), t.Day(), t.Hour(), 0, 0, 0, t.Location())
}

//スコア計算をする関数
func calculateGraphData(isuLogCluster []IsuLog) ([]byte, error) {
	graph := &GraphData{}

	//sitting
	sittingCount := 0
	for _, log := range isuLogCluster {
		if log.IsSitting {
			sittingCount += 1
		}
	}
	graph.Sitting = sittingCount * 100 / len(isuLogCluster)

	//score&detail
	graph.Score = 100
	//condition要因の減点
	graph.Detail = map[string]int{}
	for key := range scorePerCondition {
		graph.Detail[key] = 0
	}
	for _, log := range isuLogCluster {
		conditions := map[string]bool{}
		//DB上にある is_dirty=true/false,is_overweight=true/false,... 形式のデータを
		//map[string]bool形式に変換
		for _, cond := range strings.Split(log.Condition, ",") {
			keyValue := strings.Split(cond, "=")
			if len(keyValue) != 2 {
				return nil, fmt.Errorf("invalid condition %s", cond)
			}
			if _, ok := scorePerCondition[keyValue[0]]; !ok {
				return nil, fmt.Errorf("invalid condition %s", cond)
			}
			conditions[keyValue[0]] = (keyValue[1] != "false")
		}

		//trueになっているものは減点
		for key, enabled := range conditions {
			if enabled {
				graph.Score += scorePerCondition[key]
				graph.Detail[key] += scorePerCondition[key]
			}
		}
	}
	//スコアに影響がないDetailを削除
	for key := range scorePerCondition {
		if graph.Detail[key] == 0 {
			delete(graph.Detail, key)
		}
	}
	//個数減点
	if len(isuLogCluster) < 50 {
		minus := -(50 - len(isuLogCluster)) * 2
		graph.Score += minus
		graph.Detail["missing_data"] = minus
	}
	if graph.Score < 0 {
		graph.Score = 0
	}

	//JSONに変換
	graphJSON, err := json.Marshal(graph)
	if err != nil {
		return nil, err
	}
	return graphJSON, nil
}<|MERGE_RESOLUTION|>--- conflicted
+++ resolved
@@ -127,22 +127,21 @@
 	JIAUserID string `json:"jia_user_id"`
 }
 
+type PutIsuRequest struct {
+	Name string `json:"name"`
+}
+
 type GraphResponse struct {
 }
 
 type NotificationResponse struct {
 }
 
-<<<<<<< HEAD
 type PostIsuConditionRequest struct {
 	IsSitting bool   `json:"is_sitting"`
 	Condition string `json:"condition"`
 	Message   string `json:"message"`
 	Timestamp string `json:"timestamp"` //Format("2006-01-02 15:04:05 -0700")
-=======
-type PutIsuRequest struct {
-	Name string `json:"name"`
->>>>>>> 4914257c
 }
 
 func getEnv(key string, defaultValue string) string {
