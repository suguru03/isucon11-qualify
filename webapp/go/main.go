package main

import (
	"crypto/ecdsa"
	"database/sql"
	"encoding/json"
	"errors"
	"fmt"
	"io/ioutil"
	"net/http"
	"os"
	"os/exec"
	"path/filepath"
<<<<<<< HEAD
	"regexp"
=======
	"strconv"
>>>>>>> 721173cf
	"strings"
	"time"

	"github.com/dgrijalva/jwt-go"
	_ "github.com/go-sql-driver/mysql"
	"github.com/gorilla/sessions"
	"github.com/jmoiron/sqlx"
	"github.com/labstack/echo/v4"
	"github.com/labstack/echo/v4/middleware"
	"github.com/labstack/gommon/log"
)

const (
<<<<<<< HEAD
	sessionName                 = "isucondition"
	searchLimit                 = 20
	notificationLimit           = 20
	notificationTimestampFormat = "2006-01-02 15:04:05 -0700"
	jwtVerificationKeyPath      = "../ec256-public.pem"
=======
	sessionName            = "isucondition"
	searchLimit            = 20
	notificationLimit      = 20
	isuListLimit           = 200 // TODO 修正が必要なら変更
	jwtVerificationKeyPath = "../ec256-public.pem"
>>>>>>> 721173cf
)

var scorePerCondition = map[string]int{
	"is_dirty":      -1,
	"is_overweight": -1,
	"is_broken":     -5,
}

//"is_dirty=true/false,is_overweight=true/false,..."
var conditionFormat = regexp.MustCompile(`^[-a-zA-Z_]+=(true|false)(,[-a-zA-Z_]+=(true|false))*$`)

var (
	db                  *sqlx.DB
	sessionStore        sessions.Store
	mySQLConnectionData *MySQLConnectionEnv

	jwtVerificationKey *ecdsa.PublicKey
)

type Isu struct {
	JIAIsuUUID   string    `db:"jia_isu_uuid" json:"jia_isu_uuid"`
	Name         string    `db:"name" json:"name"`
	Image        []byte    `db:"image" json:"-"`
	JIACatalogID string    `db:"jia_catalog_id" json:"jia_catalog_id"`
	Character    string    `db:"character" json:"character"`
	JIAUserID    string    `db:"jia_user_id" json:"-"`
	IsDeleted    bool      `db:"is_deleted" json:"-"`
	CreatedAt    time.Time `db:"created_at" json:"-"`
	UpdatedAt    time.Time `db:"updated_at" json:"-"`
}

type CatalogFromJIA struct {
	JIACatalogID string `json:"catalog_id"`
	Name         string `json:"name"`
	LimitWeight  int    `json:"limit_weight"`
	Weight       int    `json:"weight"`
	Size         string `json:"size"`
	Maker        string `json:"maker"`
	Features     string `json:"features"`
}

type Catalog struct {
	JIACatalogID string `json:"jia_catalog_id"`
	Name         string `json:"name"`
	LimitWeight  int    `json:"limit_weight"`
	Weight       int    `json:"weight"`
	Size         string `json:"size"`
	Maker        string `json:"maker"`
	Tags         string `json:"tags"`
}

type IsuLog struct {
	JIAIsuUUID string    `db:"jia_isu_uuid" json:"jia_isu_uuid"`
	Timestamp  time.Time `db:"timestamp" json:"timestamp"`
	IsSitting  bool      `db:"is_sitting" json:"is_sitting"`
	Condition  string    `db:"condition" json:"condition"`
	Message    string    `db:"message" json:"message"`
	CreatedAt  time.Time `db:"created_at" json:"created_at"`
}

//グラフ表示用  一時間のsummry 詳細
type GraphData struct {
	Score   int            `json:"score"`
	Sitting int            `json:"sitting"`
	Detail  map[string]int `json:"detail"`
}

//グラフ表示用  一時間のsummry
type Graph struct {
	JIAIsuUUID string    `db:"jia_isu_uuid"`
	StartAt    time.Time `db:"start_at"`
	Data       string    `db:"data"`
	CreatedAt  time.Time `db:"created_at"`
	UpdatedAt  time.Time `db:"updated_at"`
}

type User struct {
	JIAUserID string    `db:"jia_user_id"`
	CreatedAt time.Time `db:"created_at"`
}

type MySQLConnectionEnv struct {
	Host     string
	Port     string
	User     string
	DBName   string
	Password string
}

type InitializeResponse struct {
	Language string `json:"language"`
}

type GetMeResponse struct {
	JIAUserID string `json:"jia_user_id"`
}

type PutIsuRequest struct {
	Name string `json:"name"`
}

type GraphResponse struct {
}

type NotificationResponse struct {
}

type PostIsuConditionRequest struct {
	IsSitting bool   `json:"is_sitting"`
	Condition string `json:"condition"`
	Message   string `json:"message"`
	Timestamp string `json:"timestamp"` //Format("2006-01-02 15:04:05 -0700")
}

func getEnv(key string, defaultValue string) string {
	val := os.Getenv(key)
	if val != "" {
		return val
	}
	return defaultValue
}

func NewMySQLConnectionEnv() *MySQLConnectionEnv {
	return &MySQLConnectionEnv{
		Host:     getEnv("MYSQL_HOST", "127.0.0.1"),
		Port:     getEnv("MYSQL_PORT", "3306"),
		User:     getEnv("MYSQL_USER", "isucon"),
		DBName:   getEnv("MYSQL_DBNAME", "isucondition"),
		Password: getEnv("MYSQL_PASS", "isucon"),
	}
}

//ConnectDB データベースに接続する
func (mc *MySQLConnectionEnv) ConnectDB() (*sqlx.DB, error) {
	dsn := fmt.Sprintf("%v:%v@tcp(%v:%v)/%v?parseTime=true&loc=Local", mc.User, mc.Password, mc.Host, mc.Port, mc.DBName)
	return sqlx.Open("mysql", dsn)
}

func init() {
	sessionStore = sessions.NewCookieStore([]byte(getEnv("SESSION_KEY", "isucondition")))

	key, err := ioutil.ReadFile(jwtVerificationKeyPath)
	if err != nil {
		log.Fatalf("Unable to read file: %v", err)
	}
	jwtVerificationKey, err = jwt.ParseECPublicKeyFromPEM(key)
	if err != nil {
		log.Fatalf("Unable to parse ECDSA public key: %v", err)
	}
}

func main() {
	// Echo instance
	e := echo.New()
	e.Debug = true
	e.Logger.SetLevel(log.DEBUG)

	// Middleware
	e.Use(middleware.Logger())
	e.Use(middleware.Recover())

	// Initialize
	e.POST("/initialize", postInitialize)

	e.POST("/api/auth", postAuthentication)
	e.POST("/api/signout", postSignout)
	e.GET("/api/user/me", getMe)

	e.GET("/api/catalog/:jia_catalog_id", getCatalog)
	e.GET("/api/isu", getIsuList)
	e.POST("/api/isu", postIsu)
	e.GET("/api/isu/search", getIsuSearch)
	e.GET("/api/isu/:jia_isu_uuid", getIsu)
	e.PUT("/api/isu/:jia_isu_uuid", putIsu)
	e.DELETE("/api/isu/:jia_isu_uuid", deleteIsu)
	e.GET("/api/isu/:jia_isu_uuid/icon", getIsuIcon)
	e.PUT("/api/isu/:jia_isu_uuid/icon", putIsuIcon)
	e.GET("/api/isu/:jia_isu_uuid/graph", getIsuGraph)
	e.GET("/api/notification", getNotifications)
	e.GET("/api/notification/:jia_isu_uuid", getIsuNotifications)

	e.POST("/api/isu/:jia_isu_uuid/condition", postIsuCondition)

	mySQLConnectionData = NewMySQLConnectionEnv()

	var err error
	db, err = mySQLConnectionData.ConnectDB()
	if err != nil {
		e.Logger.Fatalf("DB connection failed : %v", err)
		return
	}
	db.SetMaxOpenConns(10)
	defer db.Close()

	// Start server
	serverPort := fmt.Sprintf(":%v", getEnv("SERVER_PORT", "3000"))
	e.Logger.Fatal(e.Start(serverPort))
}

func getSession(r *http.Request) *sessions.Session {
	session, _ := sessionStore.Get(r, sessionName)
	return session
}

func getUserIdFromSession(r *http.Request) (string, error) {
	session := getSession(r)
	userID, ok := session.Values["jia_user_id"]
	if !ok {
		return "", fmt.Errorf("no session")
	}
	return userID.(string), nil
}

func postInitialize(c echo.Context) error {
	sqlDir := filepath.Join("..", "mysql", "db")
	paths := []string{
		filepath.Join(sqlDir, "0_Schema.sql"),
	}

	for _, p := range paths {
		sqlFile, _ := filepath.Abs(p)
		cmdStr := fmt.Sprintf("mysql -h %v -u %v -p%v -P %v %v < %v",
			mySQLConnectionData.Host,
			mySQLConnectionData.User,
			mySQLConnectionData.Password,
			mySQLConnectionData.Port,
			mySQLConnectionData.DBName,
			sqlFile,
		)
		err := exec.Command("bash", "-c", cmdStr).Run()
		if err != nil {
			c.Logger().Errorf("Initialize script error : %v", err)
			return c.NoContent(http.StatusInternalServerError)
		}
	}

	return c.JSON(http.StatusOK, InitializeResponse{
		Language: "go",
	})
}

//  POST /api/auth
func postAuthentication(c echo.Context) error {
	reqJwt := strings.TrimPrefix(c.Request().Header.Get("Authorization"), "Bearer ")

	// verify JWT
	token, err := jwt.Parse(reqJwt, func(token *jwt.Token) (interface{}, error) {
		if _, ok := token.Method.(*jwt.SigningMethodECDSA); !ok {
			return nil, jwt.NewValidationError(fmt.Sprintf("Unexpected signing method: %v", token.Header["alg"]), jwt.ValidationErrorSignatureInvalid)
		}
		return jwtVerificationKey, nil
	})
	if err != nil {
		switch err.(type) {
		case *jwt.ValidationError:
			return c.String(http.StatusForbidden, "forbidden")
		default:
			c.Logger().Errorf("unknown error: %v", err)
			return c.NoContent(http.StatusInternalServerError)
		}
	}

	// get jia_user_id from JWT Payload
	claims, _ := token.Claims.(jwt.MapClaims) // TODO: 型アサーションのチェックの有無の議論
	jiaUserIdVar, ok := claims["jia_user_id"]
	if !ok {
		return c.String(http.StatusBadRequest, "invalid JWT payload")
	}
	jiaUserId, ok := jiaUserIdVar.(string)
	if !ok {
		return c.String(http.StatusBadRequest, "invalid JWT payload")
	}

	err = func() error { //TODO: 無名関数によるラップの議論
		tx, err := db.Beginx()
		if err != nil {
			return fmt.Errorf("failed to begin tx: %w", err)
		}
		defer tx.Rollback()

		var userNum int
		err = tx.Get(&userNum, "SELECT COUNT(*) FROM user WHERE `jia_user_id` = ? FOR UPDATE", jiaUserId)
		if err != nil {
			return fmt.Errorf("select user: %w", err)
		} else if userNum == 1 {
			// user already signup. only return cookie
			return nil
		}

		_, err = tx.Exec("INSERT INTO user (`jia_user_id`) VALUES (?)", jiaUserId)
		if err != nil {
			return fmt.Errorf("insert user: %w", err)
		}

		err = tx.Commit()
		if err != nil {
			return fmt.Errorf("commit tx: %w", err)
		}
		return nil
	}()
	if err != nil {
		c.Logger().Errorf("db error: %v", err)
		return c.NoContent(http.StatusInternalServerError)
	}

	session := getSession(c.Request())
	session.Values["jia_user_id"] = jiaUserId
	err = session.Save(c.Request(), c.Response())
	if err != nil {
		c.Logger().Errorf("failed to set cookie: %v", err)
		return c.NoContent(http.StatusInternalServerError)
	}

	return c.NoContent(http.StatusOK)
}

//  POST /api/signout
func postSignout(c echo.Context) error {
	// ユーザからの入力
	// * session
	// session が存在しなければ 401

	// cookie の max-age を -1 にして Set-Cookie

	// response 200
	return fmt.Errorf("not implemented")
}

// TODO
// GET /api/user/{jia_user_id}
// ユーザ情報を取得
// day2 実装のため skip
// func getUser(c echo.Context) error {
// }

func getMe(c echo.Context) error {
	userID, err := getUserIdFromSession(c.Request())
	if err != nil {
		return echo.NewHTTPError(http.StatusUnauthorized, "you are not signed in") // TODO 記法が決まったら修正
	}

	response := GetMeResponse{JIAUserID: userID}
	return c.JSON(http.StatusOK, response)
}

//  GET /api/catalog/{jia_catalog_id}
// MEMO: 外部APIのドキュメントに「競技期間中は不変」「read onlyである」「叩く頻度は変えて良い」を明記
// MEMO: ISU協会のrespと当Appのrespのフォーマットは合わせる?  → 合わせない
// MEMO: day2: ISU 協会の問い合わせ内容をまるっとキャッシュするだけだと減点する仕組みを実装する
//         (ISU 協会の response に updated_at を加え、ベンチでここをチェックするようにする)
//		 ref: https://scrapbox.io/ISUCON11/2021.06.02_%E4%BA%88%E9%81%B8%E5%AE%9A%E4%BE%8B#60b764b725829c0000426896
func getCatalog(c echo.Context) error {
	// * session
	// session が存在しなければ 401

	// ISU 協会に問い合わせる  (想定解はキャッシュ)
	// request
	// * jia_catalog_id
	// response
	// * isu_catalog_name
	// * isu_catalog_limit_weight
	// * isu_catalog_size
	// * isu_catalog_weight
	// * isu_catalog_maker
	// * isu_catalog_tag: (headrest, personality, ...などジェイウォークになってるもの。種類は固定でドキュメントに記載しておく)
	// GET /api/isu/search で使用

	// ISU 協会からのレスポンス
	// 404 なら404を返す

	// 一つずつ変数を代入
	// validation（Nginxで横流しをOKにするかで決める）
	// ゼロ値が入ってないかの軽いチェック
	// 違反したら 500(初期実装では書くけどチェックはしない？)
	// 要検討

	// response 200
	return fmt.Errorf("not implemented")
}

func getIsuList(c echo.Context) error {
	jiaUserID, err := getUserIdFromSession(c.Request())
	if err != nil {
		return echo.NewHTTPError(http.StatusUnauthorized, "you are not signed in")
	}

	limitStr := c.QueryParam("limit")
	limit := isuListLimit
	if limitStr != "" {
		limit, err = strconv.Atoi(limitStr)
		if err != nil || limit <= 0 {
			return echo.NewHTTPError(http.StatusBadRequest, "invalid value: limit")
		}
	}

	isuList := []Isu{}
	err = db.Select(
		&isuList,
		"SELECT * FROM `isu` WHERE `jia_user_id` = ? AND `is_deleted` = false ORDER BY `created_at` DESC LIMIT ?",
		jiaUserID, limit)
	if err != nil {
		c.Logger().Error(err)
		return echo.NewHTTPError(http.StatusInternalServerError, "db error")
	}

	return c.JSON(http.StatusOK, isuList)
}

//  POST /api/isu
// 自分のISUの登録
func postIsu(c echo.Context) error {
	// * session
	// session が存在しなければ 401

	// input
	// 		jia_isu_uuid: 椅子固有のID（衝突しないようにUUID的なもの設定）
	// 		isu_name: 椅子の名前

	// req := contextからいい感じにinputとuser_idを取得
	// 形式が違うかったら400
	// (catalog,charactor), err := 外部API
	// ISU 協会にactivate
	// request
	// 	* jia_isu_uuid
	// response
	// 	* jia_catalog_id
	// 	* charactor
	// レスポンスが200以外なら横流し
	// 404, 403(認証拒否), 400, 5xx
	// 403はday2

	// imageはデフォルトを挿入
	// INSERT INTO isu VALUES (jia_isu_uuid, isu_name, image, catalog_, charactor, jia_user_id);
	// jia_isu_uuid 重複時 409

	// SELECT (*) FROM isu WHERE jia_user_id = `jia_user_id` and jia_isu_uuid = `jia_isu_uuid` and is_deleted=false;
	// 画像までSQLで取ってくるボトルネック
	// imageも最初はとってるけどレスポンスに含まれてないからselect時に持ってくる必要ない

	// response 200
	//{
	// * id
	// * name
	// * jia_catalog_id
	// * charactor
	//]
	return fmt.Errorf("not implemented")
}

//  GET /api/isu/search
func getIsuSearch(c echo.Context) error {
	// * session
	// session が存在しなければ 401

	// input (query_param) (required field はなし, 全て未指定の場合 /api/isu と同じクエリが発行される)
	//  * name
	//  * charactor
	//	* catalog_name
	//	* min_limit_weight
	//	* max_limit_weight
	//	* catalog_tags (ジェイウォーク)
	//  * page: （default = 1)
	//	* MEMO: 二つのカラムを併せて計算した値での検索（x*yの面積での検索とか）

	// 想定解
	// whereを使う、インデックスを頑張って張る
	// SQLにcatalogを入れてJOINする
	// ISUテーブルにカラム追加してcatalog情報入れちゃうパターンならJOIN不要かも？

	// 持っている椅子を数件取得 (非効率な検索ロジック)
	// SELECT (*) FROM isu WHERE jia_user_id = `jia_user_id` AND is_deleted=false
	//   AND name LIKE CONCAT('%', ?, '%')
	//   AND charactor = `charactor`
	//   ORDER BY created_at;

	//for _, isu range isuList {
	// catalog := isu.catalogを使ってISU協会に問い合わせ(http request)

	// isu_calatog情報を使ってフィルター
	//if !(min_limit_weight < catalog.limit_weight && catalog.limit_weight < max_limit_weight) {
	//	continue
	//}

	// ... catalog_name,catalog_tags

	// res の 配列 append
	//}
	// 指定pageからlimit件数（固定）だけ取り出す(ボトルネックにしたいのでbreakは行わない）

	//response 200
	//[{
	// * id
	// * name
	// * jia_catalog_id
	// * charactor
	//}]
	return fmt.Errorf("not implemented")
}

//  GET /api/isu/{jia_isu_uuid}
// 椅子の情報を取得する
func getIsu(c echo.Context) error {
	jiaUserID, err := getUserIdFromSession(c.Request())
	if err != nil {
		return echo.NewHTTPError(http.StatusUnauthorized, "you are not sign in")
	}

	jiaIsuUUID := c.Param("jia_isu_uuid")

	// TODO: jia_user_id 判別はクエリに入れずその後のロジックとする？ (一通り完成した後に要考慮)
	var isu Isu
	err = db.Get(&isu, "SELECT * FROM `isu` WHERE `jia_user_id` = ? AND `jia_isu_uuid` = ? AND `is_deleted` = ?",
		jiaUserID, jiaIsuUUID, false)
	if errors.Is(err, sql.ErrNoRows) {
		return echo.NewHTTPError(http.StatusNotFound, "isu not found")
	}
	if err != nil {
		c.Logger().Error(err)
		return echo.NewHTTPError(http.StatusInternalServerError, "db error")
	}

	return c.JSON(http.StatusOK, isu)
}

//  PUT /api/isu/{jia_isu_uuid}
// 自分の所有しているISUの情報を変更する
func putIsu(c echo.Context) error {
	jiaUserID, err := getUserIdFromSession(c.Request())
	if err != nil {
		return echo.NewHTTPError(http.StatusUnauthorized, "you are not sign in")
	}

	jiaIsuUUID := c.Param("jia_isu_uuid")

	var req PutIsuRequest
	err = c.Bind(&req)
	if err != nil {
		c.Logger().Error(err)
		return echo.NewHTTPError(http.StatusBadRequest, "invalid request")
	}

	tx, err := db.Beginx()
	if err != nil {
		c.Logger().Error(err)
		return echo.NewHTTPError(http.StatusInternalServerError, "db error")
	}
	defer tx.Rollback()

	var count int
	err = tx.Get(&count, "SELECT COUNT(*) FROM `isu` WHERE `jia_user_id` = ? AND `jia_isu_uuid` = ? AND `is_deleted` = ?",
		jiaUserID, jiaIsuUUID, false)
	if err != nil {
		c.Logger().Error(err)
		return echo.NewHTTPError(http.StatusInternalServerError, "db error")
	}
	if count == 0 {
		return echo.NewHTTPError(http.StatusNotFound, "isu not found")
	}

	_, err = tx.Exec("UPDATE `isu` SET `name` = ? WHERE `jia_isu_uuid` = ?", req.Name, jiaIsuUUID)
	if err != nil {
		c.Logger().Error(err)
		return echo.NewHTTPError(http.StatusInternalServerError, "db error")
	}

	var isu Isu
	err = tx.Get(&isu, "SELECT * FROM `isu` WHERE `jia_user_id` = ? AND `jia_isu_uuid` = ? AND `is_deleted` = ?",
		jiaUserID, jiaIsuUUID, false)
	if err != nil {
		c.Logger().Error(err)
		return echo.NewHTTPError(http.StatusInternalServerError, "db error")
	}

	err = tx.Commit()
	if err != nil {
		c.Logger().Error(err)
		return echo.NewHTTPError(http.StatusInternalServerError, "db error")
	}

	return c.JSON(http.StatusOK, isu)
}

//  DELETE /api/isu/{jia_isu_uuid}
// 所有しているISUを削除する
func deleteIsu(c echo.Context) error {
	// * session
	// session が存在しなければ 401

	// input
	// 		* jia_isu_uuid: 椅子の固有ID

	// トランザクション開始

	// DBから当該のISUが存在するか検索
	// SELECT (*) FROM isu WHERE jia_user_id = `jia_user_id` and jia_isu_uuid = `jia_isu_uuid` and is_deleted=false;
	// 存在しない場合 404 を返す

	// 存在する場合 ISU　の削除フラグを有効にして 204 を返す
	// UPDATE isu SET is_deleted = true WHERE jia_isu_uuid = `jia_isu_uuid`;

	// ISU協会にdectivateを送る
	// MEMO: ISU協会へのリクエストが失敗した時に DB をロールバックできるから

	// トランザクション終了
	// MEMO: もしコミット時にエラーが発生しうるならば、「ISU協会側はdeactivate済みだがDBはactive」という不整合が発生しうる

	//response 204
	return fmt.Errorf("not implemented")
}

//  GET /api/isu/{jia_isu_uuid}/icon
// ISUのアイコンを取得する
// MEMO: ヘッダーとかでキャッシュ効くようにするのが想定解？(ただしPUTはあることに注意)
//       nginxで認証だけ外部に投げるみたいなのもできるっぽい？（ちゃんと読んでいない）
//       https://tech.jxpress.net/entry/2018/08/23/104123
// MEMO: DB 内の image は longblob
func getIsuIcon(c echo.Context) error {
	// * session
	// session が存在しなければ 401

	// SELECT image FROM isu WHERE jia_user_id = `jia_user_id` and jia_isu_uuid = `jia_isu_uuid` and is_deleted=false;
	// 見つからなければ404
	// user_idがリクエストユーザーのものでなければ404

	// response 200
	// image
	// MEMO: とりあえず未指定... Content-Type: image/png image/jpg
	return fmt.Errorf("not implemented")
}

//  PUT /api/isu/{jia_isu_uuid}/icon
// ISUのアイコンを登録する
// multipart/form-data
// MEMO: DB 内の image は longblob
func putIsuIcon(c echo.Context) error {
	// * session
	// session が存在しなければ 401

	//トランザクション開始

	// SELECT image FROM isu WHERE jia_user_id = `jia_user_id` and jia_isu_uuid = `jia_isu_uuid` and is_deleted=false;
	// 見つからなければ404
	// user_idがリクエストユーザーのものでなければ404

	// UPDATE isu SET image=? WHERE jia_user_id = `jia_user_id` and jia_isu_uuid = `jia_isu_uuid` and is_deleted=false;

	//トランザクション終了

	// response 200
	// {}
	return fmt.Errorf("not implemented")
}

//  GET /api/isu/{jia_isu_uuid}/graph
// グラフ描画のための情報を計算して返却する
// ユーザーがISUの機嫌を知りたい
// この時間帯とか、この日とかの機嫌を知りたい
// 日毎時間単位グラフ
// conditionを何件か集めて、ISUにとっての快適度数みたいな値を算出する
func getIsuGraph(c echo.Context) error {
	// * session
	// session が存在しなければ 401

	// input (path_param)
	//	* jia_isu_uuid: 椅子の固有ID
	// input (query_param)
	//	* date (required)
	//		YYYY-MM-DD
	//

	// 自分のISUかチェック
	// SELECT count(*) from isu where jia_user_id=`jia_user_id` and id = `jia_isu_uuid` and is_deleted=false;
	// エラー: response 404

	// MEMO: シナリオ的にPostIsuConditionでgraphを生成する方がボトルネックになる想定なので初期実装はgraphテーブル作る
	// DBを検索。グラフ描画に必要な情報を取得
	// ボトルネック用に事前計算したものを取得
	// graphは POST /api/isu/{jia_isu_uuid}/condition で生成
	// SELECT * from graph
	//   WHERE jia_isu_uuid = `jia_isu_uuid` AND date<=start_at AND start_at < (date+1day)

	//SQLのレスポンスを成形
	//nullチェック

	// response 200:
	//    グラフ描画のための情報のjson
	//        * フロントで表示しやすい形式
	// [{
	// start_at: ...
	// end_at: ...
	// data: {
	//   score: 70,//>=0
	//   sitting: 50 (%),
	//   detail: {
	//     dirty: -10,
	//     over_weight: -20
	//   }
	// }},
	// {
	// start_at: …,
	// end_at: …,
	// data: null,
	// },
	// {...}, ...]
	return fmt.Errorf("not implemented")
}

//  GET /api/notification?
// 自分の所持椅子の通知を取得する
// MEMO: 1970/1/1みたいな時を超えた古代からのリクエストは表示するか → する
// 順序は最新順固定
func getNotifications(c echo.Context) error {
	// * session
	// session が存在しなければ 401

	// input {jia_isu_uuid}が無い以外は、/api/notification/{jia_isu_uuid}と同じ
	//

	// cookieからユーザID取得
	// ユーザの所持椅子取得
	// SELECT * FROM isu where jia_user_id = ?;

	// ユーザの所持椅子毎に /api/notificaiton/{jia_isu_uuid} を叩く（こことマージ含めてボトルネック）
	// query_param は GET /api/notification (ここ) のリクエストと同じものを使い回す

	// ユーザの所持椅子ごとのデータをマージ（ここと個別取得部分含めてボトルネック）
	// 通知時間帯でソートして、limit件数（固定）該当するデータを返す
	// MEMO: 改善後はこんな感じのSQLで一発でとる
	// select * from isu_log where (isu_log.created_at, jia_isu_uuid) < (cursor.end_time, cursor.jia_isu_uuid)
	//  order by created_at desc,jia_isu_uuid desc limit ?
	// 10.1.36-MariaDB で確認

	//memo（没）
	// (select * from isu_log where (isu_log.created_at=cursor.end_time and jia_isu_uuid < cursor.jia_isu_uuid)
	//   or isu_log.created_at<cursor.end_time order by created_at desc,jia_isu_uuid desc limit ?)

	// response: 200
	// /api/notification/{jia_isu_uuid}と同じ
	return fmt.Errorf("not implemented")
}

//  GET /api/notification/{jia_isu_uuid}?start_time=
// 自分の所持椅子のうち、指定したisu_idの通知を取得する
func getIsuNotifications(c echo.Context) error {
	// * session
	// session が存在しなければ 401

	// input
	//     * jia_isu_uuid: 椅子の固有番号(path_param)
	//     * start_time: 開始時間
	//     * cursor_end_time: 終了時間 (required)
	//     * cursor_isu_id (required)
	//     * condition_level: critical,warning,info (csv)
	//               critical: conditions (is_dirty,is_overweight,is_broken) のうちtrueが3個
	//               warning: conditionsのうちtrueのものが1 or 2個
	//               info: warning無し
	//     * MEMO day2実装: message (文字列検索)

	// memo
	// 例: Google Cloud Logging の URL https://console.cloud.google.com/logs/query;query=resource.type%3D%22gce_instance%22%20resource.labels.instance_id%3D%22<DB_NAME>%22?authuser=1&project=<PROJECT_ID>&query=%0A

	// cookieからユーザID取得

	// isu_id存在確認、ユーザの所持椅子か確認
	// 対象isu_idのisu_name取得
	// 存在しなければ404

	// 対象isu_idの通知を取得(limit, cursorで絞り込み）
	// select * from isu_log where jia_isu_uuid = {jia_isu_uuid} AND (isu_log.created_a, jia_isu_uuid) < (cursor.end_time, cursor.jia_isu_uuid) order by created_at desc, jia_isu_uuid desc limit ?
	// MEMO: ↑で実装する

	//for {
	// conditions を元に condition_level (critical,warning,info) を算出
	//}

	// response: 200
	// [{
	//     * jia_isu_uuid
	//     * isu_name
	//     * timestamp
	//     * conditions: {"is_dirty": boolean, "is_overweight": boolean,"is_broken": boolean}
	//     * condition_level
	//     * message
	// },...]
	return fmt.Errorf("not implemented")
}

// POST /api/isu/{jia_isu_uuid}/condition
// ISUからのセンサデータを受け取る
func postIsuCondition(c echo.Context) error {
	// input (path_param)
	//	* jia_isu_uuid
	// input (body)
	//  * is_sitting:  true/false,
	// 	* condition: "is_dirty=true/false,is_overweight=true/false,..."
	//  * message
	//	* timestamp（秒まで）

	//TODO: 記法の統一
	jiaIsuUUID := c.Param("jia_isu_uuid")
	if jiaIsuUUID == "" {
		return echo.NewHTTPError(http.StatusBadRequest, "jia_isu_uuid is missing")
	}
	var request PostIsuConditionRequest
	err := c.Bind(&request)
	if err != nil {
		//TODO: 記法の統一
		return echo.NewHTTPError(http.StatusBadRequest, "bad request body")
	}

	//Parse
	timestamp, err := time.Parse(notificationTimestampFormat, request.Timestamp)
	if err != nil {
		return echo.NewHTTPError(http.StatusBadRequest, "invalid timestamp")
	}
	if !conditionFormat.Match([]byte(request.Condition)) {
		return echo.NewHTTPError(http.StatusBadRequest, "bad request body")
	}

	// トランザクション開始
	tx, err := db.Beginx()
	if err != nil {
		c.Logger().Errorf("failed to begin tx: %v", err)
		return echo.NewHTTPError(http.StatusInternalServerError)
	}
	defer tx.Rollback()

	// jia_isu_uuid が存在するかを確認
	var count int
	err = tx.Get(&count, "SELECT COUNT(*) FROM `isu` WHERE `jia_isu_uuid` = ?  and `is_deleted`=false", jiaIsuUUID) //TODO: 記法の統一
	if err != nil {
		c.Logger().Errorf("failed to select: %v", err)
		return echo.NewHTTPError(http.StatusInternalServerError)
	}
	if count == 0 {
		return echo.NewHTTPError(http.StatusNotFound, "isu not found")
	}

	//isu_logに記録
	//confilct確認
	err = tx.Get(&count, "SELECT COUNT(*) FROM `isu_log` WHERE (`timestamp`, `jia_isu_uuid`) = (?, ?)  FOR UPDATE", //TODO: 記法の統一
		timestamp, jiaIsuUUID,
	)
	if err != nil {
		c.Logger().Errorf("failed to begin tx: %v", err)
		return echo.NewHTTPError(http.StatusInternalServerError)
	}
	if count != 0 {
		return echo.NewHTTPError(http.StatusConflict, "isu_log already exist")
	}
	//insert
	_, err = tx.Exec("INSERT INTO `isu_log`"+
		"	(`jia_isu_uuid`, `timestamp`, `is_sitting`, `condition`, `message`) VALUES (?, ?, ?, ?, ?)",
		jiaIsuUUID, timestamp, request.IsSitting, request.Condition, request.Message,
	)
	if err != nil {
		c.Logger().Errorf("failed to insert: %v", err)
		return echo.NewHTTPError(http.StatusInternalServerError, "failed to insert")
	}

	// getGraph用のデータを計算し、DBを更新する
	err = updateGraph(tx, jiaIsuUUID)
	if err != nil {
		c.Logger().Errorf("failed to update graph: %v", err)
		return echo.NewHTTPError(http.StatusInternalServerError)
	}

	// トランザクション終了
	err = tx.Commit()
	if err != nil {
		c.Logger().Errorf("failed to commit tx: %v", err)
		return echo.NewHTTPError(http.StatusInternalServerError)
	}

	return c.NoContent(http.StatusCreated)
}

// getGraph用のデータを計算し、DBを更新する
func updateGraph(tx *sqlx.Tx, jiaIsuUUID string) error {
	// IsuLogを一時間ごとの区切りに分け、区切りごとにスコアを計算する
	isuLogCluster := []IsuLog{} // 一時間ごとの纏まり
	var tmpIsuLog IsuLog
	valuesForUpdate := []interface{}{} //3個1組、更新するgraphの各行のデータ
	rows, err := tx.Queryx("SELECT * FROM `isu_log` WHERE `jia_isu_uuid` = ? ORDER BY `timestamp` ASC", jiaIsuUUID)
	if err != nil {
		return err
	}
	//一時間ごとに区切る
	var startTime time.Time
	for rows.Next() {
		err = rows.StructScan(&tmpIsuLog)
		if err != nil {
			return err
		}
		tmpTime := truncateAfterHours(tmpIsuLog.Timestamp)
		if startTime != tmpTime {
			if len(isuLogCluster) > 0 {
				//tmpTimeは次の一時間なので、それ以外を使ってスコア計算
				data, err := calculateGraphData(isuLogCluster)
				if err != nil {
					return fmt.Errorf("failed to calculate graph: %v", err)
				}
				valuesForUpdate = append(valuesForUpdate, jiaIsuUUID, startTime, data)
			}

			//次の一時間の探索
			startTime = tmpTime
			isuLogCluster = []IsuLog{}
		}
		isuLogCluster = append(isuLogCluster, tmpIsuLog)
	}
	if len(isuLogCluster) > 0 {
		//最後の一時間分
		data, err := calculateGraphData(isuLogCluster)
		if err != nil {
			return fmt.Errorf("failed to calculate graph: %v", err)
		}
		valuesForUpdate = append(valuesForUpdate, jiaIsuUUID, startTime, data)
	}

	//insert or update
	params := strings.Repeat("(?,?,?),", len(valuesForUpdate)/3)
	params = params[:len(params)-1]
	_, err = tx.Exec("INSERT INTO `graph` (`jia_isu_uuid`, `start_at`, `data`) VALUES "+
		params+
		"	ON DUPLICATE KEY UPDATE `data` = VALUES(`data`)",
		valuesForUpdate...,
	)
	if err != nil {
		return err
	}

	return nil
}

//分以下を切り捨て、一時間単位にする関数
func truncateAfterHours(t time.Time) time.Time {
	return time.Date(t.Year(), t.Month(), t.Day(), t.Hour(), 0, 0, 0, t.Location())
}

//スコア計算をする関数
func calculateGraphData(isuLogCluster []IsuLog) ([]byte, error) {
	graph := &GraphData{}

	//sitting
	sittingCount := 0
	for _, log := range isuLogCluster {
		if log.IsSitting {
			sittingCount += 1
		}
	}
	graph.Sitting = sittingCount * 100 / len(isuLogCluster)

	//score&detail
	graph.Score = 100
	//condition要因の減点
	graph.Detail = map[string]int{}
	for key := range scorePerCondition {
		graph.Detail[key] = 0
	}
	for _, log := range isuLogCluster {
		conditions := map[string]bool{}
		//DB上にある is_dirty=true/false,is_overweight=true/false,... 形式のデータを
		//map[string]bool形式に変換
		for _, cond := range strings.Split(log.Condition, ",") {
			keyValue := strings.Split(cond, "=")
			if len(keyValue) != 2 {
				return nil, fmt.Errorf("invalid condition %s", cond)
			}
			if _, ok := scorePerCondition[keyValue[0]]; !ok {
				return nil, fmt.Errorf("invalid condition %s", cond)
			}
			conditions[keyValue[0]] = (keyValue[1] != "false")
		}

		//trueになっているものは減点
		for key, enabled := range conditions {
			if enabled {
				graph.Score += scorePerCondition[key]
				graph.Detail[key] += scorePerCondition[key]
			}
		}
	}
	//スコアに影響がないDetailを削除
	for key := range scorePerCondition {
		if graph.Detail[key] == 0 {
			delete(graph.Detail, key)
		}
	}
	//個数減点
	if len(isuLogCluster) < 50 {
		minus := -(50 - len(isuLogCluster)) * 2
		graph.Score += minus
		graph.Detail["missing_data"] = minus
	}
	if graph.Score < 0 {
		graph.Score = 0
	}

	//JSONに変換
	graphJSON, err := json.Marshal(graph)
	if err != nil {
		return nil, err
	}
	return graphJSON, nil
}<|MERGE_RESOLUTION|>--- conflicted
+++ resolved
@@ -11,11 +11,8 @@
 	"os"
 	"os/exec"
 	"path/filepath"
-<<<<<<< HEAD
 	"regexp"
-=======
 	"strconv"
->>>>>>> 721173cf
 	"strings"
 	"time"
 
@@ -29,19 +26,12 @@
 )
 
 const (
-<<<<<<< HEAD
 	sessionName                 = "isucondition"
 	searchLimit                 = 20
 	notificationLimit           = 20
+	isuListLimit                = 200 // TODO 修正が必要なら変更
 	notificationTimestampFormat = "2006-01-02 15:04:05 -0700"
 	jwtVerificationKeyPath      = "../ec256-public.pem"
-=======
-	sessionName            = "isucondition"
-	searchLimit            = 20
-	notificationLimit      = 20
-	isuListLimit           = 200 // TODO 修正が必要なら変更
-	jwtVerificationKeyPath = "../ec256-public.pem"
->>>>>>> 721173cf
 )
 
 var scorePerCondition = map[string]int{
