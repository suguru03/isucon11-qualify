--- conflicted
+++ resolved
@@ -1,12 +1,8 @@
 import { BrowserRouter, Switch, Route } from 'react-router-dom'
 import PageHeader from './components/PageHeader/PageHeader'
 import Auth from './pages/Auth'
-<<<<<<< HEAD
 import IsuRoot from './pages/IsuRoot'
-=======
-import IsuDetail from './pages/IsuDetail'
 import Register from './pages/Register'
->>>>>>> 3817c467
 import GuardedRoute from './router/GuardedRoute'
 
 const App = () => {
@@ -14,7 +10,6 @@
     <div className="flex flex-col min-h-full text-primary">
       <BrowserRouter>
         <PageHeader></PageHeader>
-<<<<<<< HEAD
         <div className="flex-1 bg-teritary">
           <Switch>
             <GuardedRoute path="/" exact></GuardedRoute>
@@ -27,31 +22,14 @@
             <GuardedRoute path="/isu/:id">
               <IsuRoot />
             </GuardedRoute>
+            <GuardedRoute path="/register" exact>
+              <Register />
+            </GuardedRoute>
             <Route path="/login">
               <Auth />
             </Route>
           </Switch>
         </div>
-=======
-        <Switch>
-          <GuardedRoute path="/" exact></GuardedRoute>
-          <GuardedRoute path="/isu/condition" exact>
-            <div>通知画面</div>
-          </GuardedRoute>
-          <GuardedRoute path="/isu/search" exact>
-            <div>検索画面</div>
-          </GuardedRoute>
-          <GuardedRoute path="/isu/:id" exact>
-            <IsuDetail />
-          </GuardedRoute>
-          <GuardedRoute path="/register" exact>
-            <Register />
-          </GuardedRoute>
-          <Route path="/login">
-            <Auth />
-          </Route>
-        </Switch>
->>>>>>> 3817c467
       </BrowserRouter>
     </div>
   )
