import { useHistory } from 'react-router-dom'
import Card from '../components/UI/Card'
import { useDispatchContext } from '../context/state'
<<<<<<< HEAD
import apis from '../lib/apis'
import { useEffect } from 'react'

const Auth = () => {
  const dispatch = useDispatchContext()
  useEffect(() => {
    const login = async () => {
      const url = new URL(location.href)
      const jwt = url.searchParams.get('jwt')
      if (jwt) {
        await apis.postAuth(jwt)
=======
import apis, { debugGetJWT } from '../lib/apis'
import logo from '/@/assets/logo.png'

const Auth = () => {
  const dispatch = useDispatchContext()
  const history = useHistory()
>>>>>>> 6405ccce

        const me = await apis.getUserMe()
        dispatch({ type: 'login', user: me })
      }
    }
    login()
  })
  const click = async () => {
<<<<<<< HEAD
    // TODO: 本番どうするか考える
    location.href = `http://localhost:5000`
=======
    const jwt = await debugGetJWT()
    await apis.postAuth(jwt)

    const me = await apis.getUserMe()
    dispatch({ type: 'login', user: me })
    history.push('/')
>>>>>>> 6405ccce
  }

  return (
    <div className="flex justify-center p-10">
      <div className="flex justify-center w-full max-w-lg">
        <Card>
          <div className="flex flex-col items-center w-full">
            <img src={logo} alt="isucondition" />
            <div className="mt-4 text-lg">ISUとつくる新しい明日</div>
            <div className="mt-6 w-full border-b border-outline" />
            <button
              className="mt-10 px-5 py-2 h-12 text-white-primary font-bold bg-button rounded-3xl"
              onClick={click}
            >
              JIAのアカウントでログイン
            </button>
          </div>
        </Card>
      </div>
    </div>
  )
}

export default Auth<|MERGE_RESOLUTION|>--- conflicted
+++ resolved
@@ -1,27 +1,18 @@
-import { useHistory } from 'react-router-dom'
 import Card from '../components/UI/Card'
-import { useDispatchContext } from '../context/state'
-<<<<<<< HEAD
 import apis from '../lib/apis'
 import { useEffect } from 'react'
+import logo from '/@/assets/logo.png'
+import { useDispatchContext } from '../context/state'
 
 const Auth = () => {
   const dispatch = useDispatchContext()
+
   useEffect(() => {
     const login = async () => {
       const url = new URL(location.href)
       const jwt = url.searchParams.get('jwt')
       if (jwt) {
         await apis.postAuth(jwt)
-=======
-import apis, { debugGetJWT } from '../lib/apis'
-import logo from '/@/assets/logo.png'
-
-const Auth = () => {
-  const dispatch = useDispatchContext()
-  const history = useHistory()
->>>>>>> 6405ccce
-
         const me = await apis.getUserMe()
         dispatch({ type: 'login', user: me })
       }
@@ -29,17 +20,8 @@
     login()
   })
   const click = async () => {
-<<<<<<< HEAD
     // TODO: 本番どうするか考える
     location.href = `http://localhost:5000`
-=======
-    const jwt = await debugGetJWT()
-    await apis.postAuth(jwt)
-
-    const me = await apis.getUserMe()
-    dispatch({ type: 'login', user: me })
-    history.push('/')
->>>>>>> 6405ccce
   }
 
   return (
