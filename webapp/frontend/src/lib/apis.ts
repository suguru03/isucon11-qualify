import axios from 'axios'

class Apis {
  async postAuth(jwt: string) {
    await axios.post<void>(
      '/api/auth',
      {},
      {
        headers: { Authorization: `Bearer ${jwt}` }
      }
    )
  }

  async postSignout() {
    await axios.post<void>('/api/signout')
  }

  async getUserMe() {
    const { data } = await axios.get<User>('/api/user/me')
    return data
  }

  async getCatalog(catalogId: string) {
    const { data } = await axios.get<Catalog>(`/api/catalog/${catalogId}`)
    return data
  }

  async getIsus(options?: { limit: number }) {
    const { data } = await axios.get<Isu[]>(`/api/isu`, { params: options })
    return data
  }

  async postIsu(isu: { jia_isu_uuid: string; isu_name: string }) {
    await axios.post<void>(`/api/isu`, isu)
  }

  async getIsuSearch(option?: IsuSearchRequest) {
    const { data } = await axios.get<Isu[]>(`/api/isu/search`, {
      params: option
    })
    return data
  }

  async getIsu(jiaIsuUuid: string) {
    const { data } = await axios.get<Isu>(`/api/isu/${jiaIsuUuid}`)
    return data
  }

  async putIsu(jiaIsuUuid: string, putIsuRequest: PutIsuRequest) {
    const { data } = await axios.put<Isu>(
      `/api/isu/${jiaIsuUuid}`,
      putIsuRequest
    )
    return data
  }

  async deleteIsu(jiaIsuUuid: string) {
    await axios.delete<Isu>(`/api/isu/${jiaIsuUuid}`)
  }

  async putIsuIcon(jiaIsuUuid: string, file: File) {
    const data = new FormData()
    data.append('image', file, file.name)
    await axios.put<void>(`/api/isu/${jiaIsuUuid}/icon`, data, {
      headers: { 'content-type': 'multipart/form-data' }
    })
  }

  async getIsuGraphs(jiaIsuUuid: string, params: GraphRequest) {
    const { data } = await axios.get<Graph[]>(`/api/isu/${jiaIsuUuid}/graph`, {
      params
    })
    return data
  }

  async getConditions(req: ConditionRequest) {
    const { data } = await axios.get<Condition[]>(`/api/condition`, {
      params: req
    })
    return data
  }

  async getIsuConditions(jiaIsuUuid: string, params: ConditionRequest) {
    const { data } = await axios.get<Condition[]>(
      `/api/condition/${jiaIsuUuid}`,
      { params }
    )
    return data
  }
}

const apis = new Apis()
export default apis

export interface User {
  jia_user_id: string
}

export interface Isu {
  jia_isu_uuid: string
  name: string
  jia_catalog_id: string
  character: string
}

export interface Catalog {
  jia_catalog_id: string
  name: string
  limit_weight: number
  weight: number
  size: string
  maker: string
  tags: string
}

export interface IsuLog {
  jia_isu_uuid: string
  timestamp: number
  is_sitting: boolean
  condition: string
  message: string
  created_at: string
}

export interface GraphData {
  score: number
  sitting: number
  detail: { [key: string]: number }
}

export interface Graph {
  jia_isu_uuid: string
  start_at: number
  end_at: number
  data: GraphData | null
}

export interface IsuSearchRequest {
  name?: string
  charactor?: string
  catalog_name?: string
  min_limit_weight?: number
  max_limit_weight?: number
  catalog_tags?: string
  page?: string
}

export const DEFAULT_SEARCH_LIMIT = 20

export interface PutIsuRequest {
  name: string
}

export interface Condition {
  jia_isu_uuid: string
  isu_name: string
  timestamp: number
  is_sitting: boolean
  condition: string
  condition_level: ConditionLevel
  message: string
}

type ConditionLevel = 'info' | 'warning' | 'critical'

export interface ConditionRequest {
  start_time?: number
  cursor_end_time: number
  cursor_jia_isu_uuid: string
  // critical,warning,info をカンマ区切りで取り扱う
  condition_level: string
}

<<<<<<< HEAD
export interface GraphRequest {
  date: number
}

export const DEFAULT_CONDITION_LIMIT = 20

// TODO: 作問の開発用、消す
export const debugGetJWT = async (
  req: { user: string; password: string } = {
    user: 'isucon',
    password: 'isucon'
  }
) => {
  const { data } = await axios.post<string>('/standalone/auth', req)
  return data
}
=======
export const DEFAULT_CONDITION_LIMIT = 20
>>>>>>> 606c2278
<|MERGE_RESOLUTION|>--- conflicted
+++ resolved
@@ -171,23 +171,8 @@
   condition_level: string
 }
 
-<<<<<<< HEAD
 export interface GraphRequest {
   date: number
 }
 
-export const DEFAULT_CONDITION_LIMIT = 20
-
-// TODO: 作問の開発用、消す
-export const debugGetJWT = async (
-  req: { user: string; password: string } = {
-    user: 'isucon',
-    password: 'isucon'
-  }
-) => {
-  const { data } = await axios.post<string>('/standalone/auth', req)
-  return data
-}
-=======
-export const DEFAULT_CONDITION_LIMIT = 20
->>>>>>> 606c2278
+export const DEFAULT_CONDITION_LIMIT = 20