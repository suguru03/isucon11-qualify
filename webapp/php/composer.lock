{
    "_readme": [
        "This file locks the dependencies of your project to a known state",
        "Read more about it at https://getcomposer.org/doc/01-basic-usage.md#installing-dependencies",
        "This file is @generated automatically"
    ],
<<<<<<< HEAD
    "content-hash": "a2a2527fe3078f3d69460e907d67269f",
    "packages": [
        {
            "name": "fig/http-message-util",
            "version": "1.1.5",
            "source": {
                "type": "git",
                "url": "https://github.com/php-fig/http-message-util.git",
                "reference": "9d94dc0154230ac39e5bf89398b324a86f63f765"
            },
            "dist": {
                "type": "zip",
                "url": "https://api.github.com/repos/php-fig/http-message-util/zipball/9d94dc0154230ac39e5bf89398b324a86f63f765",
                "reference": "9d94dc0154230ac39e5bf89398b324a86f63f765",
                "shasum": ""
            },
            "require": {
                "php": "^5.3 || ^7.0 || ^8.0"
            },
            "suggest": {
                "psr/http-message": "The package containing the PSR-7 interfaces"
            },
            "type": "library",
            "extra": {
                "branch-alias": {
                    "dev-master": "1.1.x-dev"
                }
            },
            "autoload": {
                "psr-4": {
                    "Fig\\Http\\Message\\": "src/"
                }
            },
            "notification-url": "https://packagist.org/downloads/",
            "license": [
                "MIT"
            ],
            "authors": [
                {
                    "name": "PHP-FIG",
                    "homepage": "https://www.php-fig.org/"
                }
            ],
            "description": "Utility classes and constants for use with PSR-7 (psr/http-message)",
            "keywords": [
                "http",
                "http-message",
                "psr",
                "psr-7",
                "request",
                "response"
            ],
            "support": {
                "issues": "https://github.com/php-fig/http-message-util/issues",
                "source": "https://github.com/php-fig/http-message-util/tree/1.1.5"
            },
            "time": "2020-11-24T22:02:12+00:00"
        },
        {
            "name": "monolog/monolog",
            "version": "2.3.0",
            "source": {
                "type": "git",
                "url": "https://github.com/Seldaek/monolog.git",
                "reference": "df991fd88693ab703aa403413d83e15f688dae33"
            },
            "dist": {
                "type": "zip",
                "url": "https://api.github.com/repos/Seldaek/monolog/zipball/df991fd88693ab703aa403413d83e15f688dae33",
                "reference": "df991fd88693ab703aa403413d83e15f688dae33",
                "shasum": ""
            },
            "require": {
                "php": ">=7.2",
                "psr/log": "^1.0.1"
            },
            "provide": {
                "psr/log-implementation": "1.0.0"
            },
            "require-dev": {
                "aws/aws-sdk-php": "^2.4.9 || ^3.0",
                "doctrine/couchdb": "~1.0@dev",
                "elasticsearch/elasticsearch": "^7",
                "graylog2/gelf-php": "^1.4.2",
                "mongodb/mongodb": "^1.8",
                "php-amqplib/php-amqplib": "~2.4",
                "php-console/php-console": "^3.1.3",
                "phpspec/prophecy": "^1.6.1",
                "phpstan/phpstan": "^0.12.91",
                "phpunit/phpunit": "^8.5",
                "predis/predis": "^1.1",
                "rollbar/rollbar": "^1.3",
                "ruflin/elastica": ">=0.90 <7.0.1",
                "swiftmailer/swiftmailer": "^5.3|^6.0"
            },
            "suggest": {
                "aws/aws-sdk-php": "Allow sending log messages to AWS services like DynamoDB",
                "doctrine/couchdb": "Allow sending log messages to a CouchDB server",
                "elasticsearch/elasticsearch": "Allow sending log messages to an Elasticsearch server via official client",
                "ext-amqp": "Allow sending log messages to an AMQP server (1.0+ required)",
                "ext-mbstring": "Allow to work properly with unicode symbols",
                "ext-mongodb": "Allow sending log messages to a MongoDB server (via driver)",
                "graylog2/gelf-php": "Allow sending log messages to a GrayLog2 server",
                "mongodb/mongodb": "Allow sending log messages to a MongoDB server (via library)",
                "php-amqplib/php-amqplib": "Allow sending log messages to an AMQP server using php-amqplib",
                "php-console/php-console": "Allow sending log messages to Google Chrome",
                "rollbar/rollbar": "Allow sending log messages to Rollbar",
                "ruflin/elastica": "Allow sending log messages to an Elastic Search server"
            },
            "type": "library",
            "extra": {
                "branch-alias": {
                    "dev-main": "2.x-dev"
                }
            },
            "autoload": {
                "psr-4": {
                    "Monolog\\": "src/Monolog"
                }
            },
            "notification-url": "https://packagist.org/downloads/",
            "license": [
                "MIT"
            ],
            "authors": [
                {
                    "name": "Jordi Boggiano",
                    "email": "j.boggiano@seld.be",
                    "homepage": "https://seld.be"
                }
            ],
            "description": "Sends your logs to files, sockets, inboxes, databases and various web services",
            "homepage": "https://github.com/Seldaek/monolog",
            "keywords": [
                "log",
                "logging",
                "psr-3"
            ],
            "support": {
                "issues": "https://github.com/Seldaek/monolog/issues",
                "source": "https://github.com/Seldaek/monolog/tree/2.3.0"
            },
            "funding": [
                {
                    "url": "https://github.com/Seldaek",
                    "type": "github"
                },
                {
                    "url": "https://tidelift.com/funding/github/packagist/monolog/monolog",
                    "type": "tidelift"
                }
            ],
            "time": "2021-07-05T11:34:13+00:00"
        },
        {
            "name": "nikic/fast-route",
            "version": "v1.3.0",
            "source": {
                "type": "git",
                "url": "https://github.com/nikic/FastRoute.git",
                "reference": "181d480e08d9476e61381e04a71b34dc0432e812"
            },
            "dist": {
                "type": "zip",
                "url": "https://api.github.com/repos/nikic/FastRoute/zipball/181d480e08d9476e61381e04a71b34dc0432e812",
                "reference": "181d480e08d9476e61381e04a71b34dc0432e812",
                "shasum": ""
            },
            "require": {
                "php": ">=5.4.0"
            },
            "require-dev": {
                "phpunit/phpunit": "^4.8.35|~5.7"
            },
            "type": "library",
            "autoload": {
                "psr-4": {
                    "FastRoute\\": "src/"
                },
                "files": [
                    "src/functions.php"
                ]
            },
            "notification-url": "https://packagist.org/downloads/",
            "license": [
                "BSD-3-Clause"
            ],
            "authors": [
                {
                    "name": "Nikita Popov",
                    "email": "nikic@php.net"
                }
            ],
            "description": "Fast request router for PHP",
            "keywords": [
                "router",
                "routing"
            ],
            "support": {
                "issues": "https://github.com/nikic/FastRoute/issues",
                "source": "https://github.com/nikic/FastRoute/tree/master"
            },
            "time": "2018-02-13T20:26:39+00:00"
        },
        {
            "name": "opis/closure",
            "version": "3.6.2",
            "source": {
                "type": "git",
                "url": "https://github.com/opis/closure.git",
                "reference": "06e2ebd25f2869e54a306dda991f7db58066f7f6"
            },
            "dist": {
                "type": "zip",
                "url": "https://api.github.com/repos/opis/closure/zipball/06e2ebd25f2869e54a306dda991f7db58066f7f6",
                "reference": "06e2ebd25f2869e54a306dda991f7db58066f7f6",
                "shasum": ""
            },
            "require": {
                "php": "^5.4 || ^7.0 || ^8.0"
            },
            "require-dev": {
                "jeremeamia/superclosure": "^2.0",
                "phpunit/phpunit": "^4.0 || ^5.0 || ^6.0 || ^7.0 || ^8.0 || ^9.0"
            },
            "type": "library",
            "extra": {
                "branch-alias": {
                    "dev-master": "3.6.x-dev"
                }
            },
            "autoload": {
                "psr-4": {
                    "Opis\\Closure\\": "src/"
                },
                "files": [
                    "functions.php"
=======
    "content-hash": "c9af276f0165a7661e232c6c250cc050",
    "packages": [],
    "packages-dev": [
        {
            "name": "phpstan/phpstan",
            "version": "0.12.94",
            "source": {
                "type": "git",
                "url": "https://github.com/phpstan/phpstan.git",
                "reference": "3d0ba4c198a24e3c3fc489f3ec6ac9612c4be5d6"
            },
            "dist": {
                "type": "zip",
                "url": "https://api.github.com/repos/phpstan/phpstan/zipball/3d0ba4c198a24e3c3fc489f3ec6ac9612c4be5d6",
                "reference": "3d0ba4c198a24e3c3fc489f3ec6ac9612c4be5d6",
                "shasum": ""
            },
            "require": {
                "php": "^7.1|^8.0"
            },
            "conflict": {
                "phpstan/phpstan-shim": "*"
            },
            "bin": [
                "phpstan",
                "phpstan.phar"
            ],
            "type": "library",
            "extra": {
                "branch-alias": {
                    "dev-master": "0.12-dev"
                }
            },
            "autoload": {
                "files": [
                    "bootstrap.php"
>>>>>>> 2cfe8f49
                ]
            },
            "notification-url": "https://packagist.org/downloads/",
            "license": [
                "MIT"
            ],
<<<<<<< HEAD
            "authors": [
                {
                    "name": "Marius Sarca",
                    "email": "marius.sarca@gmail.com"
                },
                {
                    "name": "Sorin Sarca",
                    "email": "sarca_sorin@hotmail.com"
                }
            ],
            "description": "A library that can be used to serialize closures (anonymous functions) and arbitrary objects.",
            "homepage": "https://opis.io/closure",
            "keywords": [
                "anonymous functions",
                "closure",
                "function",
                "serializable",
                "serialization",
                "serialize"
            ],
            "support": {
                "issues": "https://github.com/opis/closure/issues",
                "source": "https://github.com/opis/closure/tree/3.6.2"
            },
            "time": "2021-04-09T13:42:10+00:00"
        },
        {
            "name": "php-di/invoker",
            "version": "2.3.0",
            "source": {
                "type": "git",
                "url": "https://github.com/PHP-DI/Invoker.git",
                "reference": "992fec6c56f2d1ad1ad5fee28267867c85bfb8f9"
            },
            "dist": {
                "type": "zip",
                "url": "https://api.github.com/repos/PHP-DI/Invoker/zipball/992fec6c56f2d1ad1ad5fee28267867c85bfb8f9",
                "reference": "992fec6c56f2d1ad1ad5fee28267867c85bfb8f9",
                "shasum": ""
            },
            "require": {
                "php": ">=7.3",
                "psr/container": "~1.0"
            },
            "require-dev": {
                "athletic/athletic": "~0.1.8",
                "mnapoli/hard-mode": "~0.3.0",
                "phpunit/phpunit": "^9.0"
            },
            "type": "library",
            "autoload": {
                "psr-4": {
                    "Invoker\\": "src/"
                }
            },
            "notification-url": "https://packagist.org/downloads/",
            "license": [
                "MIT"
            ],
            "description": "Generic and extensible callable invoker",
            "homepage": "https://github.com/PHP-DI/Invoker",
            "keywords": [
                "callable",
                "dependency",
                "dependency-injection",
                "injection",
                "invoke",
                "invoker"
            ],
            "support": {
                "issues": "https://github.com/PHP-DI/Invoker/issues",
                "source": "https://github.com/PHP-DI/Invoker/tree/2.3.0"
            },
            "funding": [
                {
                    "url": "https://github.com/mnapoli",
                    "type": "github"
                }
            ],
            "time": "2021-01-15T10:25:40+00:00"
        },
        {
            "name": "php-di/php-di",
            "version": "6.3.4",
            "source": {
                "type": "git",
                "url": "https://github.com/PHP-DI/PHP-DI.git",
                "reference": "f53bcba06ab31b18e911b77c039377f4ccd1f7a5"
            },
            "dist": {
                "type": "zip",
                "url": "https://api.github.com/repos/PHP-DI/PHP-DI/zipball/f53bcba06ab31b18e911b77c039377f4ccd1f7a5",
                "reference": "f53bcba06ab31b18e911b77c039377f4ccd1f7a5",
                "shasum": ""
            },
            "require": {
                "opis/closure": "^3.5.5",
                "php": ">=7.2.0",
                "php-di/invoker": "^2.0",
                "php-di/phpdoc-reader": "^2.0.1",
                "psr/container": "^1.0"
            },
            "provide": {
                "psr/container-implementation": "^1.0"
            },
            "require-dev": {
                "doctrine/annotations": "~1.2",
                "friendsofphp/php-cs-fixer": "^2.4",
                "mnapoli/phpunit-easymock": "^1.2",
                "ocramius/proxy-manager": "^2.0.2",
                "phpstan/phpstan": "^0.12",
                "phpunit/phpunit": "^8.5|^9.0"
            },
            "suggest": {
                "doctrine/annotations": "Install it if you want to use annotations (version ~1.2)",
                "ocramius/proxy-manager": "Install it if you want to use lazy injection (version ~2.0)"
            },
            "type": "library",
            "autoload": {
                "psr-4": {
                    "DI\\": "src/"
                },
                "files": [
                    "src/functions.php"
                ]
            },
            "notification-url": "https://packagist.org/downloads/",
            "license": [
                "MIT"
            ],
            "description": "The dependency injection container for humans",
            "homepage": "https://php-di.org/",
            "keywords": [
                "PSR-11",
                "container",
                "container-interop",
                "dependency injection",
                "di",
                "ioc",
                "psr11"
            ],
            "support": {
                "issues": "https://github.com/PHP-DI/PHP-DI/issues",
                "source": "https://github.com/PHP-DI/PHP-DI/tree/6.3.4"
            },
            "funding": [
                {
                    "url": "https://github.com/mnapoli",
                    "type": "github"
                },
                {
                    "url": "https://tidelift.com/funding/github/packagist/php-di/php-di",
                    "type": "tidelift"
                }
            ],
            "time": "2021-06-10T08:04:48+00:00"
        },
        {
            "name": "php-di/phpdoc-reader",
            "version": "2.2.1",
            "source": {
                "type": "git",
                "url": "https://github.com/PHP-DI/PhpDocReader.git",
                "reference": "66daff34cbd2627740ffec9469ffbac9f8c8185c"
            },
            "dist": {
                "type": "zip",
                "url": "https://api.github.com/repos/PHP-DI/PhpDocReader/zipball/66daff34cbd2627740ffec9469ffbac9f8c8185c",
                "reference": "66daff34cbd2627740ffec9469ffbac9f8c8185c",
                "shasum": ""
            },
            "require": {
                "php": ">=7.2.0"
            },
            "require-dev": {
                "mnapoli/hard-mode": "~0.3.0",
                "phpunit/phpunit": "^8.5|^9.0"
            },
            "type": "library",
            "autoload": {
                "psr-4": {
                    "PhpDocReader\\": "src/PhpDocReader"
                }
            },
            "notification-url": "https://packagist.org/downloads/",
            "license": [
                "MIT"
            ],
            "description": "PhpDocReader parses @var and @param values in PHP docblocks (supports namespaced class names with the same resolution rules as PHP)",
            "keywords": [
                "phpdoc",
                "reflection"
            ],
            "support": {
                "issues": "https://github.com/PHP-DI/PhpDocReader/issues",
                "source": "https://github.com/PHP-DI/PhpDocReader/tree/2.2.1"
            },
            "time": "2020-10-12T12:39:22+00:00"
        },
        {
            "name": "psr/container",
            "version": "1.1.1",
            "source": {
                "type": "git",
                "url": "https://github.com/php-fig/container.git",
                "reference": "8622567409010282b7aeebe4bb841fe98b58dcaf"
            },
            "dist": {
                "type": "zip",
                "url": "https://api.github.com/repos/php-fig/container/zipball/8622567409010282b7aeebe4bb841fe98b58dcaf",
                "reference": "8622567409010282b7aeebe4bb841fe98b58dcaf",
                "shasum": ""
            },
            "require": {
                "php": ">=7.2.0"
            },
            "type": "library",
            "autoload": {
                "psr-4": {
                    "Psr\\Container\\": "src/"
                }
            },
            "notification-url": "https://packagist.org/downloads/",
            "license": [
                "MIT"
            ],
            "authors": [
                {
                    "name": "PHP-FIG",
                    "homepage": "https://www.php-fig.org/"
                }
            ],
            "description": "Common Container Interface (PHP FIG PSR-11)",
            "homepage": "https://github.com/php-fig/container",
            "keywords": [
                "PSR-11",
                "container",
                "container-interface",
                "container-interop",
                "psr"
            ],
            "support": {
                "issues": "https://github.com/php-fig/container/issues",
                "source": "https://github.com/php-fig/container/tree/1.1.1"
            },
            "time": "2021-03-05T17:36:06+00:00"
        },
        {
            "name": "psr/http-factory",
            "version": "1.0.1",
            "source": {
                "type": "git",
                "url": "https://github.com/php-fig/http-factory.git",
                "reference": "12ac7fcd07e5b077433f5f2bee95b3a771bf61be"
            },
            "dist": {
                "type": "zip",
                "url": "https://api.github.com/repos/php-fig/http-factory/zipball/12ac7fcd07e5b077433f5f2bee95b3a771bf61be",
                "reference": "12ac7fcd07e5b077433f5f2bee95b3a771bf61be",
                "shasum": ""
            },
            "require": {
                "php": ">=7.0.0",
                "psr/http-message": "^1.0"
            },
            "type": "library",
            "extra": {
                "branch-alias": {
                    "dev-master": "1.0.x-dev"
                }
            },
            "autoload": {
                "psr-4": {
                    "Psr\\Http\\Message\\": "src/"
=======
            "description": "PHPStan - PHP Static Analysis Tool",
            "support": {
                "issues": "https://github.com/phpstan/phpstan/issues",
                "source": "https://github.com/phpstan/phpstan/tree/0.12.94"
            },
            "funding": [
                {
                    "url": "https://github.com/ondrejmirtes",
                    "type": "github"
                },
                {
                    "url": "https://github.com/phpstan",
                    "type": "github"
                },
                {
                    "url": "https://www.patreon.com/phpstan",
                    "type": "patreon"
                },
                {
                    "url": "https://tidelift.com/funding/github/packagist/phpstan/phpstan",
                    "type": "tidelift"
                }
            ],
            "time": "2021-07-30T09:05:27+00:00"
        },
        {
            "name": "squizlabs/php_codesniffer",
            "version": "3.6.0",
            "source": {
                "type": "git",
                "url": "https://github.com/squizlabs/PHP_CodeSniffer.git",
                "reference": "ffced0d2c8fa8e6cdc4d695a743271fab6c38625"
            },
            "dist": {
                "type": "zip",
                "url": "https://api.github.com/repos/squizlabs/PHP_CodeSniffer/zipball/ffced0d2c8fa8e6cdc4d695a743271fab6c38625",
                "reference": "ffced0d2c8fa8e6cdc4d695a743271fab6c38625",
                "shasum": ""
            },
            "require": {
                "ext-simplexml": "*",
                "ext-tokenizer": "*",
                "ext-xmlwriter": "*",
                "php": ">=5.4.0"
            },
            "require-dev": {
                "phpunit/phpunit": "^4.0 || ^5.0 || ^6.0 || ^7.0"
            },
            "bin": [
                "bin/phpcs",
                "bin/phpcbf"
            ],
            "type": "library",
            "extra": {
                "branch-alias": {
                    "dev-master": "3.x-dev"
>>>>>>> 2cfe8f49
                }
            },
            "notification-url": "https://packagist.org/downloads/",
            "license": [
<<<<<<< HEAD
                "MIT"
            ],
            "authors": [
                {
                    "name": "PHP-FIG",
                    "homepage": "http://www.php-fig.org/"
                }
            ],
            "description": "Common interfaces for PSR-7 HTTP message factories",
            "keywords": [
                "factory",
                "http",
                "message",
                "psr",
                "psr-17",
                "psr-7",
                "request",
                "response"
            ],
            "support": {
                "source": "https://github.com/php-fig/http-factory/tree/master"
            },
            "time": "2019-04-30T12:38:16+00:00"
        },
        {
            "name": "psr/http-message",
            "version": "1.0.1",
            "source": {
                "type": "git",
                "url": "https://github.com/php-fig/http-message.git",
                "reference": "f6561bf28d520154e4b0ec72be95418abe6d9363"
            },
            "dist": {
                "type": "zip",
                "url": "https://api.github.com/repos/php-fig/http-message/zipball/f6561bf28d520154e4b0ec72be95418abe6d9363",
                "reference": "f6561bf28d520154e4b0ec72be95418abe6d9363",
                "shasum": ""
            },
            "require": {
                "php": ">=5.3.0"
            },
            "type": "library",
            "extra": {
                "branch-alias": {
                    "dev-master": "1.0.x-dev"
                }
            },
            "autoload": {
                "psr-4": {
                    "Psr\\Http\\Message\\": "src/"
                }
            },
            "notification-url": "https://packagist.org/downloads/",
            "license": [
                "MIT"
            ],
            "authors": [
                {
                    "name": "PHP-FIG",
                    "homepage": "http://www.php-fig.org/"
                }
            ],
            "description": "Common interface for HTTP messages",
            "homepage": "https://github.com/php-fig/http-message",
            "keywords": [
                "http",
                "http-message",
                "psr",
                "psr-7",
                "request",
                "response"
            ],
            "support": {
                "source": "https://github.com/php-fig/http-message/tree/master"
            },
            "time": "2016-08-06T14:39:51+00:00"
        },
        {
            "name": "psr/http-server-handler",
            "version": "1.0.1",
            "source": {
                "type": "git",
                "url": "https://github.com/php-fig/http-server-handler.git",
                "reference": "aff2f80e33b7f026ec96bb42f63242dc50ffcae7"
            },
            "dist": {
                "type": "zip",
                "url": "https://api.github.com/repos/php-fig/http-server-handler/zipball/aff2f80e33b7f026ec96bb42f63242dc50ffcae7",
                "reference": "aff2f80e33b7f026ec96bb42f63242dc50ffcae7",
                "shasum": ""
            },
            "require": {
                "php": ">=7.0",
                "psr/http-message": "^1.0"
            },
            "type": "library",
            "extra": {
                "branch-alias": {
                    "dev-master": "1.0.x-dev"
                }
            },
            "autoload": {
                "psr-4": {
                    "Psr\\Http\\Server\\": "src/"
                }
            },
            "notification-url": "https://packagist.org/downloads/",
            "license": [
                "MIT"
            ],
            "authors": [
                {
                    "name": "PHP-FIG",
                    "homepage": "http://www.php-fig.org/"
                }
            ],
            "description": "Common interface for HTTP server-side request handler",
            "keywords": [
                "handler",
                "http",
                "http-interop",
                "psr",
                "psr-15",
                "psr-7",
                "request",
                "response",
                "server"
            ],
            "support": {
                "issues": "https://github.com/php-fig/http-server-handler/issues",
                "source": "https://github.com/php-fig/http-server-handler/tree/master"
            },
            "time": "2018-10-30T16:46:14+00:00"
        },
        {
            "name": "psr/http-server-middleware",
            "version": "1.0.1",
            "source": {
                "type": "git",
                "url": "https://github.com/php-fig/http-server-middleware.git",
                "reference": "2296f45510945530b9dceb8bcedb5cb84d40c5f5"
            },
            "dist": {
                "type": "zip",
                "url": "https://api.github.com/repos/php-fig/http-server-middleware/zipball/2296f45510945530b9dceb8bcedb5cb84d40c5f5",
                "reference": "2296f45510945530b9dceb8bcedb5cb84d40c5f5",
                "shasum": ""
            },
            "require": {
                "php": ">=7.0",
                "psr/http-message": "^1.0",
                "psr/http-server-handler": "^1.0"
            },
            "type": "library",
            "extra": {
                "branch-alias": {
                    "dev-master": "1.0.x-dev"
                }
            },
            "autoload": {
                "psr-4": {
                    "Psr\\Http\\Server\\": "src/"
                }
            },
            "notification-url": "https://packagist.org/downloads/",
            "license": [
                "MIT"
            ],
            "authors": [
                {
                    "name": "PHP-FIG",
                    "homepage": "http://www.php-fig.org/"
                }
            ],
            "description": "Common interface for HTTP server-side middleware",
            "keywords": [
                "http",
                "http-interop",
                "middleware",
                "psr",
                "psr-15",
                "psr-7",
                "request",
                "response"
            ],
            "support": {
                "issues": "https://github.com/php-fig/http-server-middleware/issues",
                "source": "https://github.com/php-fig/http-server-middleware/tree/master"
            },
            "time": "2018-10-30T17:12:04+00:00"
        },
        {
            "name": "psr/log",
            "version": "1.1.4",
            "source": {
                "type": "git",
                "url": "https://github.com/php-fig/log.git",
                "reference": "d49695b909c3b7628b6289db5479a1c204601f11"
            },
            "dist": {
                "type": "zip",
                "url": "https://api.github.com/repos/php-fig/log/zipball/d49695b909c3b7628b6289db5479a1c204601f11",
                "reference": "d49695b909c3b7628b6289db5479a1c204601f11",
                "shasum": ""
            },
            "require": {
                "php": ">=5.3.0"
            },
            "type": "library",
            "extra": {
                "branch-alias": {
                    "dev-master": "1.1.x-dev"
                }
            },
            "autoload": {
                "psr-4": {
                    "Psr\\Log\\": "Psr/Log/"
                }
            },
            "notification-url": "https://packagist.org/downloads/",
            "license": [
                "MIT"
            ],
            "authors": [
                {
                    "name": "PHP-FIG",
                    "homepage": "https://www.php-fig.org/"
                }
            ],
            "description": "Common interface for logging libraries",
            "homepage": "https://github.com/php-fig/log",
            "keywords": [
                "log",
                "psr",
                "psr-3"
            ],
            "support": {
                "source": "https://github.com/php-fig/log/tree/1.1.4"
            },
            "time": "2021-05-03T11:20:27+00:00"
        },
        {
            "name": "ralouphie/getallheaders",
            "version": "3.0.3",
            "source": {
                "type": "git",
                "url": "https://github.com/ralouphie/getallheaders.git",
                "reference": "120b605dfeb996808c31b6477290a714d356e822"
            },
            "dist": {
                "type": "zip",
                "url": "https://api.github.com/repos/ralouphie/getallheaders/zipball/120b605dfeb996808c31b6477290a714d356e822",
                "reference": "120b605dfeb996808c31b6477290a714d356e822",
                "shasum": ""
            },
            "require": {
                "php": ">=5.6"
            },
            "require-dev": {
                "php-coveralls/php-coveralls": "^2.1",
                "phpunit/phpunit": "^5 || ^6.5"
            },
            "type": "library",
            "autoload": {
                "files": [
                    "src/getallheaders.php"
                ]
            },
            "notification-url": "https://packagist.org/downloads/",
            "license": [
                "MIT"
            ],
            "authors": [
                {
                    "name": "Ralph Khattar",
                    "email": "ralph.khattar@gmail.com"
                }
            ],
            "description": "A polyfill for getallheaders.",
            "support": {
                "issues": "https://github.com/ralouphie/getallheaders/issues",
                "source": "https://github.com/ralouphie/getallheaders/tree/develop"
            },
            "time": "2019-03-08T08:55:37+00:00"
        },
        {
            "name": "slim/psr7",
            "version": "1.4",
            "source": {
                "type": "git",
                "url": "https://github.com/slimphp/Slim-Psr7.git",
                "reference": "0dca983ca32a26f4a91fb11173b7b9eaee29e9d6"
            },
            "dist": {
                "type": "zip",
                "url": "https://api.github.com/repos/slimphp/Slim-Psr7/zipball/0dca983ca32a26f4a91fb11173b7b9eaee29e9d6",
                "reference": "0dca983ca32a26f4a91fb11173b7b9eaee29e9d6",
                "shasum": ""
            },
            "require": {
                "fig/http-message-util": "^1.1.5",
                "php": "^7.2 || ^8.0",
                "psr/http-factory": "^1.0",
                "psr/http-message": "^1.0",
                "ralouphie/getallheaders": "^3",
                "symfony/polyfill-php80": "^1.22"
            },
            "provide": {
                "psr/http-factory-implementation": "1.0",
                "psr/http-message-implementation": "1.0"
            },
            "require-dev": {
                "adriansuter/php-autoload-override": "^1.2",
                "ext-json": "*",
                "http-interop/http-factory-tests": "^0.9.0",
                "php-http/psr7-integration-tests": "dev-master",
                "phpstan/phpstan": "^0.12",
                "phpunit/phpunit": "^8.5 || ^9.5",
                "squizlabs/php_codesniffer": "^3.6",
                "weirdan/prophecy-shim": "^1.0 || ^2.0.2"
            },
            "type": "library",
            "autoload": {
                "psr-4": {
                    "Slim\\Psr7\\": "src"
                }
            },
            "notification-url": "https://packagist.org/downloads/",
            "license": [
                "MIT"
            ],
            "authors": [
                {
                    "name": "Josh Lockhart",
                    "email": "hello@joshlockhart.com",
                    "homepage": "http://joshlockhart.com"
                },
                {
                    "name": "Andrew Smith",
                    "email": "a.smith@silentworks.co.uk",
                    "homepage": "http://silentworks.co.uk"
                },
                {
                    "name": "Rob Allen",
                    "email": "rob@akrabat.com",
                    "homepage": "http://akrabat.com"
                },
                {
                    "name": "Pierre Berube",
                    "email": "pierre@lgse.com",
                    "homepage": "http://www.lgse.com"
                }
            ],
            "description": "Strict PSR-7 implementation",
            "homepage": "https://www.slimframework.com",
            "keywords": [
                "http",
                "psr-7",
                "psr7"
            ],
            "support": {
                "issues": "https://github.com/slimphp/Slim-Psr7/issues",
                "source": "https://github.com/slimphp/Slim-Psr7/tree/1.4"
            },
            "time": "2021-05-08T18:22:56+00:00"
        },
        {
            "name": "slim/slim",
            "version": "4.8.1",
            "source": {
                "type": "git",
                "url": "https://github.com/slimphp/Slim.git",
                "reference": "c8934c35d9d98b1a1df9f99ee69b77a59e0aa820"
            },
            "dist": {
                "type": "zip",
                "url": "https://api.github.com/repos/slimphp/Slim/zipball/c8934c35d9d98b1a1df9f99ee69b77a59e0aa820",
                "reference": "c8934c35d9d98b1a1df9f99ee69b77a59e0aa820",
                "shasum": ""
            },
            "require": {
                "ext-json": "*",
                "nikic/fast-route": "^1.3",
                "php": "^7.2 || ^8.0",
                "psr/container": "^1.0 || ^2.0",
                "psr/http-factory": "^1.0",
                "psr/http-message": "^1.0",
                "psr/http-server-handler": "^1.0",
                "psr/http-server-middleware": "^1.0",
                "psr/log": "^1.1"
            },
            "require-dev": {
                "adriansuter/php-autoload-override": "^1.2",
                "ext-simplexml": "*",
                "guzzlehttp/psr7": "^1.8",
                "http-interop/http-factory-guzzle": "^1.0",
                "laminas/laminas-diactoros": "^2.4",
                "nyholm/psr7": "^1.4",
                "nyholm/psr7-server": "^1.0.1",
                "phpspec/prophecy": "^1.13",
                "phpstan/phpstan": "^0.12.85",
                "phpunit/phpunit": "^8.5.13 || ^9.3.8",
                "slim/http": "^1.2",
                "slim/psr7": "^1.3",
                "squizlabs/php_codesniffer": "^3.6",
                "weirdan/prophecy-shim": "^1.0 || ^2.0.2"
            },
            "suggest": {
                "ext-simplexml": "Needed to support XML format in BodyParsingMiddleware",
                "ext-xml": "Needed to support XML format in BodyParsingMiddleware",
                "php-di/php-di": "PHP-DI is the recommended container library to be used with Slim",
                "slim/psr7": "Slim PSR-7 implementation. See https://www.slimframework.com/docs/v4/start/installation.html for more information."
            },
            "type": "library",
            "autoload": {
                "psr-4": {
                    "Slim\\": "Slim"
                }
            },
            "notification-url": "https://packagist.org/downloads/",
            "license": [
                "MIT"
            ],
            "authors": [
                {
                    "name": "Josh Lockhart",
                    "email": "hello@joshlockhart.com",
                    "homepage": "https://joshlockhart.com"
                },
                {
                    "name": "Andrew Smith",
                    "email": "a.smith@silentworks.co.uk",
                    "homepage": "http://silentworks.co.uk"
                },
                {
                    "name": "Rob Allen",
                    "email": "rob@akrabat.com",
                    "homepage": "http://akrabat.com"
                },
                {
                    "name": "Pierre Berube",
                    "email": "pierre@lgse.com",
                    "homepage": "http://www.lgse.com"
                },
                {
                    "name": "Gabriel Manricks",
                    "email": "gmanricks@me.com",
                    "homepage": "http://gabrielmanricks.com"
                }
            ],
            "description": "Slim is a PHP micro framework that helps you quickly write simple yet powerful web applications and APIs",
            "homepage": "https://www.slimframework.com",
            "keywords": [
                "api",
                "framework",
                "micro",
                "router"
            ],
            "support": {
                "docs": "https://www.slimframework.com/docs/v4/",
                "forum": "https://discourse.slimframework.com/",
                "irc": "irc://irc.freenode.net:6667/slimphp",
                "issues": "https://github.com/slimphp/Slim/issues",
                "rss": "https://www.slimframework.com/blog/feed.rss",
                "slack": "https://slimphp.slack.com/",
                "source": "https://github.com/slimphp/Slim",
                "wiki": "https://github.com/slimphp/Slim/wiki"
            },
            "funding": [
                {
                    "url": "https://opencollective.com/slimphp",
                    "type": "open_collective"
                },
                {
                    "url": "https://tidelift.com/funding/github/packagist/slim/slim",
                    "type": "tidelift"
                }
            ],
            "time": "2021-06-29T19:41:06+00:00"
        },
        {
            "name": "symfony/polyfill-php80",
            "version": "v1.23.0",
            "source": {
                "type": "git",
                "url": "https://github.com/symfony/polyfill-php80.git",
                "reference": "eca0bf41ed421bed1b57c4958bab16aa86b757d0"
            },
            "dist": {
                "type": "zip",
                "url": "https://api.github.com/repos/symfony/polyfill-php80/zipball/eca0bf41ed421bed1b57c4958bab16aa86b757d0",
                "reference": "eca0bf41ed421bed1b57c4958bab16aa86b757d0",
                "shasum": ""
            },
            "require": {
                "php": ">=7.1"
            },
            "type": "library",
            "extra": {
                "branch-alias": {
                    "dev-main": "1.23-dev"
                },
                "thanks": {
                    "name": "symfony/polyfill",
                    "url": "https://github.com/symfony/polyfill"
                }
            },
            "autoload": {
                "psr-4": {
                    "Symfony\\Polyfill\\Php80\\": ""
                },
                "files": [
                    "bootstrap.php"
                ],
                "classmap": [
                    "Resources/stubs"
                ]
            },
            "notification-url": "https://packagist.org/downloads/",
            "license": [
                "MIT"
            ],
            "authors": [
                {
                    "name": "Ion Bazan",
                    "email": "ion.bazan@gmail.com"
                },
                {
                    "name": "Nicolas Grekas",
                    "email": "p@tchwork.com"
                },
                {
                    "name": "Symfony Community",
                    "homepage": "https://symfony.com/contributors"
                }
            ],
            "description": "Symfony polyfill backporting some PHP 8.0+ features to lower PHP versions",
            "homepage": "https://symfony.com",
            "keywords": [
                "compatibility",
                "polyfill",
                "portable",
                "shim"
            ],
            "support": {
                "source": "https://github.com/symfony/polyfill-php80/tree/v1.23.0"
            },
            "funding": [
                {
                    "url": "https://symfony.com/sponsor",
                    "type": "custom"
                },
                {
                    "url": "https://github.com/fabpot",
                    "type": "github"
                },
                {
                    "url": "https://tidelift.com/funding/github/packagist/symfony/symfony",
                    "type": "tidelift"
                }
            ],
            "time": "2021-02-19T12:13:01+00:00"
        }
    ],
    "packages-dev": [
        {
            "name": "jangregor/phpstan-prophecy",
            "version": "0.8.1",
            "source": {
                "type": "git",
                "url": "https://github.com/Jan0707/phpstan-prophecy.git",
                "reference": "f01ca476840c370bbf9c224aed25fca60eecca9d"
            },
            "dist": {
                "type": "zip",
                "url": "https://api.github.com/repos/Jan0707/phpstan-prophecy/zipball/f01ca476840c370bbf9c224aed25fca60eecca9d",
                "reference": "f01ca476840c370bbf9c224aed25fca60eecca9d",
                "shasum": ""
            },
            "require": {
                "php": "^7.1 || ^8.0",
                "phpstan/phpstan": "^0.12.6"
            },
            "conflict": {
                "phpspec/prophecy": "<1.7.0,>=2.0.0",
                "phpunit/phpunit": "<6.0.0,>=10.0.0"
            },
            "require-dev": {
                "ergebnis/composer-normalize": "^2.1.1",
                "ergebnis/license": "^1.0.0",
                "ergebnis/php-cs-fixer-config": "~2.2.0",
                "phpspec/prophecy": "^1.7.0",
                "phpunit/phpunit": "^6.0.0 || ^7.0.0 || ^8.0.0 || ^9.0.0"
            },
            "type": "phpstan-extension",
            "extra": {
                "phpstan": {
                    "includes": [
                        "extension.neon"
                    ]
                }
            },
            "autoload": {
                "psr-4": {
                    "JanGregor\\Prophecy\\": "src/"
                }
            },
            "notification-url": "https://packagist.org/downloads/",
            "license": [
                "MIT"
            ],
            "authors": [
                {
                    "name": "Jan Gregor Emge-Triebel",
                    "email": "jan@jangregor.me"
                }
            ],
            "description": "Provides a phpstan/phpstan extension for phpspec/prophecy",
            "support": {
                "issues": "https://github.com/Jan0707/phpstan-prophecy/issues",
                "source": "https://github.com/Jan0707/phpstan-prophecy/tree/0.8.1"
            },
            "funding": [
                {
                    "url": "https://www.buymeacoffee.com/localheinz",
                    "type": "custom"
                },
                {
                    "url": "https://github.com/localheinz",
                    "type": "github"
                }
            ],
            "time": "2020-10-24T15:04:14+00:00"
        },
        {
            "name": "phpstan/extension-installer",
            "version": "1.1.0",
            "source": {
                "type": "git",
                "url": "https://github.com/phpstan/extension-installer.git",
                "reference": "66c7adc9dfa38b6b5838a9fb728b68a7d8348051"
            },
            "dist": {
                "type": "zip",
                "url": "https://api.github.com/repos/phpstan/extension-installer/zipball/66c7adc9dfa38b6b5838a9fb728b68a7d8348051",
                "reference": "66c7adc9dfa38b6b5838a9fb728b68a7d8348051",
                "shasum": ""
            },
            "require": {
                "composer-plugin-api": "^1.1 || ^2.0",
                "php": "^7.1 || ^8.0",
                "phpstan/phpstan": ">=0.11.6"
            },
            "require-dev": {
                "composer/composer": "^1.8",
                "phing/phing": "^2.16.3",
                "php-parallel-lint/php-parallel-lint": "^1.2.0",
                "phpstan/phpstan-strict-rules": "^0.11 || ^0.12"
            },
            "type": "composer-plugin",
            "extra": {
                "class": "PHPStan\\ExtensionInstaller\\Plugin"
            },
            "autoload": {
                "psr-4": {
                    "PHPStan\\ExtensionInstaller\\": "src/"
                }
            },
            "notification-url": "https://packagist.org/downloads/",
            "license": [
                "MIT"
            ],
            "description": "Composer plugin for automatic installation of PHPStan extensions",
            "support": {
                "issues": "https://github.com/phpstan/extension-installer/issues",
                "source": "https://github.com/phpstan/extension-installer/tree/1.1.0"
            },
            "time": "2020-12-13T13:06:13+00:00"
        },
        {
            "name": "phpstan/phpstan",
            "version": "0.12.92",
            "source": {
                "type": "git",
                "url": "https://github.com/phpstan/phpstan.git",
                "reference": "64d4c5dc8ea96972bc18432d137a330239a5d2b2"
            },
            "dist": {
                "type": "zip",
                "url": "https://api.github.com/repos/phpstan/phpstan/zipball/64d4c5dc8ea96972bc18432d137a330239a5d2b2",
                "reference": "64d4c5dc8ea96972bc18432d137a330239a5d2b2",
                "shasum": ""
            },
            "require": {
                "php": "^7.1|^8.0"
            },
            "conflict": {
                "phpstan/phpstan-shim": "*"
            },
            "bin": [
                "phpstan",
                "phpstan.phar"
            ],
            "type": "library",
            "extra": {
                "branch-alias": {
                    "dev-master": "0.12-dev"
                }
            },
            "autoload": {
                "files": [
                    "bootstrap.php"
                ]
            },
            "notification-url": "https://packagist.org/downloads/",
            "license": [
                "MIT"
            ],
            "description": "PHPStan - PHP Static Analysis Tool",
            "support": {
                "issues": "https://github.com/phpstan/phpstan/issues",
                "source": "https://github.com/phpstan/phpstan/tree/0.12.92"
            },
            "funding": [
                {
                    "url": "https://github.com/ondrejmirtes",
                    "type": "github"
                },
                {
                    "url": "https://github.com/phpstan",
                    "type": "github"
                },
                {
                    "url": "https://www.patreon.com/phpstan",
                    "type": "patreon"
                },
                {
                    "url": "https://tidelift.com/funding/github/packagist/phpstan/phpstan",
                    "type": "tidelift"
                }
            ],
            "time": "2021-07-10T13:53:49+00:00"
=======
                "BSD-3-Clause"
            ],
            "authors": [
                {
                    "name": "Greg Sherwood",
                    "role": "lead"
                }
            ],
            "description": "PHP_CodeSniffer tokenizes PHP, JavaScript and CSS files and detects violations of a defined set of coding standards.",
            "homepage": "https://github.com/squizlabs/PHP_CodeSniffer",
            "keywords": [
                "phpcs",
                "standards"
            ],
            "support": {
                "issues": "https://github.com/squizlabs/PHP_CodeSniffer/issues",
                "source": "https://github.com/squizlabs/PHP_CodeSniffer",
                "wiki": "https://github.com/squizlabs/PHP_CodeSniffer/wiki"
            },
            "time": "2021-04-09T00:54:41+00:00"
>>>>>>> 2cfe8f49
        }
    ],
    "aliases": [],
    "minimum-stability": "stable",
    "stability-flags": [],
    "prefer-stable": false,
    "prefer-lowest": false,
    "platform": {
<<<<<<< HEAD
        "php": "^8.0",
        "ext-json": "*"
=======
        "php": "^8.0"
>>>>>>> 2cfe8f49
    },
    "platform-dev": [],
    "plugin-api-version": "2.1.0"
}<|MERGE_RESOLUTION|>--- conflicted
+++ resolved
@@ -4,8 +4,7 @@
         "Read more about it at https://getcomposer.org/doc/01-basic-usage.md#installing-dependencies",
         "This file is @generated automatically"
     ],
-<<<<<<< HEAD
-    "content-hash": "a2a2527fe3078f3d69460e907d67269f",
+    "content-hash": "f9471867a868f700fbf8f30f19ec328f",
     "packages": [
         {
             "name": "fig/http-message-util",
@@ -65,16 +64,16 @@
         },
         {
             "name": "monolog/monolog",
-            "version": "2.3.0",
+            "version": "2.3.2",
             "source": {
                 "type": "git",
                 "url": "https://github.com/Seldaek/monolog.git",
-                "reference": "df991fd88693ab703aa403413d83e15f688dae33"
-            },
-            "dist": {
-                "type": "zip",
-                "url": "https://api.github.com/repos/Seldaek/monolog/zipball/df991fd88693ab703aa403413d83e15f688dae33",
-                "reference": "df991fd88693ab703aa403413d83e15f688dae33",
+                "reference": "71312564759a7db5b789296369c1a264efc43aad"
+            },
+            "dist": {
+                "type": "zip",
+                "url": "https://api.github.com/repos/Seldaek/monolog/zipball/71312564759a7db5b789296369c1a264efc43aad",
+                "reference": "71312564759a7db5b789296369c1a264efc43aad",
                 "shasum": ""
             },
             "require": {
@@ -145,7 +144,7 @@
             ],
             "support": {
                 "issues": "https://github.com/Seldaek/monolog/issues",
-                "source": "https://github.com/Seldaek/monolog/tree/2.3.0"
+                "source": "https://github.com/Seldaek/monolog/tree/2.3.2"
             },
             "funding": [
                 {
@@ -157,7 +156,7 @@
                     "type": "tidelift"
                 }
             ],
-            "time": "2021-07-05T11:34:13+00:00"
+            "time": "2021-07-23T07:42:52+00:00"
         },
         {
             "name": "nikic/fast-route",
@@ -242,51 +241,12 @@
                 },
                 "files": [
                     "functions.php"
-=======
-    "content-hash": "c9af276f0165a7661e232c6c250cc050",
-    "packages": [],
-    "packages-dev": [
-        {
-            "name": "phpstan/phpstan",
-            "version": "0.12.94",
-            "source": {
-                "type": "git",
-                "url": "https://github.com/phpstan/phpstan.git",
-                "reference": "3d0ba4c198a24e3c3fc489f3ec6ac9612c4be5d6"
-            },
-            "dist": {
-                "type": "zip",
-                "url": "https://api.github.com/repos/phpstan/phpstan/zipball/3d0ba4c198a24e3c3fc489f3ec6ac9612c4be5d6",
-                "reference": "3d0ba4c198a24e3c3fc489f3ec6ac9612c4be5d6",
-                "shasum": ""
-            },
-            "require": {
-                "php": "^7.1|^8.0"
-            },
-            "conflict": {
-                "phpstan/phpstan-shim": "*"
-            },
-            "bin": [
-                "phpstan",
-                "phpstan.phar"
-            ],
-            "type": "library",
-            "extra": {
-                "branch-alias": {
-                    "dev-master": "0.12-dev"
-                }
-            },
-            "autoload": {
-                "files": [
-                    "bootstrap.php"
->>>>>>> 2cfe8f49
                 ]
             },
             "notification-url": "https://packagist.org/downloads/",
             "license": [
                 "MIT"
             ],
-<<<<<<< HEAD
             "authors": [
                 {
                     "name": "Marius Sarca",
@@ -315,21 +275,21 @@
         },
         {
             "name": "php-di/invoker",
-            "version": "2.3.0",
+            "version": "2.3.2",
             "source": {
                 "type": "git",
                 "url": "https://github.com/PHP-DI/Invoker.git",
-                "reference": "992fec6c56f2d1ad1ad5fee28267867c85bfb8f9"
-            },
-            "dist": {
-                "type": "zip",
-                "url": "https://api.github.com/repos/PHP-DI/Invoker/zipball/992fec6c56f2d1ad1ad5fee28267867c85bfb8f9",
-                "reference": "992fec6c56f2d1ad1ad5fee28267867c85bfb8f9",
+                "reference": "5214cbe5aad066022cd845dbf313f0e47aed928f"
+            },
+            "dist": {
+                "type": "zip",
+                "url": "https://api.github.com/repos/PHP-DI/Invoker/zipball/5214cbe5aad066022cd845dbf313f0e47aed928f",
+                "reference": "5214cbe5aad066022cd845dbf313f0e47aed928f",
                 "shasum": ""
             },
             "require": {
                 "php": ">=7.3",
-                "psr/container": "~1.0"
+                "psr/container": "^1.0|^2.0"
             },
             "require-dev": {
                 "athletic/athletic": "~0.1.8",
@@ -358,7 +318,7 @@
             ],
             "support": {
                 "issues": "https://github.com/PHP-DI/Invoker/issues",
-                "source": "https://github.com/PHP-DI/Invoker/tree/2.3.0"
+                "source": "https://github.com/PHP-DI/Invoker/tree/2.3.2"
             },
             "funding": [
                 {
@@ -366,7 +326,7 @@
                     "type": "github"
                 }
             ],
-            "time": "2021-01-15T10:25:40+00:00"
+            "time": "2021-07-30T15:05:32+00:00"
         },
         {
             "name": "php-di/php-di",
@@ -561,69 +521,10 @@
             "autoload": {
                 "psr-4": {
                     "Psr\\Http\\Message\\": "src/"
-=======
-            "description": "PHPStan - PHP Static Analysis Tool",
-            "support": {
-                "issues": "https://github.com/phpstan/phpstan/issues",
-                "source": "https://github.com/phpstan/phpstan/tree/0.12.94"
-            },
-            "funding": [
-                {
-                    "url": "https://github.com/ondrejmirtes",
-                    "type": "github"
-                },
-                {
-                    "url": "https://github.com/phpstan",
-                    "type": "github"
-                },
-                {
-                    "url": "https://www.patreon.com/phpstan",
-                    "type": "patreon"
-                },
-                {
-                    "url": "https://tidelift.com/funding/github/packagist/phpstan/phpstan",
-                    "type": "tidelift"
-                }
-            ],
-            "time": "2021-07-30T09:05:27+00:00"
-        },
-        {
-            "name": "squizlabs/php_codesniffer",
-            "version": "3.6.0",
-            "source": {
-                "type": "git",
-                "url": "https://github.com/squizlabs/PHP_CodeSniffer.git",
-                "reference": "ffced0d2c8fa8e6cdc4d695a743271fab6c38625"
-            },
-            "dist": {
-                "type": "zip",
-                "url": "https://api.github.com/repos/squizlabs/PHP_CodeSniffer/zipball/ffced0d2c8fa8e6cdc4d695a743271fab6c38625",
-                "reference": "ffced0d2c8fa8e6cdc4d695a743271fab6c38625",
-                "shasum": ""
-            },
-            "require": {
-                "ext-simplexml": "*",
-                "ext-tokenizer": "*",
-                "ext-xmlwriter": "*",
-                "php": ">=5.4.0"
-            },
-            "require-dev": {
-                "phpunit/phpunit": "^4.0 || ^5.0 || ^6.0 || ^7.0"
-            },
-            "bin": [
-                "bin/phpcs",
-                "bin/phpcbf"
-            ],
-            "type": "library",
-            "extra": {
-                "branch-alias": {
-                    "dev-master": "3.x-dev"
->>>>>>> 2cfe8f49
-                }
-            },
-            "notification-url": "https://packagist.org/downloads/",
-            "license": [
-<<<<<<< HEAD
+                }
+            },
+            "notification-url": "https://packagist.org/downloads/",
+            "license": [
                 "MIT"
             ],
             "authors": [
@@ -1106,16 +1007,16 @@
         },
         {
             "name": "symfony/polyfill-php80",
-            "version": "v1.23.0",
+            "version": "v1.23.1",
             "source": {
                 "type": "git",
                 "url": "https://github.com/symfony/polyfill-php80.git",
-                "reference": "eca0bf41ed421bed1b57c4958bab16aa86b757d0"
-            },
-            "dist": {
-                "type": "zip",
-                "url": "https://api.github.com/repos/symfony/polyfill-php80/zipball/eca0bf41ed421bed1b57c4958bab16aa86b757d0",
-                "reference": "eca0bf41ed421bed1b57c4958bab16aa86b757d0",
+                "reference": "1100343ed1a92e3a38f9ae122fc0eb21602547be"
+            },
+            "dist": {
+                "type": "zip",
+                "url": "https://api.github.com/repos/symfony/polyfill-php80/zipball/1100343ed1a92e3a38f9ae122fc0eb21602547be",
+                "reference": "1100343ed1a92e3a38f9ae122fc0eb21602547be",
                 "shasum": ""
             },
             "require": {
@@ -1169,7 +1070,7 @@
                 "shim"
             ],
             "support": {
-                "source": "https://github.com/symfony/polyfill-php80/tree/v1.23.0"
+                "source": "https://github.com/symfony/polyfill-php80/tree/v1.23.1"
             },
             "funding": [
                 {
@@ -1185,7 +1086,7 @@
                     "type": "tidelift"
                 }
             ],
-            "time": "2021-02-19T12:13:01+00:00"
+            "time": "2021-07-28T13:41:28+00:00"
         }
     ],
     "packages-dev": [
@@ -1305,16 +1206,16 @@
         },
         {
             "name": "phpstan/phpstan",
-            "version": "0.12.92",
+            "version": "0.12.94",
             "source": {
                 "type": "git",
                 "url": "https://github.com/phpstan/phpstan.git",
-                "reference": "64d4c5dc8ea96972bc18432d137a330239a5d2b2"
-            },
-            "dist": {
-                "type": "zip",
-                "url": "https://api.github.com/repos/phpstan/phpstan/zipball/64d4c5dc8ea96972bc18432d137a330239a5d2b2",
-                "reference": "64d4c5dc8ea96972bc18432d137a330239a5d2b2",
+                "reference": "3d0ba4c198a24e3c3fc489f3ec6ac9612c4be5d6"
+            },
+            "dist": {
+                "type": "zip",
+                "url": "https://api.github.com/repos/phpstan/phpstan/zipball/3d0ba4c198a24e3c3fc489f3ec6ac9612c4be5d6",
+                "reference": "3d0ba4c198a24e3c3fc489f3ec6ac9612c4be5d6",
                 "shasum": ""
             },
             "require": {
@@ -1345,7 +1246,7 @@
             "description": "PHPStan - PHP Static Analysis Tool",
             "support": {
                 "issues": "https://github.com/phpstan/phpstan/issues",
-                "source": "https://github.com/phpstan/phpstan/tree/0.12.92"
+                "source": "https://github.com/phpstan/phpstan/tree/0.12.94"
             },
             "funding": [
                 {
@@ -1365,8 +1266,43 @@
                     "type": "tidelift"
                 }
             ],
-            "time": "2021-07-10T13:53:49+00:00"
-=======
+            "time": "2021-07-30T09:05:27+00:00"
+        },
+        {
+            "name": "squizlabs/php_codesniffer",
+            "version": "3.6.0",
+            "source": {
+                "type": "git",
+                "url": "https://github.com/squizlabs/PHP_CodeSniffer.git",
+                "reference": "ffced0d2c8fa8e6cdc4d695a743271fab6c38625"
+            },
+            "dist": {
+                "type": "zip",
+                "url": "https://api.github.com/repos/squizlabs/PHP_CodeSniffer/zipball/ffced0d2c8fa8e6cdc4d695a743271fab6c38625",
+                "reference": "ffced0d2c8fa8e6cdc4d695a743271fab6c38625",
+                "shasum": ""
+            },
+            "require": {
+                "ext-simplexml": "*",
+                "ext-tokenizer": "*",
+                "ext-xmlwriter": "*",
+                "php": ">=5.4.0"
+            },
+            "require-dev": {
+                "phpunit/phpunit": "^4.0 || ^5.0 || ^6.0 || ^7.0"
+            },
+            "bin": [
+                "bin/phpcs",
+                "bin/phpcbf"
+            ],
+            "type": "library",
+            "extra": {
+                "branch-alias": {
+                    "dev-master": "3.x-dev"
+                }
+            },
+            "notification-url": "https://packagist.org/downloads/",
+            "license": [
                 "BSD-3-Clause"
             ],
             "authors": [
@@ -1387,7 +1323,6 @@
                 "wiki": "https://github.com/squizlabs/PHP_CodeSniffer/wiki"
             },
             "time": "2021-04-09T00:54:41+00:00"
->>>>>>> 2cfe8f49
         }
     ],
     "aliases": [],
@@ -1396,12 +1331,8 @@
     "prefer-stable": false,
     "prefer-lowest": false,
     "platform": {
-<<<<<<< HEAD
         "php": "^8.0",
         "ext-json": "*"
-=======
-        "php": "^8.0"
->>>>>>> 2cfe8f49
     },
     "platform-dev": [],
     "plugin-api-version": "2.1.0"
