--- conflicted
+++ resolved
@@ -4,7 +4,6 @@
     "homepage": "https://isucon.net/",
     "license": "MIT",
     "require": {
-<<<<<<< HEAD
         "php": "^8.0",
         "ext-json": "*",
         "monolog/monolog": "^2.2",
@@ -15,7 +14,8 @@
     "require-dev": {
         "jangregor/phpstan-prophecy": "^0.8.1",
         "phpstan/extension-installer": "^1.1.0",
-        "phpstan/phpstan": "^0.12.90"
+        "phpstan/phpstan": "^0.12.90",
+        "squizlabs/php_codesniffer": "^3.6"
     },
     "config": {
         "process-timeout": 0,
@@ -27,21 +27,8 @@
         }
     },
     "scripts": {
-        "start": "php -S localhost:8080 -t public"
-=======
-        "php": "^8.0"
-    },
-    "require-dev": {
-        "squizlabs/php_codesniffer": "^3.6",
-        "phpstan/phpstan": "^0.12.90"
-    },
-    "config": {
-        "process-timeout": 0
-    },
-    "scripts": {
         "start": "php -S 0.0.0.0:3000 -t public public/index.php",
         "style": "./vendor/bin/phpcs --standard=PSR1,PSR12 ./public",
         "analyse": "./vendor/bin/phpstan analyse ./public"
->>>>>>> 2cfe8f49
     }
 }