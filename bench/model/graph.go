--- conflicted
+++ resolved
@@ -74,7 +74,7 @@
 			rawScore += scoreConditionLevelCritical
 		}
 	}
-<<<<<<< HEAD
+	rawScore = rawScore * 100 / 3
 	if len(g.conditions) == 0 {
 		g.score = 0
 		g.percentage.sitting = 0
@@ -88,14 +88,6 @@
 		g.percentage.isOverweight = overweightCount * 100 / len(g.conditions)
 		g.percentage.isDirty = dirtyCount * 100 / len(g.conditions)
 	}
-=======
-	rawScore = rawScore * 100 / 3
-	g.score = rawScore / len(g.conditions)
-	g.percentage.sitting = sittingCount * 100 / len(g.conditions)
-	g.percentage.isBroken = brokenCount * 100 / len(g.conditions)
-	g.percentage.isOverweight = overweightCount * 100 / len(g.conditions)
-	g.percentage.isDirty = dirtyCount * 100 / len(g.conditions)
->>>>>>> 7beb7c38
 }
 
 func (g Graph) Match(
