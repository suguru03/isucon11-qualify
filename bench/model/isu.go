package model

import (
	"context"
	"crypto/md5"
	"io/ioutil"
	"log"
	"time"

	"github.com/isucon/isucon11-qualify/bench/service"

	"github.com/google/uuid"
	"github.com/isucon/isucon11-qualify/bench/random"
)

//enum
type IsuStateChange int

const (
	IsuStateChangeNone IsuStateChange = iota
	IsuStateChangeBad
	IsuStateChangeClear            = 1 << 3
	IsuStateChangeDetectOverweight = 1 << 4
	IsuStateChangeRepair           = 1 << 5
)

//poster Goroutineとシナリオ Goroutineとの通信に必要な情報
//ISU協会はこれを使ってposter Goroutineを起動、poster Goroutineはこれを使って通信
//複数回poster Goroutineが起動するかもしれないのでcloseしない
//当然リソースリークするがベンチマーカーは毎回落とすので問題ない
type StreamsForPoster struct {
	StateChan     <-chan IsuStateChange
	ConditionChan chan<- []IsuCondition
}

//poster Goroutineとシナリオ Goroutineとの通信に必要な情報
//複数回poster Goroutineが起動するかもしれないのでcloseしない
//当然リソースリークするがベンチマーカーは毎回落とすので問題ない
type StreamsForScenario struct {
	StateChan     chan<- IsuStateChange
	ConditionChan <-chan []IsuCondition
}

//一つのIsuにつき、一つの送信用 Goroutineがある
//IsuはISU協会 Goroutineからも読み込まれる
type Isu struct {
<<<<<<< HEAD
	Owner                         *User               `json:"-"`
	ID                            int                 `json:"id"`
	JIAIsuUUID                    string              `json:"jia_isu_uuid"`
	Name                          string              `json:"name"`
	ImageHash                     [md5.Size]byte      `json:"image_file_hash"`
	JIACatalogID                  string              `json:"-"`
	Character                     string              `json:"character"`
	isDeactivated                 bool                `json:"-"`          //実際にdeactivateされているか
	StreamsForScenario            *StreamsForScenario `json:"-"`          //poster Goroutineとの通信
	Conditions                    IsuConditionArray   `json:"conditions"` //シナリオ Goroutineからのみ参照
=======
	Owner                         *User
	ID                            int
	JIAIsuUUID                    string
	Name                          string
	ImageHash                     [md5.Size]byte      // 画像の検証用
	JIACatalogID                  string
	Character                     string
	isDeactivated                 bool                //実際にdeactivateされているか
	StreamsForScenario            *StreamsForScenario //poster Goroutineとの通信
	Conditions                    IsuConditionArray   //シナリオ Goroutineからのみ参照
>>>>>>> 0b943290
	LastCompletedGraphTime        int64               //シナリオ Goroutineからのみ参照
	PostTime                      time.Time           //POST /isu/:id を叩いた仮想時間
	LastReadConditionTimestamp    int64               //シナリオ Goroutineからのみ参照
	LastReadBadConditionTimestamp int64               //シナリオ Goroutineからのみ参照
	CreatedAt                     time.Time           `json:"created_at"`
}

//新しいISUの生成
//scenarioのNewIsu以外からは呼び出さないこと！
//戻り値を使ってbackendにpostする必要あり
//戻り値をISU協会にIsu*を登録する必要あり
//戻り値をownerに追加する必要あり
func NewRandomIsuRaw(owner *User) (*Isu, *StreamsForPoster, error) {
	stateChan := make(chan IsuStateChange, 1)
	conditionChan := make(chan []IsuCondition, 10)

	id, err := uuid.NewRandom()
	if err != nil {
		return nil, nil, err
	}
	isu := &Isu{
		Owner:         owner,
		JIAIsuUUID:    id.String(),
		Name:          random.IsuName(),
		ImageHash:     defaultIconHash,
		JIACatalogID:  "550e8400-e29b-41d4-a716-446655440000", //TODO:
		Character:     random.Character(),
		isDeactivated: true,
		StreamsForScenario: &StreamsForScenario{
			StateChan:     stateChan,
			ConditionChan: conditionChan,
		},
		Conditions: NewIsuConditionArray(),
	}

	streamsForPoster := &StreamsForPoster{
		StateChan:     stateChan,
		ConditionChan: conditionChan,
	}
	return isu, streamsForPoster, nil
}

func (isu *Isu) getConditionFromChan(ctx context.Context, userConditionBuffer *IsuConditionTreeSet) {
	for {
		select {
		case <-ctx.Done():
			return
		case conditions, ok := <-isu.StreamsForScenario.ConditionChan:
			if !ok {
				return
			}
			for i := range conditions {
				isu.Conditions.Add(&conditions[i]) //copyなので問題ない
			}
			if userConditionBuffer != nil {
				for i := range conditions {
					userConditionBuffer.Add(&conditions[i])
				}
			}
		default:
			return
		}
	}
}

var defaultIconHash [md5.Size]byte

const defaultIconFilePath = "./images/default.jpg"

func init() {
	image, err := ioutil.ReadFile(defaultIconFilePath)
	if err != nil {
		log.Fatalf("failed to read default icon: %v", err)
	}
	defaultIconHash = md5.Sum(image)
}

func (isu *Isu) ToService() *service.Isu {
	return &service.Isu{
		ID:         isu.ID,
		JIAIsuUUID: isu.JIAIsuUUID,
		Name:       isu.Name,
		Character:  isu.Character,
	}
}

func (isu *Isu) SetImage(image []byte) {
	isu.ImageHash = md5.Sum(image)
}<|MERGE_RESOLUTION|>--- conflicted
+++ resolved
@@ -44,29 +44,16 @@
 //一つのIsuにつき、一つの送信用 Goroutineがある
 //IsuはISU協会 Goroutineからも読み込まれる
 type Isu struct {
-<<<<<<< HEAD
 	Owner                         *User               `json:"-"`
 	ID                            int                 `json:"id"`
 	JIAIsuUUID                    string              `json:"jia_isu_uuid"`
 	Name                          string              `json:"name"`
-	ImageHash                     [md5.Size]byte      `json:"image_file_hash"`
+	ImageHash                     [md5.Size]byte      `json:"image_file_hash"` // 画像の検証用
 	JIACatalogID                  string              `json:"-"`
 	Character                     string              `json:"character"`
 	isDeactivated                 bool                `json:"-"`          //実際にdeactivateされているか
 	StreamsForScenario            *StreamsForScenario `json:"-"`          //poster Goroutineとの通信
 	Conditions                    IsuConditionArray   `json:"conditions"` //シナリオ Goroutineからのみ参照
-=======
-	Owner                         *User
-	ID                            int
-	JIAIsuUUID                    string
-	Name                          string
-	ImageHash                     [md5.Size]byte      // 画像の検証用
-	JIACatalogID                  string
-	Character                     string
-	isDeactivated                 bool                //実際にdeactivateされているか
-	StreamsForScenario            *StreamsForScenario //poster Goroutineとの通信
-	Conditions                    IsuConditionArray   //シナリオ Goroutineからのみ参照
->>>>>>> 0b943290
 	LastCompletedGraphTime        int64               //シナリオ Goroutineからのみ参照
 	PostTime                      time.Time           //POST /isu/:id を叩いた仮想時間
 	LastReadConditionTimestamp    int64               //シナリオ Goroutineからのみ参照
