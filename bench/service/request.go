package service

type PostInitializeRequest struct {
	JIAServiceURL string `json:"jia_service_url"`
}

type PostIsuConditionRequest struct {
	IsSitting bool   `json:"is_sitting"`
	Condition string `json:"condition"`
	Message   string `json:"message"`
	Timestamp int64  `json:"timestamp"`
}

type JIAServiceRequest struct {
	TargetIP   string `json:"target_ip"`
	TargetPort int    `json:"target_port"`
	IsuUUID    string `json:"isu_uuid"`
}

type PostIsuRequest struct {
	JIAIsuUUID string `json:"jia_isu_uuid"`
	IsuName    string `json:"isu_name"`
	Img        []byte
}

type IsuImg struct {
	ImgName string
	Img     []byte
}

type PutIsuRequest struct {
	Name string `json:"name"`
}

<<<<<<< HEAD
type GetIsuSearchRequest struct {
	Name           *string
	Character      *string
	CatalogName    *string
	MinLimitWeight *int
	MaxLimitWeight *int
	CatalogTags    *string
	Page           *int
}

=======
// TODO: これは消して GetIndividualIsuConditionRequest をこの名前にする
>>>>>>> 2a176f95
type GetIsuConditionRequest struct {
	StartTime      *int64
	EndTime  int64
	ConditionLevel string
	Limit          *int
}

type GetGraphRequest struct {
	Date int64 // unixtime
}<|MERGE_RESOLUTION|>--- conflicted
+++ resolved
@@ -32,23 +32,9 @@
 	Name string `json:"name"`
 }
 
-<<<<<<< HEAD
-type GetIsuSearchRequest struct {
-	Name           *string
-	Character      *string
-	CatalogName    *string
-	MinLimitWeight *int
-	MaxLimitWeight *int
-	CatalogTags    *string
-	Page           *int
-}
-
-=======
-// TODO: これは消して GetIndividualIsuConditionRequest をこの名前にする
->>>>>>> 2a176f95
 type GetIsuConditionRequest struct {
 	StartTime      *int64
-	EndTime  int64
+	EndTime        int64
 	ConditionLevel string
 	Limit          *int
 }
