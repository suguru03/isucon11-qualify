--- conflicted
+++ resolved
@@ -21,14 +21,9 @@
 	Name               string                   `json:"name"`
 	Character          string                   `json:"character"`
 	LatestIsuCondition *GetIsuConditionResponse `json:"latest_isu_condition"`
-<<<<<<< HEAD
-	// TODO: これはmodelの方にあるのが正しそう
+
 	Icon           []byte `json:"-"`
 	IconStatusCode int    //icon取得時のstatus code(200 or 304想定)
-=======
-
-	Icon []byte `json:"-"`
->>>>>>> 5cd379ee
 }
 
 type GetIsuConditionResponse struct {
