--- conflicted
+++ resolved
@@ -130,15 +130,9 @@
 	}
 	defer httpres.Body.Close()
 
-<<<<<<< HEAD
-	// TODO: resBodyの扱いを考える(現状でここに置いてるのは Close 周りの都合)
-	// TODO: content typeなくなったので一旦空文字で
-	resBody, err := checkContentTypeAndGetBody(httpres, "")
-=======
 	//ContentTypeのチェックは行わない
 	//resBody, err := checkContentTypeAndGetBody(httpres, "image/png")
 	resBody, err := ioutil.ReadAll(httpres.Body)
->>>>>>> 8373f194
 	if err != nil {
 		if !isTimeout(err) {
 			return httpres, nil, failure.NewError(ErrCritical, err)
