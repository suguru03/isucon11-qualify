--- conflicted
+++ resolved
@@ -66,17 +66,8 @@
 	}
 	go func() {
 		defer logger.AdminLogger.Println("--- ISU協会サービス END")
-<<<<<<< HEAD
-		var err error
-		if tlsCertPath != "" && tlsKeyPath != "" {
-			err = e.StartTLS(bindPort, tlsCertPath, tlsKeyPath)
-		} else {
-			err = e.Start(bindPort)
-		}
-=======
 		defer s.loadWaitGroup.Done()
 		err := e.Start(bindPort)
->>>>>>> ca92a8db
 		if err != nil && !errors.Is(err, http.ErrServerClosed) {
 			panic(fmt.Errorf("ISU協会サービスが異常終了しました: %v", err))
 		}
@@ -107,11 +98,7 @@
 	//poster Goroutineの起動
 	var isu *model.Isu
 	var scenarioChan *model.StreamsForPoster
-<<<<<<< HEAD
-	posterContext, cancelFunc := context.WithCancel(posterRootContext)
-=======
-	posterContext := jiaAPIContext
->>>>>>> ca92a8db
+	posterContext := posterRootContext
 	err = func() error {
 		var ok bool
 		streamsForPosterMutex.Lock()
