--- conflicted
+++ resolved
@@ -100,14 +100,9 @@
 	//poster Goroutineの起動
 	var isu *model.Isu
 	var scenarioChan *model.StreamsForPoster
-<<<<<<< HEAD
-	posterContext := jiaAPIContext
-	errCode, errMsg := func() (int, string) {
-=======
 	var fqdn string
 	posterContext := posterRootContext
-	err = func() error {
->>>>>>> ebf5030d
+	errCode, errMsg := func() (int, string) {
 		var ok bool
 		streamsForPosterMutex.Lock()
 		defer streamsForPosterMutex.Unlock()
