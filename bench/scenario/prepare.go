--- conflicted
+++ resolved
@@ -740,27 +740,19 @@
 	//- 正常系
 	//	- option無し
 	for jiaIsuUUID, isu := range loginUser.IsuListByID {
-<<<<<<< HEAD
 		endTime := lastTime
-=======
-		cursorEndTime := lastTime
 
 		// condition の read lock を取得
 		isu.CondMutex.RLock()
->>>>>>> 2a176f95
 		lastCond := isu.Conditions.Back()
 		if lastCond != nil {
 			endTime = lastCond.TimestampUnix
 		}
-<<<<<<< HEAD
+		isu.CondMutex.RUnlock()
+
 		req := service.GetIsuConditionRequest{
-=======
-		isu.CondMutex.RUnlock()
-
-		req := service.GetIndividualIsuConditionRequest{
->>>>>>> 2a176f95
 			StartTime:      nil,
-			EndTime:  endTime,
+			EndTime:        endTime,
 			ConditionLevel: "info,warning,critical",
 			Limit:          nil,
 		}
@@ -785,30 +777,20 @@
 	// - limit指定あり
 	limit := 10
 	for jiaIsuUUID, isu := range loginUser.IsuListByID {
-<<<<<<< HEAD
 		endTime := lastTime
-=======
-		cursorEndTime := lastTime
 
 		// condition の read lock を取得
 		isu.CondMutex.RLock()
->>>>>>> 2a176f95
 		lastCond := isu.Conditions.Back()
 		if lastCond != nil {
 			endTime = lastCond.TimestampUnix
 		}
-<<<<<<< HEAD
+		isu.CondMutex.RUnlock()
+
+		oneDayAgo := time.Unix(endTime, 0).Add(-24 * time.Hour).Unix()
 		req := service.GetIsuConditionRequest{
-			StartTime:      nil,
-			EndTime:  endTime,
-=======
-		isu.CondMutex.RUnlock()
-
-		oneDayAgo := time.Unix(cursorEndTime, 0).Add(-24 * time.Hour).Unix()
-		req := service.GetIndividualIsuConditionRequest{
 			StartTime:      &oneDayAgo,
-			CursorEndTime:  cursorEndTime,
->>>>>>> 2a176f95
+			EndTime:        endTime,
 			ConditionLevel: "info",
 			Limit:          &limit,
 		}
@@ -989,219 +971,4 @@
 		step.AddError(err)
 		return
 	}
-<<<<<<< HEAD
-}
-
-func (s *Scenario) prepareCheckPostIsuCondition(ctx context.Context, loginUser *model.User, noIsuUser *model.User, guestAgent *agent.Agent, step *isucandar.BenchmarkStep) {
-	// ISUからのcondition送信 e.POST("/api/isu/:jia_isu_uuid/condition", postIsuCondition)
-	// - 正常系
-	isu := s.NewIsu(ctx, step, loginUser, true, nil)
-	if isu == nil {
-		return
-	}
-
-	// 通常のisu condition送信とかぶらないように未来の日付にしてる
-	// TODO: ここは時間表現ではなく、prepare中はkeepPostingさせないなどして制御するか、keepPostingした上で厳し目チェックに
-	baseTime := time.Date(2022, 7, 1, 0, 0, 0, 0, time.FixedZone("Asia/Tokyo", 9*60*60))
-	var conditionsReq []service.PostIsuConditionRequest
-	var expected []*service.GetIsuConditionResponse
-	expected = append(expected, &service.GetIsuConditionResponse{
-		JIAIsuUUID:     isu.JIAIsuUUID,
-		IsuName:        isu.Name,
-		Timestamp:      baseTime.Add(10 * time.Minute).Unix(),
-		IsSitting:      true,
-		Condition:      fmt.Sprintf("is_dirty=%v,is_overweight=%v,is_broken=%v", true, true, true),
-		ConditionLevel: "critical",
-		Message:        "助けてください",
-	})
-	expected = append(expected, &service.GetIsuConditionResponse{
-		JIAIsuUUID:     isu.JIAIsuUUID,
-		IsuName:        isu.Name,
-		Timestamp:      baseTime.Add(5 * time.Minute).Unix(),
-		IsSitting:      true,
-		Condition:      fmt.Sprintf("is_dirty=%v,is_overweight=%v,is_broken=%v", false, true, false),
-		ConditionLevel: "warning",
-		Message:        "重たいです",
-	})
-	expected = append(expected, &service.GetIsuConditionResponse{
-		JIAIsuUUID:     isu.JIAIsuUUID,
-		IsuName:        isu.Name,
-		Timestamp:      baseTime.Unix(),
-		IsSitting:      true,
-		Condition:      fmt.Sprintf("is_dirty=%v,is_overweight=%v,is_broken=%v", false, false, false),
-		ConditionLevel: "info",
-		Message:        "おはようございます",
-	})
-
-	for _, condRes := range expected {
-		conditionsReq = append(conditionsReq, service.PostIsuConditionRequest{
-			IsSitting: condRes.IsSitting,
-			Condition: condRes.Condition,
-			Message:   condRes.Message,
-			Timestamp: condRes.Timestamp,
-		})
-	}
-	targetURL := fmt.Sprintf("%s/api/condition/%s", isuTargetBaseUrl[isu.JIAIsuUUID], isu.JIAIsuUUID)
-	httpClient := http.Client{}
-	httpClient.Timeout = agent.DefaultRequestTimeout + 5*time.Second
-	res, err := postIsuConditionAction(httpClient, targetURL, &conditionsReq)
-	if err != nil {
-		step.AddError(err)
-		return
-	}
-
-	limit := len(expected)
-	getReq := service.GetIsuConditionRequest{
-		StartTime:      nil,
-		EndTime:  baseTime.Add(11 * time.Minute).Unix(),
-		ConditionLevel: "info,warning,critical",
-		Limit:          &limit,
-	}
-	conditionsRes, res, err := getIsuConditionAction(ctx, loginUser.Agent, isu.JIAIsuUUID, getReq)
-	if len(conditionsRes) != len(expected) {
-		step.AddError(errorInvalid(res, "condition数が一致しません。"))
-	}
-	if !reflect.DeepEqual(conditionsRes, expected) {
-		step.AddError(errorInvalid(res, "conditionが一致しません。"))
-	}
-
-	// check: conditionかぶりのエラー（かぶらなくなったので削除）
-
-	// check: jia_isu_uuidが空文字
-	req := []map[string]interface{}{}
-	req = append(req, map[string]interface{}{
-		"is_sitting": true,
-		"condition":  fmt.Sprintf("is_dirty=%v,is_overweight=%v,is_broken=%v", true, true, true),
-		"message":    "message",
-		"timestamp":  time.Now().Unix()})
-
-	// check: 存在しないjia_isu_uuid
-	targetURL = fmt.Sprintf("%s/api/condition/%s", isuTargetBaseUrl[isu.JIAIsuUUID], "jiaisuuuid")
-	resBody, res, err := postIsuConditionErrorAction(httpClient, targetURL, req)
-	if err != nil {
-		step.AddError(err)
-		return
-	}
-	if err := verifyStatusCode(res, http.StatusNotFound); err != nil {
-		step.AddError(err)
-		return
-	}
-	if err := verifyText(res, resBody, "not found: isu"); err != nil {
-		step.AddError(err)
-		return
-	}
-
-	// check: conditionフォーマットの不正(cond.Timestampが文字列)
-	req = []map[string]interface{}{}
-	req = append(req, map[string]interface{}{
-		"is_sitting": true,
-		"condition":  fmt.Sprintf("is_dirty=%v,is_overweight=%v,is_broken=%v", true, true, true),
-		"message":    "message",
-		"timestamp":  "hoge",
-	})
-
-	targetURL = fmt.Sprintf("%s/api/condition/%s", isuTargetBaseUrl[isu.JIAIsuUUID], isu.JIAIsuUUID)
-	resBody, res, err = postIsuConditionErrorAction(httpClient, targetURL, req)
-	if err != nil {
-		step.AddError(err)
-		return
-	}
-	if err := verifyStatusCode(res, http.StatusBadRequest); err != nil {
-		step.AddError(err)
-		return
-	}
-	if err := verifyText(res, resBody, "bad request body"); err != nil {
-		step.AddError(err)
-		return
-	}
-
-	//check: conditionフォーマットの不正(condition空文字)
-	req = []map[string]interface{}{}
-	req = append(req, map[string]interface{}{
-		"is_sitting": true,
-		"condition":  "",
-		"message":    "message",
-		"timestamp":  time.Now().Unix(),
-	})
-	targetURL = fmt.Sprintf("%s/api/condition/%s", isuTargetBaseUrl[isu.JIAIsuUUID], isu.JIAIsuUUID)
-	resBody, res, err = postIsuConditionErrorAction(httpClient, targetURL, req)
-	if err != nil {
-		step.AddError(err)
-		return
-	}
-	if err := verifyStatusCode(res, http.StatusBadRequest); err != nil {
-		step.AddError(err)
-		return
-	}
-	if err := verifyText(res, resBody, "bad request body"); err != nil {
-		step.AddError(err)
-		return
-	}
-
-	// check: conditionフォーマットの不正
-	req = []map[string]interface{}{}
-	req = append(req, map[string]interface{}{
-		"is_sitting": true,
-		"condition":  fmt.Sprintf("is_dirty=%v", "hoge"),
-		"message":    "message",
-		"timestamp":  time.Now().Unix(),
-	})
-
-	targetURL = fmt.Sprintf("%s/api/condition/%s", isuTargetBaseUrl[isu.JIAIsuUUID], isu.JIAIsuUUID)
-	resBody, res, err = postIsuConditionErrorAction(httpClient, targetURL, req)
-	if err != nil {
-		step.AddError(err)
-		return
-	}
-	if err := verifyStatusCode(res, http.StatusBadRequest); err != nil {
-		step.AddError(err)
-		return
-	}
-	if err := verifyText(res, resBody, "bad request body"); err != nil {
-		step.AddError(err)
-		return
-	}
-
-	// check: is_sittingフォーマットの不正
-	req = []map[string]interface{}{}
-	req = append(req, map[string]interface{}{
-		"is_sitting": "hoge",
-		"condition":  fmt.Sprintf("is_dirty=%v", "hoge"),
-		"message":    "message",
-		"timestamp":  time.Now().Unix(),
-	})
-
-	targetURL = fmt.Sprintf("%s/api/condition/%s", isuTargetBaseUrl[isu.JIAIsuUUID], isu.JIAIsuUUID)
-	resBody, res, err = postIsuConditionErrorAction(httpClient, targetURL, req)
-	if err != nil {
-		step.AddError(err)
-		return
-	}
-	if err := verifyStatusCode(res, http.StatusBadRequest); err != nil {
-		step.AddError(err)
-		return
-	}
-	if err := verifyText(res, resBody, "bad request body"); err != nil {
-		step.AddError(err)
-		return
-	}
-
-	// check: reqが空
-	req = []map[string]interface{}{}
-	targetURL = fmt.Sprintf("%s/api/condition/%s", isuTargetBaseUrl[isu.JIAIsuUUID], isu.JIAIsuUUID)
-	resBody, res, err = postIsuConditionErrorAction(httpClient, targetURL, req)
-	if err != nil {
-		step.AddError(err)
-		return
-	}
-	if err := verifyStatusCode(res, http.StatusBadRequest); err != nil {
-		step.AddError(err)
-		return
-	}
-	if err := verifyText(res, resBody, "bad request body"); err != nil {
-		step.AddError(err)
-		return
-	}
-=======
->>>>>>> 2a176f95
 }