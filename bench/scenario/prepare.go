package scenario

// prepare.go
// シナリオの内、prepareフェーズの処理

import (
	"context"
<<<<<<< HEAD
	"crypto/md5"
	"fmt"
	"github.com/isucon/isucon11-qualify/bench/model"
	"io/ioutil"
	"net/http"
	"net/url"
	"reflect"
	"strconv"
=======
	"fmt"
>>>>>>> a3480bb5
	"time"

	"github.com/isucon/isucandar"
	"github.com/isucon/isucandar/agent"
	"github.com/isucon/isucandar/failure"
	"github.com/isucon/isucandar/worker"
	"github.com/isucon/isucon11-qualify/bench/logger"
	"github.com/isucon/isucon11-qualify/bench/random"
	"github.com/isucon/isucon11-qualify/bench/service"
)

func (s *Scenario) Prepare(ctx context.Context, step *isucandar.BenchmarkStep) error {
	logger.ContestantLogger.Printf("===> PREPARE")
	// keepPostingのuserTimerでctx終了させられてしまうのでprepareでも設定する
	// TODO: LoadTimeoutではなく適切な時間設定する
	s.realTimeLoadFinishedAt = time.Now().Add(s.LoadTimeout)

	//TODO: 他の得点源
	//TODO: 得点調整
	step.Result().Score.Set(ScoreNormalUserInitialize, 10)
	step.Result().Score.Set(ScoreNormalUserLoop, 10)
	step.Result().Score.Set(ScorePostConditionInfo, 2)
	step.Result().Score.Set(ScorePostConditionWarning, 1)
	step.Result().Score.Set(ScorePostConditionCritical, 0)

	//初期データの生成
	s.InitializeData()
	s.realTimePrepareStartedAt = time.Now()

	//jiaの起動
	s.loadWaitGroup.Add(1)
	ctxJIA, jiaCancelFunc := context.WithCancel(context.Background())
	s.jiaCancel = jiaCancelFunc
	go func() {
		defer s.loadWaitGroup.Done()
		s.JiaAPIService(ctxJIA, step)
	}()
	jiaWait := time.After(10 * time.Second)

	//initialize
	initializer, err := s.NewAgent(
		agent.WithNoCache(), agent.WithNoCookie(), agent.WithTimeout(s.initializeTimeout),
	)
	if err != nil {
		logger.AdminLogger.Panic(err)
	}
	initializer.Name = "benchmarker-initializer"

	initResponse, errs := initializeAction(ctx, initializer, service.PostInitializeRequest{JIAServiceURL: s.jiaServiceURL.String()})
	for _, err := range errs {
		step.AddError(err)
	}
	if len(errs) > 0 {
		//return ErrScenarioCancel
		step.AddError(failure.NewError(ErrCritical, fmt.Errorf("initializeに失敗しました")))
		return nil
	}

	s.Language = initResponse.Language

	//jia起動待ち TODO: これで本当に良いのか？
	<-jiaWait

	//各エンドポイントのチェック
	err = s.prepareCheckAuth(ctx, step)
	if err != nil {
		return err
	}

	if err := s.prepareCheck(ctx, step); err != nil {
		return failure.NewError(ErrCritical, err)
	}
	errors := step.Result().Errors
	hasErrors := func() bool {
		errors.Wait()
		return len(errors.All()) > 0
	}
	// Prepare step でのエラーはすべて Critical の扱い
	if hasErrors() {
		//return ErrScenarioCancel
		step.AddError(failure.NewError(ErrCritical, fmt.Errorf("アプリケーション互換性チェックに失敗しました")))
		return nil
	}

	s.realTimeLoadFinishedAt = time.Now().Add(s.LoadTimeout)
	return nil
}

//エンドポイント事の単体テスト
func (s *Scenario) prepareCheck(parent context.Context, step *isucandar.BenchmarkStep) error {
	ctx, cancel := context.WithCancel(parent)
	defer cancel()
	//ユーザー作成
	loginAgent, err := s.NewAgent()
	if err != nil {
		logger.AdminLogger.Panicln(err)
	}
	loginUser := s.NewUser(ctx, step, loginAgent, model.UserTypeNormal)
	guestAgent, err := s.NewAgent()
	if err != nil {
		logger.AdminLogger.Panicln(err)
	}

	noIsuAgent, err := s.NewAgent()
	if err != nil {
		logger.AdminLogger.Panicln(err)
	}
	noIsuUser := s.NewUser(ctx, step, noIsuAgent, model.UserTypeNormal)

	s.prepareCheckPostSignout(ctx, step)
	s.prepareCheckGetMe(ctx, loginUser, guestAgent, step)
	s.prepareCheckGetIsuList(ctx, loginUser, noIsuUser, guestAgent, step)
	s.prepareCheckPostIsu(ctx, loginUser, noIsuUser, guestAgent, step)
	s.prepareCheckGetIsu(ctx, loginUser, noIsuUser, guestAgent, step)
	s.prepareCheckGetIsuIcon(ctx, loginUser, noIsuUser, guestAgent, step)
	s.prepareCheckGetIsuGraph(ctx, loginUser, noIsuUser, guestAgent, step)
	s.prepareCheckGetAllIsuConditions(ctx, loginUser, noIsuUser, guestAgent, step)
	s.prepareCheckGetIsuConditions(ctx, loginUser, noIsuUser, guestAgent, step)
	s.prepareCheckPostIsuCondition(ctx, loginUser, noIsuUser, guestAgent, step)

	return nil
}

func (s *Scenario) prepareCheckAuth(ctx context.Context, step *isucandar.BenchmarkStep) error {

	//TODO: ユーザープール
	//とりあえずは使い捨てのユーザーを使う

	w, err := worker.NewWorker(func(ctx context.Context, index int) {

		agt, err := s.NewAgent()
		if err != nil {
			logger.AdminLogger.Panic(err)
			return
		}
		userID := random.UserName()
		if (index % 10) < authActionErrorNum {
			//各種ログイン失敗ケース
			errs := authActionError(ctx, agt, userID, index%10)
			for _, err := range errs {
				step.AddError(err)
			}
		} else {
			//ログイン成功
			_, errs := authAction(ctx, agt, userID)
			for _, err := range errs {
				step.AddError(err)
			}
		}
	}, worker.WithLoopCount(20))

	if err != nil {
		logger.AdminLogger.Panic(err)
	}

	w.Process(ctx)
	//w.Wait()
	//MEMO: ctx.Done()の場合は、プロセスが終了していない可能性がある。

	//作成済みユーザーへのログイン確認
	agt, err := s.NewAgent()
	if err != nil {
		logger.AdminLogger.Panic(err)
		return nil
	}
	userID := random.UserName()

	_, errs := authAction(ctx, agt, userID)
	for _, err := range errs {
		step.AddError(err)
	}
	agt.ClearCookie()
	//二回目のログイン
	_, errs = authAction(ctx, agt, userID)
	for _, err := range errs {
		step.AddError(err)
	}

	return nil
}

func (s *Scenario) prepareCheckPostSignout(ctx context.Context, step *isucandar.BenchmarkStep) {
	// 正常にサインアウト実行
	agt, err := s.NewAgent()
	if err != nil {
		step.AddError(err)
		return
	}
	userID := random.UserName()
	_, errs := authAction(ctx, agt, userID)
	for _, err := range errs {
		step.AddError(err)
		return
	}

	if err := BrowserAccess(ctx, agt, "/login"); err != nil {
		step.AddError(err)
		return
	}
	_, err = signoutAction(ctx, agt)
	if err != nil {
		step.AddError(err)
		return
	}

	// サインインしてない状態でサインアウト実行
	resBody, res, err := signoutErrorAction(ctx, agt)
	if err != nil {
		step.AddError(err)
		return
	}
	if err := verifyNotSignedIn(res, resBody); err != nil {
		step.AddError(err)
		return
	}

}

func (s *Scenario) prepareCheckGetMe(ctx context.Context, loginUser *model.User, guestAgent *agent.Agent, step *isucandar.BenchmarkStep) {
	// 正常系
	meRes, res, err := getMeAction(ctx, loginUser.Agent)
	if err != nil {
		step.AddError(err)
		return
	}

	if meRes == nil {
		step.AddError(errorInvalid(res, "レスポンス内容が不正です。"))
		return
	}
	if meRes.JIAUserID != loginUser.UserID {
		step.AddError(errorInvalid(res, "ログインユーザと一致しません。"))
		return
	}

	// サインインしてない状態で取得
	resBody, res, err := getMeErrorAction(ctx, guestAgent)
	if err != nil {
		step.AddError(err)
		return
	}
	if err := verifyNotSignedIn(res, resBody); err != nil {
		step.AddError(err)
		return
	}
}

func (s *Scenario) prepareCheckGetIsuList(ctx context.Context, loginUser *model.User, noIsuUser *model.User, guestAgent *agent.Agent, step *isucandar.BenchmarkStep) {
	//ISU一覧の取得 e.GET("/api/isu", getIsuList)
	// check: 椅子未所持の場合は椅子が存在しない
	isuList, res, err := getIsuAction(ctx, noIsuUser.Agent, 1)
	if err != nil {
		step.AddError(err)
		return
	}
	if len(isuList) != 0 {
		step.AddError(errorInvalid(res, "ユーザの所持する椅子の数が一致しません。"))
		return
	}

	// check: 登録したISUがlimit分取得できる
	isu2 := s.NewIsu(ctx, step, loginUser, true, nil)
	isu3 := s.NewIsu(ctx, step, loginUser, true, nil)

	isuList, res, err = getIsuAction(ctx, loginUser.Agent, 2)
	if err != nil {
		step.AddError(err)
		return
	}
	//expected
	sIsu2 := isu2.ToService()
	sIsu3 := isu3.ToService()
	expected := []*service.Isu{sIsu3, sIsu2}
	if !reflect.DeepEqual(isuList, expected) {
		step.AddError(errorInvalid(res, "ユーザの所持する椅子の数や順番が一致しません。"))
		return
	}

	// check: サインインしてない状態で取得
	query := url.Values{}
	resBody, res, err := getIsuErrorAction(ctx, guestAgent, query)
	if err != nil {
		step.AddError(err)
		return
	}
	if err := verifyNotSignedIn(res, resBody); err != nil {
		step.AddError(err)
		return
	}

	// check: limitが不正(0)
	query = url.Values{}
	query.Set("limit", "0")
	resBody, res, err = getIsuErrorAction(ctx, loginUser.Agent, query)
	if err != nil {
		step.AddError(err)
		return
	}
	if err := verifyStatusCode(res, http.StatusBadRequest); err != nil {
		step.AddError(err)
		return
	}
	if err := verifyText(res, resBody, "bad format: limit"); err != nil {
		step.AddError(err)
		return
	}

	// check: limitが不正(文字列)
	query = url.Values{}
	query.Set("limit", "limit")
	resBody, res, err = getIsuErrorAction(ctx, loginUser.Agent, query)
	if err != nil {
		step.AddError(err)
		return
	}
	if err := verifyStatusCode(res, http.StatusBadRequest); err != nil {
		step.AddError(err)
		return
	}
	if err := verifyText(res, resBody, "bad format: limit"); err != nil {
		step.AddError(err)
		return
	}
}

// TODO: 一部実装途中
func (s *Scenario) prepareCheckPostIsu(ctx context.Context, loginUser *model.User, noIsuUser *model.User, guestAgent *agent.Agent, step *isucandar.BenchmarkStep) {
	//Isuの登録 e.POST("/api/isu", postIsu)
	// check: 椅子の登録が成功する（デフォルト画像）
	isu := s.NewIsu(ctx, step, loginUser, true, nil)

	expected := isu.ToService()
	actual, res, err := getIsuIdAction(ctx, loginUser.Agent, isu.JIAIsuUUID)
	if err != nil {
		step.AddError(err)
		return
	}
	if !reflect.DeepEqual(*actual, *expected) {
		step.AddError(errorInvalid(res, "ユーザが所持している椅子が取得できません。"))
		return
	}

	imgByte, res, err := getIsuIconAction(ctx, loginUser.Agent, isu.JIAIsuUUID, false)
	if err != nil {
		step.AddError(err)
		return
	}
	if err := verifyStatusCode(res, http.StatusOK); err != nil {
		step.AddError(err)
		return
	}
	data, err := ioutil.ReadFile("./images/default.jpg")
	if err != nil {
		logger.AdminLogger.Panicln(err)
	}
	expectedImg := md5.Sum(data)
	actualImg := md5.Sum(imgByte)
	if expectedImg != actualImg {
		// TODO: backendの画像変更待ち
		//step.AddError(errorInvalid(res, "期待するISUアイコンと一致しません"))
		//return
	}

	// check: 椅子の登録が成功する（画像あり）
	img, err := ioutil.ReadFile("./images/CIMG8423_resize.jpg")
	if err != nil {
		logger.AdminLogger.Panicln(err)
	}
	isuImg := &service.IsuImg{
		ImgName: "CIMG8423_resize.jpg",
		Img:     img,
	}
	isuWithImg := s.NewIsu(ctx, step, loginUser, true, isuImg)

	expected = isuWithImg.ToService()
	actual, res, err = getIsuIdAction(ctx, loginUser.Agent, isuWithImg.JIAIsuUUID)
	if err != nil {
		step.AddError(err)
		return
	}
	if !reflect.DeepEqual(*actual, *expected) {
		step.AddError(errorInvalid(res, "ユーザが所持している椅子が取得できません。"))
		return
	}

	imgByte, res, err = getIsuIconAction(ctx, loginUser.Agent, isuWithImg.JIAIsuUUID, false)
	if err != nil {
		step.AddError(err)
		return
	}
	if err := verifyStatusCode(res, http.StatusOK); err != nil {
		step.AddError(err)
		return
	}
	expectedImg = md5.Sum(img)
	actualImg = md5.Sum(imgByte)
	if expectedImg != actualImg {
		step.AddError(errorInvalid(res, "期待するISUアイコンと一致しません"))
		return
	}

	// check: サインインしてない状態で椅子登録
	req := service.PostIsuRequest{
		JIAIsuUUID: isu.JIAIsuUUID,
		IsuName:    isu.Name,
	}
	resBody, res, err := postIsuErrorAction(ctx, guestAgent, req)
	if err != nil {
		step.AddError(err)
		return
	}
	if err := verifyNotSignedIn(res, resBody); err != nil {
		step.AddError(err)
		return
	}

	// check: 登録済みのisuをactivate
	resBody, res, err = postIsuErrorAction(ctx, loginUser.Agent, req)
	if err != nil {
		step.AddError(err)
		return
	}
	if err := verifyStatusCode(res, http.StatusConflict); err != nil {
		step.AddError(err)
		return
	}
	if err := verifyText(res, resBody, "duplicated isu"); err != nil {
		step.AddError(err)
		return
	}

	// check: 他ユーザがactivate済みのisuをactivate
	resBody, res, err = postIsuErrorAction(ctx, noIsuUser.Agent, req)
	if err != nil {
		step.AddError(err)
		return
	}
	// もともとjia serviceでforbiddenで返されてたけど、バックエンド実装変更でconflictに
	if err := verifyStatusCode(res, http.StatusConflict); err != nil {
		step.AddError(err)
		return
	}
	if err := verifyText(res, resBody, "duplicated isu"); err != nil {
		step.AddError(err)
		return
	}

	// check: 存在しない椅子を登録
	req = service.PostIsuRequest{
		JIAIsuUUID: "jiaisuuuid",
		IsuName:    "isuname",
	}
	resBody, res, err = postIsuErrorAction(ctx, loginUser.Agent, req)
	if err != nil {
		step.AddError(err)
		return
	}
	if err := verifyStatusCode(res, http.StatusNotFound); err != nil {
		step.AddError(err)
		return
	}
	if err := verifyText(res, resBody, "JIAService returned error"); err != nil {
		step.AddError(err)
		return
	}

	// TODO: check: 画像が存在しない

}

func (s *Scenario) prepareCheckGetIsu(ctx context.Context, loginUser *model.User, noIsuUser *model.User, guestAgent *agent.Agent, step *isucandar.BenchmarkStep) {

	//Isuの詳細情報取得 e.GET("/api/isu/:jia_isu_uuid", getIsu)
	// check: 正常系
	isu := s.NewIsu(ctx, step, loginUser, true, nil)
	if err := BrowserAccess(ctx, loginUser.Agent, "/isu/"+isu.JIAIsuUUID); err != nil {
		step.AddError(err)
		return
	}
	expected := isu.ToService()
	resIsu, res, err := getIsuIdAction(ctx, loginUser.Agent, isu.JIAIsuUUID)
	if err != nil {
		step.AddError(err)
		return
	}
	if !reflect.DeepEqual(*resIsu, *expected) {
		step.AddError(errorInvalid(res, "ユーザが所持している椅子が取得できません。"))
		return
	}

	// check: 未ログイン状態
	resBody, res, err := getIsuIdErrorAction(ctx, guestAgent, isu.JIAIsuUUID)
	if err != nil {
		step.AddError(err)
		return
	}
	if err := verifyNotSignedIn(res, resBody); err != nil {
		step.AddError(err)
		return
	}

	// check: 他ユーザの椅子に対するリクエスト
	resBody, res, err = getIsuIdErrorAction(ctx, noIsuUser.Agent, isu.JIAIsuUUID)
	if err != nil {
		step.AddError(err)
		return
	}
	if err := verifyStatusCode(res, http.StatusNotFound); err != nil {
		step.AddError(err)
		return
	}
	if err := verifyText(res, resBody, "isu not found"); err != nil {
		step.AddError(err)
		return
	}

	// check: 存在しない椅子を取得
	resBody, res, err = getIsuIdErrorAction(ctx, loginUser.Agent, "jiaisuuuid")
	if err != nil {
		step.AddError(err)
		return
	}
	if err := verifyStatusCode(res, http.StatusNotFound); err != nil {
		step.AddError(err)
		return
	}
	if err := verifyText(res, resBody, "isu not found"); err != nil {
		step.AddError(err)
		return
	}

}

func (s *Scenario) prepareCheckGetIsuIcon(ctx context.Context, loginUser *model.User, noIsuUser *model.User, guestAgent *agent.Agent, step *isucandar.BenchmarkStep) {
	// check: ISUのアイコン取得 e.GET("/api/isu/:jia_isu_uuid/icon", getIsuIcon)
	//- 正常系（初回はnot modified許可しない）
	isu := s.NewIsu(ctx, step, loginUser, true, nil)

	imgByte, res, err := getIsuIconAction(ctx, loginUser.Agent, isu.JIAIsuUUID, false)
	if err != nil {
		step.AddError(err)
		return
	}
	if err := verifyStatusCode(res, http.StatusOK); err != nil {
		step.AddError(err)
		return
	}
	// TODO: postIsuの修正時に画像登録を追加し、その画像のmd5チェックサムを取得する
	expected := md5.Sum(imgByte)
	actual := md5.Sum(imgByte)
	if expected != actual {
		step.AddError(errorInvalid(res, "期待するISUアイコンと一致しません"))
		return
	}

	imgByte, res, err = getIsuIconAction(ctx, loginUser.Agent, isu.JIAIsuUUID, true)
	if err != nil {
		step.AddError(err)
		return
	}
	actual = md5.Sum(imgByte)
	if expected != actual {
		step.AddError(errorInvalid(res, "期待するISUアイコンと一致しません"))
		return
	}

	// check: 未ログイン状態
	resBody, res, err := getIsuIconErrorAction(ctx, guestAgent, isu.JIAIsuUUID)
	if err != nil {
		step.AddError(err)
		return
	}
	if err := verifyNotSignedIn(res, resBody); err != nil {
		step.AddError(err)
		return
	}

	// check: 他ユーザの椅子画像取得
	//  - nginxキャッシュで他ユーザが見れたらダメ(cache OKにするならcache時間の検討必要そう
	resBody, res, err = getIsuIconErrorAction(ctx, noIsuUser.Agent, isu.JIAIsuUUID)
	if err != nil {
		step.AddError(err)
		return
	}
	if err := verifyStatusCode(res, http.StatusNotFound); err != nil {
		step.AddError(err)
		return
	}
	if err := verifyText(res, resBody, "isu not found"); err != nil {
		step.AddError(err)
		return
	}

	// check: 登録されていない椅子に対するリクエスト
	resBody, res, err = getIsuIconErrorAction(ctx, loginUser.Agent, "jiaisuuuid")
	if err != nil {
		step.AddError(err)
		return
	}
	if err := verifyStatusCode(res, http.StatusNotFound); err != nil {
		step.AddError(err)
		return
	}
	if err := verifyText(res, resBody, "isu not found"); err != nil {
		step.AddError(err)
		return
	}

}

// TODO: 一部実装途中
func (s *Scenario) prepareCheckGetIsuGraph(ctx context.Context, loginUser *model.User, noIsuUser *model.User, guestAgent *agent.Agent, step *isucandar.BenchmarkStep) {
	//ISUグラフの取得 e.GET("/api/isu/:jia_isu_uuid/graph", getIsuGraph)
	// TODO: check: 正常系
	isu := s.NewIsu(ctx, step, loginUser, true, nil)

	// check: 未ログイン状態
	query := url.Values{}
	query.Set("date", strconv.FormatInt(time.Now().Unix(), 10))
	resBody, res, err := getIsuGraphErrorAction(ctx, guestAgent, isu.JIAIsuUUID, query)
	if err != nil {
		step.AddError(err)
		return
	}
	if err := verifyNotSignedIn(res, resBody); err != nil {
		step.AddError(err)
		return
	}

	// check: dateパラメータ不足
	query = url.Values{}
	resBody, res, err = getIsuGraphErrorAction(ctx, loginUser.Agent, isu.JIAIsuUUID, query)
	if err != nil {
		step.AddError(err)
		return
	}
	if err := verifyStatusCode(res, http.StatusBadRequest); err != nil {
		step.AddError(err)
		return
	}
	if err := verifyText(res, resBody, "date is required"); err != nil {
		step.AddError(err)
		return
	}

	// check: dateパラメータのフォーマット違反
	query = url.Values{}
	query.Set("date", "date")
	resBody, res, err = getIsuGraphErrorAction(ctx, loginUser.Agent, isu.JIAIsuUUID, query)
	if err != nil {
		step.AddError(err)
		return
	}
	if err := verifyStatusCode(res, http.StatusBadRequest); err != nil {
		step.AddError(err)
		return
	}
	if err := verifyText(res, resBody, "date is invalid format"); err != nil {
		step.AddError(err)
		return
	}

	// check: 他ユーザの椅子に対するリクエスト
	query = url.Values{}
	query.Set("date", strconv.FormatInt(time.Now().Unix(), 10))
	resBody, res, err = getIsuGraphErrorAction(ctx, noIsuUser.Agent, isu.JIAIsuUUID, query)
	if err != nil {
		step.AddError(err)
		return
	}
	if err := verifyStatusCode(res, http.StatusNotFound); err != nil {
		step.AddError(err)
		return
	}
	if err := verifyText(res, resBody, "isu not found"); err != nil {
		step.AddError(err)
		return
	}

	// check: 登録されていない椅子に対するリクエスト
	query = url.Values{}
	query.Set("date", strconv.FormatInt(time.Now().Unix(), 10))
	resBody, res, err = getIsuGraphErrorAction(ctx, loginUser.Agent, "jiaisuuuid", query)
	if err != nil {
		step.AddError(err)
		return
	}
	if err := verifyStatusCode(res, http.StatusNotFound); err != nil {
		step.AddError(err)
		return
	}
	if err := verifyText(res, resBody, "isu not found"); err != nil {
		step.AddError(err)
		return
	}
}

// TODO: 一部実装途中
func (s *Scenario) prepareCheckGetAllIsuConditions(ctx context.Context, loginUser *model.User, noIsuUser *model.User, guestAgent *agent.Agent, step *isucandar.BenchmarkStep) {
	//ISUコンディションリストの取得 e.GET("/api/condition", getAllIsuConditions)
	// check: 正常系
	//  - optionあり（組み合わせ）
	//  - option無し
	//  - userの削除済みでない所持椅子だけか
	dataExistTimestamp := GetConditionDataExistTimestamp(s, loginUser)
	req := service.GetIsuConditionRequest{
		CursorEndTime:    dataExistTimestamp,
		CursorJIAIsuUUID: "z",
		ConditionLevel:   "critical,warning,info",
	}
	conditionsTmp, res, err := getConditionAction(ctx, loginUser.Agent, req)
	if err != nil {
		step.AddError(err)
		return
	}
	// TODO: 検証実装する
	mustExistUntil := s.ToVirtualTime(time.Now()).Unix()
	err = verifyAllConditions(res, loginUser, &req, conditionsTmp, mustExistUntil)
	if err != nil {
		step.AddError(err)
		return
	}

	// check: 未ログイン状態
	query := url.Values{}
	resBody, res, err := getConditionErrorAction(ctx, guestAgent, query)
	if err != nil {
		step.AddError(err)
		return
	}
	if err := verifyNotSignedIn(res, resBody); err != nil {
		step.AddError(err)
		return
	}

	// check: cursor_end_timeパラメータ不足
	query = url.Values{}
	//query.Set("cursor_end_time", strconv.FormatInt(dataExistTimestamp, 10))
	query.Set("cursor_jia_isu_uuid", "z")
	query.Set("condition_level", "info,warning,critical")

	resBody, res, err = getConditionErrorAction(ctx, loginUser.Agent, query)
	if err != nil {
		step.AddError(err)
		return
	}
	if err := verifyStatusCode(res, http.StatusBadRequest); err != nil {
		step.AddError(err)
		return
	}
	if err := verifyText(res, resBody, "bad format: cursor_end_time"); err != nil {
		step.AddError(err)
		return
	}

	// check: cursor_end_timeフォーマット違反
	query = url.Values{}
	query.Set("cursor_end_time", "cursor_end_time")
	query.Set("cursor_jia_isu_uuid", "z")
	query.Set("condition_level", "info,warning,critical")

	resBody, res, err = getConditionErrorAction(ctx, loginUser.Agent, query)
	if err != nil {
		step.AddError(err)
		return
	}
	if err := verifyStatusCode(res, http.StatusBadRequest); err != nil {
		step.AddError(err)
		return
	}
	if err := verifyText(res, resBody, "bad format: cursor_end_time"); err != nil {
		step.AddError(err)
		return
	}

	// check: cursor_jia_isu_uuidパラメータ不足
	query = url.Values{}
	query.Set("cursor_end_time", strconv.FormatInt(dataExistTimestamp, 10))
	//query.Set("cursor_jia_isu_uuid", "z")
	query.Set("condition_level", "info,warning,critical")

	resBody, res, err = getConditionErrorAction(ctx, loginUser.Agent, query)
	if err != nil {
		step.AddError(err)
		return
	}
	if err := verifyStatusCode(res, http.StatusBadRequest); err != nil {
		step.AddError(err)
		return
	}
	if err := verifyText(res, resBody, "cursor_jia_isu_uuid is missing"); err != nil {
		step.AddError(err)
		return
	}

	// check: condition_levelパラメータ不足(空文字含む)
	query = url.Values{}
	query.Set("cursor_end_time", strconv.FormatInt(dataExistTimestamp, 10))
	query.Set("cursor_jia_isu_uuid", "z")
	//query.Set("condition_level", "info,warning,critical")

	resBody, res, err = getConditionErrorAction(ctx, loginUser.Agent, query)
	if err != nil {
		step.AddError(err)
		return
	}
	if err := verifyStatusCode(res, http.StatusBadRequest); err != nil {
		step.AddError(err)
		return
	}
	if err := verifyText(res, resBody, "condition_level is missing"); err != nil {
		step.AddError(err)
		return
	}

	// check: start_timeフォーマット違反
	query = url.Values{}
	query.Set("cursor_end_time", strconv.FormatInt(dataExistTimestamp, 10))
	query.Set("cursor_jia_isu_uuid", "z")
	query.Set("condition_level", "info,warning,critical")
	query.Set("start_time", "start_time")

	resBody, res, err = getConditionErrorAction(ctx, loginUser.Agent, query)
	if err != nil {
		step.AddError(err)
		return
	}
	if err := verifyStatusCode(res, http.StatusBadRequest); err != nil {
		step.AddError(err)
		return
	}
	if err := verifyText(res, resBody, "bad format: start_time"); err != nil {
		step.AddError(err)
		return
	}

	// check: limit範囲違反
	query = url.Values{}
	query.Set("cursor_end_time", strconv.FormatInt(dataExistTimestamp, 10))
	query.Set("cursor_jia_isu_uuid", "z")
	query.Set("condition_level", "info,warning,critical")
	query.Set("limit", "-1")

	resBody, res, err = getConditionErrorAction(ctx, loginUser.Agent, query)
	if err != nil {
		step.AddError(err)
		return
	}
	if err := verifyStatusCode(res, http.StatusBadRequest); err != nil {
		step.AddError(err)
		return
	}
	if err := verifyText(res, resBody, "bad format: limit"); err != nil {
		step.AddError(err)
		return
	}

	// check: limitフォーマット違反
	query = url.Values{}
	query.Set("cursor_end_time", strconv.FormatInt(dataExistTimestamp, 10))
	query.Set("cursor_jia_isu_uuid", "z")
	query.Set("condition_level", "info,warning,critical")
	query.Set("limit", "limit")

	resBody, res, err = getConditionErrorAction(ctx, loginUser.Agent, query)
	if err != nil {
		step.AddError(err)
		return
	}
	if err := verifyStatusCode(res, http.StatusBadRequest); err != nil {
		step.AddError(err)
		return
	}
	if err := verifyText(res, resBody, "bad format: limit"); err != nil {
		step.AddError(err)
		return
	}

	// check: isuなしユーザ
	req = service.GetIsuConditionRequest{
		CursorEndTime:    dataExistTimestamp,
		CursorJIAIsuUUID: "z",
		ConditionLevel:   "critical,warning,info",
	}
	conditionsTmp, res, err = getConditionAction(ctx, noIsuUser.Agent, req)
	if err != nil {
		step.AddError(err)
		return
	}
	if len(conditionsTmp) != 0 {
		step.AddError(errorInvalid(res, "ユーザの所持していないISUのConditionが取得できています。"))
		return
	}
}

// TODO: 一部実装途中
func (s *Scenario) prepareCheckGetIsuConditions(ctx context.Context, loginUser *model.User, noIsuUser *model.User, guestAgent *agent.Agent, step *isucandar.BenchmarkStep) {
	//ISUコンディションの取得 e.GET("/api/condition/:jia_isu_uuid", getIsuConditions)
	//- 正常系
	//	- option無し
	isu := s.NewIsu(ctx, step, loginUser, true, nil)
	// ある程度conditionが溜まるまで待つが3秒は適当
	select {
	case <-time.After(3 * time.Second):
	}
	loginUser.GetConditionFromChan(ctx)

	dataExistTimestamp := GetConditionDataExistTimestamp(s, loginUser)

	req := service.GetIsuConditionRequest{
		StartTime:        nil,
		CursorEndTime:    dataExistTimestamp,
		CursorJIAIsuUUID: "",
		ConditionLevel:   "info,warning,critical",
		Limit:            nil,
	}

	conditionsTmp, res, err := getIsuConditionAction(ctx, loginUser.Agent, isu.JIAIsuUUID, req)
	if err != nil {
		step.AddError(err)
		return
	}
	//検証 (TODO: これprepare用に正確な検証に変更する）
	mustExistUntil := s.ToVirtualTime(time.Now()).Unix()
	err = verifyIsuConditions(res, loginUser, isu.JIAIsuUUID, &req, conditionsTmp, mustExistUntil)
	if err != nil {
		step.AddError(err)
		return
	}

	// TODO: オプション検証
	// condition指定warningのみ
	// cursor_end_time指定を途中の時間で
	// start_time指定あり
	// limit指定あり

	// check: 未ログイン状態
	query := url.Values{}
	query.Set("cursor_end_time", strconv.FormatInt(dataExistTimestamp, 10))
	query.Set("condition_level", "info,warning,critical")

	resBody, res, err := getIsuConditionErrorAction(ctx, guestAgent, isu.JIAIsuUUID, query)
	if err != nil {
		step.AddError(err)
		return
	}
	if err := verifyNotSignedIn(res, resBody); err != nil {
		step.AddError(err)
		return
	}

	// check: cursor_end_timeパラメータ不足
	query = url.Values{}
	query.Set("condition_level", "info,warning,critical")

	resBody, res, err = getIsuConditionErrorAction(ctx, loginUser.Agent, isu.JIAIsuUUID, query)
	if err != nil {
		step.AddError(err)
		return
	}
	if err := verifyStatusCode(res, http.StatusBadRequest); err != nil {
		step.AddError(err)
		return
	}
	// MEMO: 他と違ってパラメータ不足がXXX is missingではなくbad format扱い
	if err := verifyText(res, resBody, "bad format: cursor_end_time"); err != nil {
		step.AddError(err)
		return
	}

	// check: cursor_end_time不正パラメータ
	query = url.Values{}
	query.Set("cursor_end_time", "cursor_end_time")
	query.Set("condition_level", "info,warning,critical")
	resBody, res, err = getIsuConditionErrorAction(ctx, loginUser.Agent, isu.JIAIsuUUID, query)
	if err != nil {
		step.AddError(err)
		return
	}
	if err := verifyStatusCode(res, http.StatusBadRequest); err != nil {
		step.AddError(err)
		return
	}
	if err := verifyText(res, resBody, "bad format: cursor_end_time"); err != nil {
		step.AddError(err)
		return
	}

	// check: condition_levelパラメータ不足(空文字含む)
	query = url.Values{}
	query.Set("cursor_end_time", strconv.FormatInt(dataExistTimestamp, 10))
	resBody, res, err = getIsuConditionErrorAction(ctx, loginUser.Agent, isu.JIAIsuUUID, query)
	if err != nil {
		step.AddError(err)
		return
	}
	if err := verifyStatusCode(res, http.StatusBadRequest); err != nil {
		step.AddError(err)
		return
	}
	if err := verifyText(res, resBody, "condition_level is missing"); err != nil {
		step.AddError(err)
		return
	}

	// check: start_timeフォーマット違反
	query = url.Values{}
	query.Set("cursor_end_time", strconv.FormatInt(dataExistTimestamp, 10))
	query.Set("condition_level", "info,warning,critical")
	query.Set("start_time", "start_time")
	resBody, res, err = getIsuConditionErrorAction(ctx, loginUser.Agent, isu.JIAIsuUUID, query)
	if err != nil {
		step.AddError(err)
		return
	}
	if err := verifyStatusCode(res, http.StatusBadRequest); err != nil {
		step.AddError(err)
		return
	}
	if err := verifyText(res, resBody, "bad format: start_time"); err != nil {
		step.AddError(err)
		return
	}

	// check: limitフォーマット違反
	query = url.Values{}
	query.Set("cursor_end_time", strconv.FormatInt(dataExistTimestamp, 10))
	query.Set("condition_level", "info,warning,critical")
	query.Set("limit", "-1")
	resBody, res, err = getIsuConditionErrorAction(ctx, loginUser.Agent, isu.JIAIsuUUID, query)
	if err != nil {
		step.AddError(err)
		return
	}
	if err := verifyStatusCode(res, http.StatusBadRequest); err != nil {
		step.AddError(err)
		return
	}
	if err := verifyText(res, resBody, "bad format: limit"); err != nil {
		step.AddError(err)
		return
	}

	// check: limitフォーマット違反2
	query = url.Values{}
	query.Set("cursor_end_time", strconv.FormatInt(dataExistTimestamp, 10))
	query.Set("condition_level", "info,warning,critical")
	query.Set("limit", "limit")
	resBody, res, err = getIsuConditionErrorAction(ctx, loginUser.Agent, isu.JIAIsuUUID, query)
	if err != nil {
		step.AddError(err)
		return
	}
	if err := verifyStatusCode(res, http.StatusBadRequest); err != nil {
		step.AddError(err)
		return
	}
	if err := verifyText(res, resBody, "bad format: limit"); err != nil {
		step.AddError(err)
		return
	}

	// check: 他ユーザの椅子に対するリクエスト
	query = url.Values{}
	query.Set("cursor_end_time", strconv.FormatInt(dataExistTimestamp, 10))
	query.Set("condition_level", "info,warning,critical")
	resBody, res, err = getIsuConditionErrorAction(ctx, noIsuUser.Agent, isu.JIAIsuUUID, query)
	if err != nil {
		step.AddError(err)
		return
	}
	if err := verifyStatusCode(res, http.StatusNotFound); err != nil {
		step.AddError(err)
		return
	}
	if err := verifyText(res, resBody, "isu not found"); err != nil {
		step.AddError(err)
		return
	}

	// check: 登録されていない椅子に対するリクエスト
	query = url.Values{}
	query.Set("cursor_end_time", strconv.FormatInt(dataExistTimestamp, 10))
	query.Set("condition_level", "info,warning,critical")
	resBody, res, err = getIsuConditionErrorAction(ctx, loginUser.Agent, "jiaisuuuid", query)
	if err != nil {
		step.AddError(err)
		return
	}
	if err := verifyStatusCode(res, http.StatusNotFound); err != nil {
		step.AddError(err)
		return
	}
	if err := verifyText(res, resBody, "isu not found"); err != nil {
		step.AddError(err)
		return
	}
}

func (s *Scenario) prepareCheckPostIsuCondition(ctx context.Context, loginUser *model.User, noIsuUser *model.User, guestAgent *agent.Agent, step *isucandar.BenchmarkStep) {
	// ISUからのcondition送信 e.POST("/api/isu/:jia_isu_uuid/condition", postIsuCondition)
	// - 正常系
	isu := s.NewIsu(ctx, step, loginUser, true, nil)

	// 通常のisu condition送信とかぶらないように未来の日付にしてる
	// TODO: ここは時間表現ではなく、prepare中はkeepPostingさせないなどして制御するか、keepPostingした上で厳し目チェックに
	baseTime := time.Date(2022, 7, 1, 0, 0, 0, 0, time.FixedZone("Asia/Tokyo", 9*60*60))
	var conditionsReq []service.PostIsuConditionRequest
	var expected []*service.GetIsuConditionResponse
	expected = append(expected, &service.GetIsuConditionResponse{
		JIAIsuUUID:     isu.JIAIsuUUID,
		IsuName:        isu.Name,
		Timestamp:      baseTime.Add(10 * time.Minute).Unix(),
		IsSitting:      true,
		Condition:      fmt.Sprintf("is_dirty=%v,is_overweight=%v,is_broken=%v", true, true, true),
		ConditionLevel: "critical",
		Message:        "助けてください",
	})
	expected = append(expected, &service.GetIsuConditionResponse{
		JIAIsuUUID:     isu.JIAIsuUUID,
		IsuName:        isu.Name,
		Timestamp:      baseTime.Add(5 * time.Minute).Unix(),
		IsSitting:      true,
		Condition:      fmt.Sprintf("is_dirty=%v,is_overweight=%v,is_broken=%v", false, true, false),
		ConditionLevel: "warning",
		Message:        "重たいです",
	})
	expected = append(expected, &service.GetIsuConditionResponse{
		JIAIsuUUID:     isu.JIAIsuUUID,
		IsuName:        isu.Name,
		Timestamp:      baseTime.Unix(),
		IsSitting:      true,
		Condition:      fmt.Sprintf("is_dirty=%v,is_overweight=%v,is_broken=%v", false, false, false),
		ConditionLevel: "info",
		Message:        "おはようございます",
	})

	for _, condRes := range expected {
		conditionsReq = append(conditionsReq, service.PostIsuConditionRequest{
			IsSitting: condRes.IsSitting,
			Condition: condRes.Condition,
			Message:   condRes.Message,
			Timestamp: condRes.Timestamp,
		})
	}
	targetURL := fmt.Sprintf("%s/api/condition/%s", isuTargetBaseUrl[isu.JIAIsuUUID], isu.JIAIsuUUID)
	httpClient := http.Client{}
	httpClient.Timeout = agent.DefaultRequestTimeout + 5*time.Second
	res, err := postIsuConditionAction(httpClient, targetURL, &conditionsReq)
	if err != nil {
		step.AddError(err)
		return
	}

	limit := len(expected)
	getReq := service.GetIsuConditionRequest{
		StartTime:        nil,
		CursorEndTime:    baseTime.Add(11 * time.Minute).Unix(),
		CursorJIAIsuUUID: "",
		ConditionLevel:   "info,warning,critical",
		Limit:            &limit,
	}
	conditionsRes, res, err := getIsuConditionAction(ctx, loginUser.Agent, isu.JIAIsuUUID, getReq)
	if len(conditionsRes) != len(expected) {
		step.AddError(errorInvalid(res, "condition数が一致しません。"))
	}
	if !reflect.DeepEqual(conditionsRes, expected) {
		step.AddError(errorInvalid(res, "conditionが一致しません。"))
	}

	// check: conditionかぶりのエラー（かぶらなくなったので削除）

	// check: jia_isu_uuidが空文字
	req := []map[string]interface{}{}
	req = append(req, map[string]interface{}{
		"is_sitting": true,
		"condition":  fmt.Sprintf("is_dirty=%v,is_overweight=%v,is_broken=%v", true, true, true),
		"message":    "message",
		"timestamp":  time.Now().Unix()})

	// check: 存在しないjia_isu_uuid
	targetURL = fmt.Sprintf("%s/api/condition/%s", isuTargetBaseUrl[isu.JIAIsuUUID], "jiaisuuuid")
	resBody, res, err := postIsuConditionErrorAction(httpClient, targetURL, req)
	if err != nil {
		step.AddError(err)
		return
	}
	if err := verifyStatusCode(res, http.StatusNotFound); err != nil {
		step.AddError(err)
		return
	}
	if err := verifyText(res, resBody, "isu not found"); err != nil {
		step.AddError(err)
		return
	}

	// check: conditionフォーマットの不正(cond.Timestampが文字列)
	req = []map[string]interface{}{}
	req = append(req, map[string]interface{}{
		"is_sitting": true,
		"condition":  fmt.Sprintf("is_dirty=%v,is_overweight=%v,is_broken=%v", true, true, true),
		"message":    "message",
		"timestamp":  "hoge",
	})

	targetURL = fmt.Sprintf("%s/api/condition/%s", isuTargetBaseUrl[isu.JIAIsuUUID], isu.JIAIsuUUID)
	resBody, res, err = postIsuConditionErrorAction(httpClient, targetURL, req)
	if err != nil {
		step.AddError(err)
		return
	}
	if err := verifyStatusCode(res, http.StatusBadRequest); err != nil {
		step.AddError(err)
		return
	}
	if err := verifyText(res, resBody, "bad request body"); err != nil {
		step.AddError(err)
		return
	}

	//check: conditionフォーマットの不正(condition空文字)
	req = []map[string]interface{}{}
	req = append(req, map[string]interface{}{
		"is_sitting": true,
		"condition":  "",
		"message":    "message",
		"timestamp":  time.Now().Unix(),
	})
	targetURL = fmt.Sprintf("%s/api/condition/%s", isuTargetBaseUrl[isu.JIAIsuUUID], isu.JIAIsuUUID)
	resBody, res, err = postIsuConditionErrorAction(httpClient, targetURL, req)
	if err != nil {
		step.AddError(err)
		return
	}
	if err := verifyStatusCode(res, http.StatusBadRequest); err != nil {
		step.AddError(err)
		return
	}
	if err := verifyText(res, resBody, "bad request body"); err != nil {
		step.AddError(err)
		return
	}

	// check: conditionフォーマットの不正
	req = []map[string]interface{}{}
	req = append(req, map[string]interface{}{
		"is_sitting": true,
		"condition":  fmt.Sprintf("is_dirty=%v", "hoge"),
		"message":    "message",
		"timestamp":  time.Now().Unix(),
	})

	targetURL = fmt.Sprintf("%s/api/condition/%s", isuTargetBaseUrl[isu.JIAIsuUUID], isu.JIAIsuUUID)
	resBody, res, err = postIsuConditionErrorAction(httpClient, targetURL, req)
	if err != nil {
		step.AddError(err)
		return
	}
	if err := verifyStatusCode(res, http.StatusBadRequest); err != nil {
		step.AddError(err)
		return
	}
	if err := verifyText(res, resBody, "bad request body"); err != nil {
		step.AddError(err)
		return
	}

	// check: is_sittingフォーマットの不正
	req = []map[string]interface{}{}
	req = append(req, map[string]interface{}{
		"is_sitting": "hoge",
		"condition":  fmt.Sprintf("is_dirty=%v", "hoge"),
		"message":    "message",
		"timestamp":  time.Now().Unix(),
	})

	targetURL = fmt.Sprintf("%s/api/condition/%s", isuTargetBaseUrl[isu.JIAIsuUUID], isu.JIAIsuUUID)
	resBody, res, err = postIsuConditionErrorAction(httpClient, targetURL, req)
	if err != nil {
		step.AddError(err)
		return
	}
	if err := verifyStatusCode(res, http.StatusBadRequest); err != nil {
		step.AddError(err)
		return
	}
	if err := verifyText(res, resBody, "bad request body"); err != nil {
		step.AddError(err)
		return
	}

	// check: reqが空
	req = []map[string]interface{}{}
	targetURL = fmt.Sprintf("%s/api/condition/%s", isuTargetBaseUrl[isu.JIAIsuUUID], isu.JIAIsuUUID)
	resBody, res, err = postIsuConditionErrorAction(httpClient, targetURL, req)
	if err != nil {
		step.AddError(err)
		return
	}
	if err := verifyStatusCode(res, http.StatusBadRequest); err != nil {
		step.AddError(err)
		return
	}
	if err := verifyText(res, resBody, "bad request body"); err != nil {
		step.AddError(err)
		return
	}
}<|MERGE_RESOLUTION|>--- conflicted
+++ resolved
@@ -5,18 +5,14 @@
 
 import (
 	"context"
-<<<<<<< HEAD
+	"fmt"
 	"crypto/md5"
-	"fmt"
 	"github.com/isucon/isucon11-qualify/bench/model"
 	"io/ioutil"
 	"net/http"
 	"net/url"
 	"reflect"
 	"strconv"
-=======
-	"fmt"
->>>>>>> a3480bb5
 	"time"
 
 	"github.com/isucon/isucandar"
