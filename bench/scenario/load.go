package scenario

// load.go
// シナリオの内、loadフェーズの処理

import (
	"context"
	"math/rand"
	"net/http"
	"strings"
	"sync"
	"sync/atomic"
	"time"

	"github.com/isucon/isucandar"
	"github.com/isucon/isucandar/agent"
	"github.com/isucon/isucandar/score"
	"github.com/isucon/isucon11-qualify/bench/logger"
	"github.com/isucon/isucon11-qualify/bench/model"
	"github.com/isucon/isucon11-qualify/bench/service"
)

var (
	// ユーザーが持つ ISU の数を確定させたいので、そのための乱数生成器。ソースは適当に決めた
	isuCountRandEngine      = rand.New(rand.NewSource(-8679036))
<<<<<<< HEAD
	isuCountRandEngineMutex sync.RWMutex

	// 全ユーザーがよんだconditionの端数の合計。Goroutine終了時に加算する
	readInfoConditionFraction     int32 = 0
	readWarnConditionFraction     int32 = 0
	readCriticalConditionFraction int32 = 0
=======
	isuCountRandEngineMutex sync.Mutex
>>>>>>> b11e89d3
)

type ReadConditionCount struct {
	Info     int32
	Warn     int32
	Critical int32
}

func (s *Scenario) Load(parent context.Context, step *isucandar.BenchmarkStep) error {
	defer s.jiaCancel()
	step.Result().Score.Reset()
	if s.NoLoad {
		return nil
	}
	ctx, cancel := context.WithTimeout(parent, s.LoadTimeout)
	defer cancel()

	// // 初期データをロード
	// logger.AdminLogger.Println("start: load initial data")
	// s.InitializeData(ctx)
	// logger.AdminLogger.Println("finish: load initial data")

	logger.ContestantLogger.Printf("===> LOAD")
	logger.AdminLogger.Printf("LOAD INFO\n  Language: %s\n  Campaign: None\n", s.Language)
	defer logger.AdminLogger.Println("<=== LOAD END")

	// 実際の負荷走行シナリオ

	//通常ユーザー
	s.AddNormalUser(ctx, step, 10)

	//非ログインユーザーを増やす
	s.AddViewer(ctx, step, 5)
	// //ユーザーを増やす
	// s.loadWaitGroup.Add(1)
	// go func() {
	// 	defer s.loadWaitGroup.Done()
	// 	s.userAdder(ctx, step)
	// }()

	<-ctx.Done()
	s.jiaCancel()
	logger.AdminLogger.Println("LOAD WAIT")
	s.loadWaitGroup.Wait()

	// 余りの加点
	addConditionScoreTag(step, &ReadConditionCount{Info: readInfoConditionFraction, Warn: readWarnConditionFraction, Critical: readCriticalConditionFraction})

	return nil
}

// UserLoop を増やすかどうか判定し、増やすなり減らす
func (s *Scenario) userAdder(ctx context.Context, step *isucandar.BenchmarkStep) {
	defer logger.AdminLogger.Println("--- userAdder END")
	//TODO: パラメーター調整
	for {
		select {
		case <-time.After(5000 * time.Millisecond):
		case <-ctx.Done():
			return
		}

		errCount := step.Result().Errors.Count()
		timeoutCount, ok := errCount["timeout"]
		if !ok || timeoutCount == 0 {
			logger.ContestantLogger.Println("現レベルの負荷へ応答ができているため、負荷レベルを上昇させます")
			s.AddNormalUser(ctx, step, 20)
		} else if ok && timeoutCount > 0 {
			logger.ContestantLogger.Println("エラーが発生したため、負荷レベルは上昇しません")
			return
		}
	}
}

func (s *Scenario) loadNormalUser(ctx context.Context, step *isucandar.BenchmarkStep) {

	userTimer, userTimerCancel := context.WithDeadline(ctx, s.realTimeLoadFinishedAt.Add(-agent.DefaultRequestTimeout))
	defer userTimerCancel()
	select {
	case <-ctx.Done():
		return
	case <-userTimer.Done():
		return
	default:
	}
	// logger.AdminLogger.Println("Normal User start")
	// defer logger.AdminLogger.Println("Normal User END")

	user := s.initNormalUser(ctx, step)
	if user == nil {
		return
	}
	defer user.CloseAllIsuStateChan()

	readConditionCount := ReadConditionCount{Info: 0, Warn: 0, Critical: 0}
	defer func() {
		atomic.AddInt32(&readInfoConditionFraction, readConditionCount.Info)
		atomic.AddInt32(&readWarnConditionFraction, readConditionCount.Warn)
		atomic.AddInt32(&readCriticalConditionFraction, readConditionCount.Critical)
	}()

	randEngine := rand.New(rand.NewSource(rand.Int63()))
	nextTargetIsuIndex := 0
	nextScenarioIndex := 0
	scenarioLoopStopper := time.After(1 * time.Millisecond) //ループ頻度調整
	for {
		<-scenarioLoopStopper
		scenarioLoopStopper = time.After(50 * time.Millisecond) //TODO: 頻度調整
		select {
		case <-ctx.Done():
			return
		case <-userTimer.Done(): //TODO: GETリクエスト系も早めに終わるかは要検討
			return
		default:
		}

		//posterからconditionの取得
		//user.GetConditionFromChan(ctx)
		select {
		case <-ctx.Done():
			return
		default:
		}

		// 一つのISUに対するシナリオが終わっているとき
		if nextScenarioIndex > 2 {
			//conditionを見るISUを選択
			//TODO: 乱数にする
			nextTargetIsuIndex += 1
			nextTargetIsuIndex %= len(user.IsuListOrderByCreatedAt)
			nextScenarioIndex = 0
		}
		targetIsu := user.IsuListOrderByCreatedAt[nextTargetIsuIndex]

		//GET /
		dataExistTimestamp := GetConditionDataExistTimestamp(s, user)
		_, errs := browserGetHomeAction(ctx, user.Agent, dataExistTimestamp, true,
			func(res *http.Response, isuList []*service.Isu) []error {
				// poster で送ったものの同期
				//user.GetConditionFromChan(ctx)
				expected := user.IsuListOrderByCreatedAt
				return verifyIsuOrderByCreatedAt(res, expected, isuList)
			},
		)
		for _, err := range errs {
			addErrorWithContext(ctx, step, err)
		}
		if len(errs) > 0 {
			continue
		}

		//GET /isu/{jia_isu_uuid}
		_, errs = browserGetIsuDetailAction(ctx, user.Agent, targetIsu.JIAIsuUUID, true)
		for _, err := range errs {
			addErrorWithContext(ctx, step, err)
		}
		if len(errs) > 0 {
			continue
		}

		if nextScenarioIndex == 0 {
			s.requestNewConditionScenario(ctx, step, user, targetIsu, &readConditionCount)
		} else if nextScenarioIndex == 1 {
			s.requestLastBadConditionScenario(ctx, step, user, targetIsu)
		} else {
			s.requestGraphScenario(ctx, step, user, targetIsu, randEngine)
		}

		// たまに signoutScenario に入る
		if randEngine.Intn(100) < SignoutPercentage {
			signoutScenario(ctx, step, user)
		}

		// 次のシナリオに
		nextScenarioIndex += 1
	}
}

func (s *Scenario) loadViewer(ctx context.Context, step *isucandar.BenchmarkStep) {

	userAgent, err := s.NewAgent()
	if err != nil {
		logger.AdminLogger.Panicln(err)
	}

	viewerTimer, viewerTimerCancel := context.WithDeadline(ctx, s.realTimeLoadFinishedAt.Add(-agent.DefaultRequestTimeout))
	defer viewerTimerCancel()
	select {
	case <-ctx.Done():
		return
	case <-viewerTimer.Done():
		return
	default:
	}

	_ = s.initViewer(ctx)
	scenarioLoopStopper := time.After(1 * time.Millisecond) //ループ頻度調整
	for {
		<-scenarioLoopStopper
		scenarioLoopStopper = time.After(5 * time.Second) //TODO: 頻度調整(絶対変える今は5秒)

		select {
		case <-ctx.Done():
			return
		case <-viewerTimer.Done(): //TODO: GETリクエスト系も早めに終わるかは要検討
			return
		default:
		}
		logger.AdminLogger.Println("viewer load")

		// TODO: ちゃんとシナリオを実装する
		trend, res, err := getTrendAction(ctx, userAgent)
		if err != nil {
			addErrorWithContext(ctx, step, err)
		} else {
			if err := s.verifyTrend(ctx, res, trend); err != nil {
				addErrorWithContext(ctx, step, err)
			}
		}

		// trends, err := getTrendAction()
		// updatedTimestampCount, err := verifyTrend(trends)
	}
}

//ユーザーとISUの作成
func (s *Scenario) initNormalUser(ctx context.Context, step *isucandar.BenchmarkStep) *model.User {
	//ユーザー作成
	userAgent, err := s.NewAgent()
	if err != nil {
		logger.AdminLogger.Panicln(err)
	}
	user := s.NewUser(ctx, step, userAgent, model.UserTypeNormal)
	if user == nil {
		//logger.AdminLogger.Println("Normal User fail: NewUser")
		return nil //致命的でないエラー
	}
	func() {
		s.normalUsersMtx.Lock()
		defer s.normalUsersMtx.Unlock()
		s.normalUsers = append(s.normalUsers, user)
	}()

	//椅子作成
	// TODO: 実際に解いてみてこの isu 数の上限がいい感じに働いているか検証する
	const isuCountMax = 15
	isuCountRandEngineMutex.Lock()
	isuCount := isuCountRandEngine.Intn(isuCountMax) + 1
	isuCountRandEngineMutex.Unlock()

	for i := 0; i < isuCount; i++ {
		isu := s.NewIsu(ctx, step, user, true, nil)
		if isu == nil {
			user.CloseAllIsuStateChan()
			return nil
		}
	}
	step.AddScore(ScoreNormalUserInitialize)
	return user
}

//ユーザーとISUの作成
func (s *Scenario) initViewer(ctx context.Context) model.Viewer {
	//ユーザー作成
	viewerAgent, err := s.NewAgent()
	if err != nil {
		logger.AdminLogger.Panicln(err)
	}
	viewer := model.NewViewer(viewerAgent)
	func() {
		s.viewerMtx.Lock()
		defer s.viewerMtx.Unlock()
		s.viewers = append(s.viewers, &viewer)
	}()

	return viewer
}

// あるISUの新しいconditionを見に行くシナリオ。
func (s *Scenario) requestNewConditionScenario(ctx context.Context, step *isucandar.BenchmarkStep, user *model.User, targetIsu *model.Isu, readConditionCount *ReadConditionCount) {
	// 最新の condition から、一度見た condition が帰ってくるまで condition のページングをする
	nowVirtualTime := s.ToVirtualTime(time.Now())
	request := service.GetIsuConditionRequest{
		StartTime:      nil,
		EndTime:        nowVirtualTime.Unix(),
		ConditionLevel: "info,warning,critical",
		Limit:          nil,
	}
	conditions, newLastReadConditionTimestamp, errs := s.getIsuConditionUntilAlreadyRead(ctx, user, targetIsu, request, step, readConditionCount)
	if len(errs) != 0 {
		for _, err := range errs {
			addErrorWithContext(ctx, step, err)
		}
		return
	}
	if len(conditions) == 0 {
		return
	}

	// GETに成功したのでその分を加点
	readCondition(conditions, step, readConditionCount)

	// LastReadConditionTimestamp を更新
	if targetIsu.LastReadConditionTimestamp < newLastReadConditionTimestamp {
		targetIsu.LastReadConditionTimestamp = newLastReadConditionTimestamp
	}

	// このシナリオでは修理しない
}

// あるISUの、悪い最新のconditionを見に行くシナリオ。
func (s *Scenario) requestLastBadConditionScenario(ctx context.Context, step *isucandar.BenchmarkStep, user *model.User, targetIsu *model.Isu) {
	// ConditionLevel最新の condition から、一度見た condition が帰ってくるまで condition のページングをする
	nowVirtualTime := s.ToVirtualTime(time.Now())
	request := service.GetIsuConditionRequest{
		StartTime:      nil,
		EndTime:        nowVirtualTime.Unix(),
		ConditionLevel: "warning,critical",
		Limit:          nil,
	}
	// GET condition/{jia_isu_uuid} を取得してバリデーション
	_, conditions, errs := browserGetIsuConditionAction(ctx, user.Agent, targetIsu.JIAIsuUUID,
		request,
		func(res *http.Response, conditions []*service.GetIsuConditionResponse) []error {
			// poster で送ったものの同期
			//user.GetConditionFromChan(ctx)

			err := verifyIsuConditions(res, user, targetIsu.JIAIsuUUID, &request, conditions)
			if err != nil {
				return []error{err}
			}
			return []error{}
		},
	)
	if len(errs) > 0 {
		for _, err := range errs {
			addErrorWithContext(ctx, step, err)
			return
		}
	}
	if len(conditions) == 0 {
		return
	}

	// こっちでは加点しない

	// 新しい condition を確認して、椅子状態を改善
	solveCondition, targetTimestamp := findBadIsuState(conditions)

	// すでに改善してるなら修理とかはしない
	if targetTimestamp <= targetIsu.LastReadBadConditionTimestamp {
		return
	}
	if solveCondition != model.IsuStateChangeNone {
		// 状態改善
		// バッファがあるのでブロック率は低い読みで直列に投げる
		select {
		case <-ctx.Done():
			return
		case targetIsu.StreamsForScenario.StateChan <- solveCondition:
		}
	}

	// LastReadBadConditionTimestamp を更新
	// condition の順番保障はされてる
	targetIsu.LastReadBadConditionTimestamp = conditions[0].Timestamp
}

//GET /isu/condition/{jia_isu_uuid} を一度見たconditionが出るまでページングする === 全てが新しいなら次のページに行く。補足: LastReadTimestamp は外で更新
func (s *Scenario) getIsuConditionUntilAlreadyRead(
	ctx context.Context,
	user *model.User,
	targetIsu *model.Isu,
	request service.GetIsuConditionRequest,
	step *isucandar.BenchmarkStep,
	readConditionCount *ReadConditionCount,
) ([]*service.GetIsuConditionResponse, int64, []error) {
	// 更新用のLastReadConditionTimestamp
	var newLastReadConditionTimestamp int64 = 0

	// 今回のこの関数で取得した condition の配列
	conditions := []*service.GetIsuConditionResponse{}

	// limit を指定しているならそれに合わせて、指定してないならデフォルトの値を使う
	limit := conditionLimit
	if request.Limit != nil {
		limit = *request.Limit
	}

	// GET condition/{jia_isu_uuid} を取得してバリデーション
	_, firstPageConditions, errs := browserGetIsuConditionAction(ctx, user.Agent, targetIsu.JIAIsuUUID,
		request,
		func(res *http.Response, conditions []*service.GetIsuConditionResponse) []error {
			// poster で送ったものの同期
			//user.GetConditionFromChan(ctx)

			err := verifyIsuConditions(res, user, targetIsu.JIAIsuUUID, &request, conditions)
			if err != nil {
				return []error{err}
			}
			return []error{}
		},
	)
	if len(errs) > 0 {
		return nil, newLastReadConditionTimestamp, errs
	}
	if len(firstPageConditions) > 0 {
		newLastReadConditionTimestamp = firstPageConditions[0].Timestamp
	}
	for _, cond := range firstPageConditions {
		// 新しいやつだけなら append
		if isNewData(targetIsu, cond) {
			conditions = append(conditions, cond)
		} else {
			// timestamp順なのは vaidation で保証しているので読んだやつが出てきたタイミングで return
			return conditions, newLastReadConditionTimestamp, nil
		}
	}
	// 最初のページが最後のページならやめる
	if len(firstPageConditions) < limit {
		return conditions, newLastReadConditionTimestamp, nil
	}

	pagingCount := 1
	// 続きがあり、なおかつ今取得した condition が全て新しい時はスクロールする
	for {
		request = service.GetIsuConditionRequest{
			StartTime:      request.StartTime,
			EndTime:        conditions[len(conditions)-1].Timestamp,
			ConditionLevel: request.ConditionLevel,
			Limit:          request.Limit,
		}

		// ConditionPagingStep ページごとに現状の condition をスコアリング
		pagingCount++
		if pagingCount%ConditionPagingStep == 0 {
			readCondition(conditions, step, readConditionCount)
			conditions = conditions[:0]
		}

		tmpConditions, hres, err := getIsuConditionAction(ctx, user.Agent, targetIsu.JIAIsuUUID, request)
		if err != nil {
			return nil, newLastReadConditionTimestamp, []error{err}
		}
		// poster で送ったものの同期
		//user.GetConditionFromChan(ctx)
		err = verifyIsuConditions(hres, user, targetIsu.JIAIsuUUID, &request, tmpConditions)
		if err != nil {
			return nil, newLastReadConditionTimestamp, []error{err}
		}

		for _, cond := range tmpConditions {
			// 新しいやつだけなら append
			if isNewData(targetIsu, cond) {
				conditions = append(conditions, cond)
			} else {
				// timestamp順なのは validation で保証しているので読んだやつが出てきたタイミングで return
				return conditions, newLastReadConditionTimestamp, nil
			}
		}

		// 最後のページまで見ちゃってるならやめる
		if len(tmpConditions) != limit {
			return conditions, newLastReadConditionTimestamp, nil
		}
	}
}

func readCondition(conditions []*service.GetIsuConditionResponse, step *isucandar.BenchmarkStep, readConditionCount *ReadConditionCount) {
	for _, condition := range conditions {
		switch condition.ConditionLevel {
		case "info":
			readConditionCount.Info += 1
		case "warning":
			readConditionCount.Warn += 1
		case "critical":
			readConditionCount.Critical += 1
		default:
			// validate でここに入らないことは保証されている
		}
	}

	addConditionScoreTag(step, readConditionCount)
}

func addConditionScoreTag(step *isucandar.BenchmarkStep, readConditionCount *ReadConditionCount) {
	if readConditionCount.Info-ReadConditionTagStep >= 0 {
		addCount := int(readConditionCount.Info / ReadConditionTagStep)
		for i := 0; i < addCount; i++ {
			step.AddScore(ScoreReadInfoCondition)
			readConditionCount.Info -= ReadConditionTagStep
		}
	}
	if readConditionCount.Warn-ReadConditionTagStep >= 0 {
		addCount := int(readConditionCount.Warn / ReadConditionTagStep)
		for i := 0; i < addCount; i++ {
			step.AddScore(ScoreReadWarningCondition)
			readConditionCount.Warn -= ReadConditionTagStep
		}
	}
	if readConditionCount.Critical-ReadConditionTagStep >= 0 {
		addCount := int(readConditionCount.Critical / ReadConditionTagStep)
		for i := 0; i < addCount; i++ {
			step.AddScore(ScoreReadCriticalCondition)
			readConditionCount.Critical -= ReadConditionTagStep
		}
	}
}

func isNewData(isu *model.Isu, condition *service.GetIsuConditionResponse) bool {
	return condition.Timestamp > isu.LastReadConditionTimestamp
}

// あるISUのグラフを見に行くシナリオ
func (s *Scenario) requestGraphScenario(ctx context.Context, step *isucandar.BenchmarkStep, user *model.User, targetIsu *model.Isu, randEngine *rand.Rand) {
	// 最新の condition から、一度見た condition が帰ってくるまで condition のページングをする
	nowVirtualTime := s.ToVirtualTime(time.Now())
	// 割り算で切り捨てを発生させている(day単位にしている)
	virtualToday := trancateTimestampToDate(nowVirtualTime.Unix())
	virtualToday -= OneDay

	graphResponses, errs := getIsuGraphUntilLastViewed(ctx, user, targetIsu, virtualToday)
	if len(errs) > 0 {
		for _, err := range errs {
			addErrorWithContext(ctx, step, err)
		}
		return
	}

	// LastCompletedGraphTime を更新
	newLastCompletedGraphTime := getNewLastCompletedGraphTime(graphResponses, virtualToday)
	if targetIsu.LastCompletedGraphTime < newLastCompletedGraphTime {
		targetIsu.LastCompletedGraphTime = newLastCompletedGraphTime
	}

	// AddScoreはconditionのGETまで待つためここでタグを持っておく
	scoreTags := []score.ScoreTag{}

	// scoreの計算
	for behindDay, gr := range graphResponses {
		minTimestampCount := int(^uint(0) >> 1)
		for _, g := range *gr {
			if len(g.ConditionTimestamps) < minTimestampCount {
				minTimestampCount = len(g.ConditionTimestamps)
			}
		}
		// 「今日のグラフじゃない」&「完成しているグラフ」なら加点
		if behindDay != 0 && targetIsu.LastCompletedGraphTime <= virtualToday-(int64(behindDay)*OneDay) {
			// AddScoreはconditionのGETまで待つためここでタグを入れておく
			scoreTags = append(scoreTags, getGraphScoreTag(minTimestampCount))
		}
	}

	// データが入ってるレスポンスから、ランダムで見る condition を選ぶ
	if len(graphResponses) != 0 {
		// ユーザーが今見ているグラフ
		nowViewingGraph := graphResponses[len(graphResponses)-1]
		// チェックする時間
		checkHour := getCheckHour(*nowViewingGraph, randEngine)
		request := service.GetIsuConditionRequest{
			StartTime:      &(*nowViewingGraph)[checkHour].StartAt,
			EndTime:        (*nowViewingGraph)[checkHour].EndAt,
			ConditionLevel: "info,warning,critical",
		}
		conditions, hres, err := getIsuConditionAction(ctx, user.Agent, targetIsu.JIAIsuUUID, request)
		if err != nil {
			addErrorWithContext(ctx, step, err)
			return
		}
		// poster で送ったものの同期
		//user.GetConditionFromChan(ctx)
		err = verifyIsuConditions(hres, user, targetIsu.JIAIsuUUID, &request, conditions)
		if err != nil {
			addErrorWithContext(ctx, step, err)
			return
		}
	}

	// graph の加点分を計算
	for _, scoreTag := range scoreTags {
		step.AddScore(scoreTag)
	}
}

// unix timeのtimestampをその「日」に切り捨てる
func trancateTimestampToDate(timestamp int64) int64 {
	return (timestamp / OneDay) * OneDay
}

// 新しい LastCompletedGraphTime を得る。
func getNewLastCompletedGraphTime(graphResponses []*service.GraphResponse, virtualToday int64) int64 {
	var lastCompletedGraphTime int64 = 0
	for behindDay, gr := range graphResponses {
		for hour, g := range *gr {
			// 12時以降のデータがあるならその前日のグラフは完成している
			if hour >= 12 && g.Data != nil {
				completedDay := virtualToday - (OneDay * int64(behindDay))
				if lastCompletedGraphTime < completedDay {
					lastCompletedGraphTime = completedDay
				}
			}
		}
	}
	return lastCompletedGraphTime
}

// データが入ってる graph のレスポンスから、ランダムでユーザがチェックする condition を選ぶ
func getCheckHour(nowViewingGraph service.GraphResponse, randEngine *rand.Rand) int {
	dataExistIndexes := []int{}
	for i, g := range nowViewingGraph {
		if g.Data != nil {
			dataExistIndexes = append(dataExistIndexes, i)
		}
	}
	if len(dataExistIndexes) == 0 {
		return 0
	}
	return randEngine.Intn(len(dataExistIndexes))
}

func getGraphScoreTag(minTimestampCount int) score.ScoreTag {
	if minTimestampCount > ScoreGraphTimestampCount.Excellent {
		return ScoreGraphExcellent
	}
	if minTimestampCount > ScoreGraphTimestampCount.Good {
		return ScoreGraphGood
	}
	if minTimestampCount > ScoreGraphTimestampCount.Normal {
		return ScoreGraphNormal
	}
	if minTimestampCount > ScoreGraphTimestampCount.Bad {
		return ScoreGraphBad
	}
	return ScoreGraphWorst
}

// GET /isu/{jia_isu_uuid}/graph を、「一度見たgraphの次のgraph」or「ベンチがisuの作成を投げた仮想時間の日」まで。補足: LastViewedGraphは外で更新
func getIsuGraphUntilLastViewed(
	ctx context.Context,
	user *model.User,
	targetIsu *model.Isu,
	virtualDay int64,
) ([]*service.GraphResponse, []error) {
	graph := []*service.GraphResponse{}

	todayRequest := service.GetGraphRequest{Date: virtualDay}
	todayGraph, hres, err := getIsuGraphAction(ctx, user.Agent, targetIsu.JIAIsuUUID, todayRequest)
	if err != nil {
		return nil, []error{err}
	}

	//検証前にデータ取得
	//user.GetConditionFromChan(ctx)
	err = verifyGraph(hres, user, targetIsu.JIAIsuUUID, &todayRequest, todayGraph)
	if err != nil {
		return nil, []error{err}
	}

	graph = append(graph, &todayGraph)

	// 見たグラフまでを見に行く
	for {
		// 一日前
		virtualDay -= 24 * 60 * 60
		// すでに見たグラフなら終わる
		if virtualDay == targetIsu.LastCompletedGraphTime {
			return graph, nil
		}

		request := service.GetGraphRequest{Date: virtualDay}

		tmpGraph, hres, err := getIsuGraphAction(ctx, user.Agent, targetIsu.JIAIsuUUID, request)
		if err != nil {
			return nil, []error{err}
		}

		//検証前にデータ取得
		//user.GetConditionFromChan(ctx)
		err = verifyGraph(hres, user, targetIsu.JIAIsuUUID, &request, tmpGraph)
		if err != nil {
			return nil, []error{err}
		}

		graph = append(graph, &tmpGraph)

		// 作成した時間まで戻ったら終わる
		if targetIsu.PostTime.Unix() > virtualDay {
			return graph, nil
		}
	}
}

func findBadIsuState(conditions []*service.GetIsuConditionResponse) (model.IsuStateChange, int64) {
	var virtualTimestamp int64
	solveCondition := model.IsuStateChangeNone
	for _, c := range conditions {
		//MEMO: 重かったらフォーマットが想定通りの前提で最適化する
		bad := false
		for _, cond := range strings.Split(c.Condition, ",") {
			keyValue := strings.Split(cond, "=")
			if len(keyValue) != 2 {
				continue //形式に従っていないものは無視
			}
			if keyValue[1] != "false" {
				bad = true
				if keyValue[0] == "is_dirty" {
					solveCondition |= model.IsuStateChangeClear
				} else if keyValue[0] == "is_overweight" { // これだけ解消される可能性がある
					solveCondition |= model.IsuStateChangeDetectOverweight
				} else if keyValue[0] == "is_broken" {
					solveCondition |= model.IsuStateChangeRepair
				}
			}
		}
		// TODO: これ == 0 で大丈夫？一度 virtualTimestamp に値を入れた時点で break したほうが良さそう(is_overweight も解消されないようにするなら braek させる)
		if bad && virtualTimestamp == 0 {
			virtualTimestamp = c.Timestamp
		}
	}

	return solveCondition, virtualTimestamp
}

// 確率で signout して再度ログインするシナリオ。全てのシナリオの最後に確率で発生する
func signoutScenario(ctx context.Context, step *isucandar.BenchmarkStep, user *model.User) {
	_, err := signoutAction(ctx, user.Agent)
	if err != nil {
		addErrorWithContext(ctx, step, err)
		// MEMO: ここで実は signout に成功していました、みたいな状況だと以降のこのユーザーループが死ぬがそれはユーザー責任とする
		return
	}
	authInfinityRetry(ctx, user.Agent, user.UserID, step)
}

func authInfinityRetry(ctx context.Context, a *agent.Agent, userID string, step *isucandar.BenchmarkStep) {
	for {
		_, errs := authAction(ctx, a, userID)
		if len(errs) > 0 {
			for _, err := range errs {
				addErrorWithContext(ctx, step, err)
			}
			continue
		}
		return
	}
}

func postIsuInfinityRetry(ctx context.Context, a *agent.Agent, req service.PostIsuRequest, step *isucandar.BenchmarkStep) (*service.Isu, *http.Response) {
	for {
		isu, res, err := postIsuAction(ctx, a, req)
		if err != nil {
			addErrorWithContext(ctx, step, err)
			continue
		}
		return isu, res
	}
}<|MERGE_RESOLUTION|>--- conflicted
+++ resolved
@@ -23,16 +23,12 @@
 var (
 	// ユーザーが持つ ISU の数を確定させたいので、そのための乱数生成器。ソースは適当に決めた
 	isuCountRandEngine      = rand.New(rand.NewSource(-8679036))
-<<<<<<< HEAD
-	isuCountRandEngineMutex sync.RWMutex
+	isuCountRandEngineMutex sync.Mutex
 
 	// 全ユーザーがよんだconditionの端数の合計。Goroutine終了時に加算する
 	readInfoConditionFraction     int32 = 0
 	readWarnConditionFraction     int32 = 0
 	readCriticalConditionFraction int32 = 0
-=======
-	isuCountRandEngineMutex sync.Mutex
->>>>>>> b11e89d3
 )
 
 type ReadConditionCount struct {
