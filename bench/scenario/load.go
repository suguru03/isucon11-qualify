package scenario

// load.go
// シナリオの内、loadフェーズの処理

import (
	"context"
	"math/rand"
	"net/http"
	"strings"
	"sync"
	"time"

	"github.com/isucon/isucandar"
	"github.com/isucon/isucandar/agent"
	"github.com/isucon/isucandar/score"
	"github.com/isucon/isucon11-qualify/bench/logger"
	"github.com/isucon/isucon11-qualify/bench/model"
	"github.com/isucon/isucon11-qualify/bench/service"
)

var (
	// ユーザーが持つ ISU の数を確定させたいので、そのための乱数生成器。ソースは適当に決めた
	isuCountRandEngine      = rand.New(rand.NewSource(-8679036))
	isuCountRandEngineMutex sync.RWMutex
)

func (s *Scenario) Load(parent context.Context, step *isucandar.BenchmarkStep) error {
	defer s.jiaCancel()
	step.Result().Score.Reset()
	if s.NoLoad {
		return nil
	}
	ctx, cancel := context.WithTimeout(parent, s.LoadTimeout)
	defer cancel()

	// // 初期データをロード
	// logger.AdminLogger.Println("start: load initial data")
	// s.InitializeData(ctx)
	// logger.AdminLogger.Println("finish: load initial data")

	logger.ContestantLogger.Printf("===> LOAD")
	logger.AdminLogger.Printf("LOAD INFO\n  Language: %s\n  Campaign: None\n", s.Language)
	defer logger.AdminLogger.Println("<=== LOAD END")

	// 実際の負荷走行シナリオ

	//通常ユーザー
	s.AddNormalUser(ctx, step, 2)

	//非ログインユーザーを増やす
	s.AddViewer(ctx, step, 5)
	// //ユーザーを増やす
	// s.loadWaitGroup.Add(1)
	// go func() {
	// 	defer s.loadWaitGroup.Done()
	// 	s.userAdder(ctx, step)
	// }()

	<-ctx.Done()
	s.jiaCancel()
	logger.AdminLogger.Println("LOAD WAIT")
	s.loadWaitGroup.Wait()

	return nil
}

// UserLoop を増やすかどうか判定し、増やすなり減らす
func (s *Scenario) userAdder(ctx context.Context, step *isucandar.BenchmarkStep) {
	defer logger.AdminLogger.Println("--- userAdder END")
	//TODO: パラメーター調整
	for {
		select {
		case <-time.After(5000 * time.Millisecond):
		case <-ctx.Done():
			return
		}

		errCount := step.Result().Errors.Count()
		timeoutCount, ok := errCount["timeout"]
		if !ok || timeoutCount == 0 {
			logger.ContestantLogger.Println("現レベルの負荷へ応答ができているため、負荷レベルを上昇させます")
			s.AddNormalUser(ctx, step, 20)
		} else if ok && timeoutCount > 0 {
			logger.ContestantLogger.Println("エラーが発生したため、負荷レベルは上昇しません")
			return
		}
	}
}

func (s *Scenario) loadNormalUser(ctx context.Context, step *isucandar.BenchmarkStep) {

	userTimer, userTimerCancel := context.WithDeadline(ctx, s.realTimeLoadFinishedAt.Add(-agent.DefaultRequestTimeout))
	defer userTimerCancel()
	select {
	case <-ctx.Done():
		return
	case <-userTimer.Done():
		return
	default:
	}
	// logger.AdminLogger.Println("Normal User start")
	// defer logger.AdminLogger.Println("Normal User END")

	user := s.initNormalUser(ctx, step)
	if user == nil {
		return
	}
	defer user.CloseAllIsuStateChan()

	randEngine := rand.New(rand.NewSource(rand.Int63()))
	nextTargetIsuIndex := 0
	nextScenarioIndex := 0
	scenarioLoopStopper := time.After(1 * time.Millisecond) //ループ頻度調整
	for {
		<-scenarioLoopStopper
		scenarioLoopStopper = time.After(50 * time.Millisecond) //TODO: 頻度調整
		select {
		case <-ctx.Done():
			return
		case <-userTimer.Done(): //TODO: GETリクエスト系も早めに終わるかは要検討
			return
		default:
		}

		//posterからconditionの取得
		//user.GetConditionFromChan(ctx)
		select {
		case <-ctx.Done():
			return
		default:
		}

		// 一つのISUに対するシナリオが終わっているとき
		if nextScenarioIndex > 2 {
			//conditionを見るISUを選択
			//TODO: 乱数にする
			nextTargetIsuIndex += 1
			nextTargetIsuIndex %= len(user.IsuListOrderByCreatedAt)
			nextScenarioIndex = 0
		}
		targetIsu := user.IsuListOrderByCreatedAt[nextTargetIsuIndex]

		//GET /
		dataExistTimestamp := GetConditionDataExistTimestamp(s, user)
		_, errs := browserGetHomeAction(ctx, user.Agent, dataExistTimestamp, true,
			func(res *http.Response, isuList []*service.Isu) []error {
				// poster で送ったものの同期
				//user.GetConditionFromChan(ctx)
				expected := user.IsuListOrderByCreatedAt
				return verifyIsuOrderByCreatedAt(res, expected, isuList)
			},
		)
		for _, err := range errs {
			addErrorWithContext(ctx, step, err)
		}
		if len(errs) > 0 {
			continue
		}

		//GET /isu/{jia_isu_uuid}
		_, errs = browserGetIsuDetailAction(ctx, user.Agent, targetIsu.JIAIsuUUID, true)
		for _, err := range errs {
			addErrorWithContext(ctx, step, err)
		}
		if len(errs) > 0 {
			continue
		}

		if nextScenarioIndex == 0 {
			s.requestNewConditionScenario(ctx, step, user, targetIsu)
		} else if nextScenarioIndex == 1 {
			s.requestLastBadConditionScenario(ctx, step, user, targetIsu)
		} else {
			s.requestGraphScenario(ctx, step, user, targetIsu, randEngine)
		}

		// たまに signoutScenario に入る
		if randEngine.Intn(100) < SignoutPercentage {
			signoutScenario(ctx, step, user)
		}

		// 次のシナリオに
		nextScenarioIndex += 1
	}
}

func (s *Scenario) loadViewer(ctx context.Context, step *isucandar.BenchmarkStep) {

	userAgent, err := s.NewAgent()
	if err != nil {
		logger.AdminLogger.Panicln(err)
	}

	viewerTimer, viewerTimerCancel := context.WithDeadline(ctx, s.realTimeLoadFinishedAt.Add(-agent.DefaultRequestTimeout))
	defer viewerTimerCancel()
	select {
	case <-ctx.Done():
		return
	case <-viewerTimer.Done():
		return
	default:
	}

	_ = s.initViewer(ctx)
	scenarioLoopStopper := time.After(1 * time.Millisecond) //ループ頻度調整
	for {
		<-scenarioLoopStopper
		scenarioLoopStopper = time.After(5 * time.Second) //TODO: 頻度調整(絶対変える今は5秒)

		select {
		case <-ctx.Done():
			return
		case <-viewerTimer.Done(): //TODO: GETリクエスト系も早めに終わるかは要検討
			return
		default:
		}
		logger.AdminLogger.Println("viewer load")

<<<<<<< HEAD
=======
		// TODO: ちゃんとシナリオを実装する
		trend, res, err := getTrendAction(ctx, userAgent)
		if err != nil {
			addErrorWithContext(ctx, step, err)
		} else {
			if err := s.verifyTrend(ctx, res, trend); err != nil {
				addErrorWithContext(ctx, step, err)
			}
		}

>>>>>>> 13bd33b6
		// trends, err := getTrendAction()
		// updatedTimestampCount, err := verifyTrend(trends)
	}
}

//ユーザーとISUの作成
func (s *Scenario) initNormalUser(ctx context.Context, step *isucandar.BenchmarkStep) *model.User {
	//ユーザー作成
	userAgent, err := s.NewAgent()
	if err != nil {
		logger.AdminLogger.Panicln(err)
	}
	user := s.NewUser(ctx, step, userAgent, model.UserTypeNormal)
	if user == nil {
		//logger.AdminLogger.Println("Normal User fail: NewUser")
		return nil //致命的でないエラー
	}
	func() {
		s.normalUsersMtx.Lock()
		defer s.normalUsersMtx.Unlock()
		s.normalUsers = append(s.normalUsers, user)
	}()

	//椅子作成
	// TODO: 実際に解いてみてこの isu 数の上限がいい感じに働いているか検証する
	const isuCountMax = 15
	isuCountRandEngineMutex.RLock()
	isuCount := isuCountRandEngine.Intn(isuCountMax) + 1
	isuCountRandEngineMutex.RUnlock()

	for i := 0; i < isuCount; i++ {
		isu := s.NewIsu(ctx, step, user, true, nil)
		if isu == nil {
			user.CloseAllIsuStateChan()
			return nil
		}
	}
	step.AddScore(ScoreNormalUserInitialize)
	return user
}

//ユーザーとISUの作成
func (s *Scenario) initViewer(ctx context.Context) model.Viewer {
	//ユーザー作成
	viewerAgent, err := s.NewAgent()
	if err != nil {
		logger.AdminLogger.Panicln(err)
	}
	viewer := model.NewViewer(viewerAgent)
	func() {
		s.viewerMtx.Lock()
		defer s.viewerMtx.Unlock()
		s.viewers = append(s.viewers, &viewer)
	}()

	return viewer
}

// あるISUの新しいconditionを見に行くシナリオ。
func (s *Scenario) requestNewConditionScenario(ctx context.Context, step *isucandar.BenchmarkStep, user *model.User, targetIsu *model.Isu) {
	// 最新の condition から、一度見た condition が帰ってくるまで condition のページングをする
	nowVirtualTime := s.ToVirtualTime(time.Now())
	request := service.GetIsuConditionRequest{
		StartTime:      nil,
		EndTime:        nowVirtualTime.Unix(),
		ConditionLevel: "info,warning,critical",
		Limit:          nil,
	}
	conditions, newLastReadConditionTimestamp, errs := s.getIsuConditionUntilAlreadyRead(ctx, user, targetIsu, request, step)
	if len(errs) != 0 {
		for _, err := range errs {
			addErrorWithContext(ctx, step, err)
		}
		return
	}
	if len(conditions) == 0 {
		return
	}

	// GETに成功したのでその分を加点
	for _, cond := range conditions {
		// TODO: 点数調整考える。ここ読むたびじゃなくて、何件読んだにするとか
		addConditionScoreTag(cond, step)
	}

	// LastReadConditionTimestamp を更新
	if targetIsu.LastReadConditionTimestamp < newLastReadConditionTimestamp {
		targetIsu.LastReadConditionTimestamp = newLastReadConditionTimestamp
	}

	// このシナリオでは修理しない
}

// あるISUの、悪い最新のconditionを見に行くシナリオ。
func (s *Scenario) requestLastBadConditionScenario(ctx context.Context, step *isucandar.BenchmarkStep, user *model.User, targetIsu *model.Isu) {
	// ConditionLevel最新の condition から、一度見た condition が帰ってくるまで condition のページングをする
	nowVirtualTime := s.ToVirtualTime(time.Now())
	request := service.GetIsuConditionRequest{
		StartTime:      nil,
		EndTime:        nowVirtualTime.Unix(),
		ConditionLevel: "warning,critical",
		Limit:          nil,
	}
	// GET condition/{jia_isu_uuid} を取得してバリデーション
	_, conditions, errs := browserGetIsuConditionAction(ctx, user.Agent, targetIsu.JIAIsuUUID,
		request,
		func(res *http.Response, conditions []*service.GetIsuConditionResponse) []error {
			// poster で送ったものの同期
			//user.GetConditionFromChan(ctx)

			err := verifyIsuConditions(res, user, targetIsu.JIAIsuUUID, &request, conditions)
			if err != nil {
				return []error{err}
			}
			return []error{}
		},
	)
	if len(errs) > 0 {
		for _, err := range errs {
			addErrorWithContext(ctx, step, err)
			return
		}
	}
	if len(conditions) == 0 {
		return
	}

	// こっちでは加点しない

	// 新しい condition を確認して、椅子状態を改善
	solveCondition, targetTimestamp := findBadIsuState(conditions)

	// すでに改善してるなら修理とかはしない
	if targetTimestamp <= targetIsu.LastReadBadConditionTimestamp {
		return
	}
	if solveCondition != model.IsuStateChangeNone {
		// 状態改善
		// バッファがあるのでブロック率は低い読みで直列に投げる
		select {
		case <-ctx.Done():
			return
		case targetIsu.StreamsForScenario.StateChan <- solveCondition:
		}
	}

	// LastReadBadConditionTimestamp を更新
	// condition の順番保障はされてる
	targetIsu.LastReadBadConditionTimestamp = conditions[0].Timestamp
}

//GET /isu/condition/{jia_isu_uuid} を一度見たconditionが出るまでページングする === 全てが新しいなら次のページに行く。補足: LastReadTimestamp は外で更新
func (s *Scenario) getIsuConditionUntilAlreadyRead(
	ctx context.Context,
	user *model.User,
	targetIsu *model.Isu,
	request service.GetIsuConditionRequest,
	step *isucandar.BenchmarkStep,
) ([]*service.GetIsuConditionResponse, int64, []error) {
	// 更新用のLastReadConditionTimestamp
	var newLastReadConditionTimestamp int64 = 0

	// 今回のこの関数で取得した condition の配列
	conditions := []*service.GetIsuConditionResponse{}

	// limit を指定しているならそれに合わせて、指定してないならデフォルトの値を使う
	limit := conditionLimit
	if request.Limit != nil {
		limit = *request.Limit
	}

	// GET condition/{jia_isu_uuid} を取得してバリデーション
	_, firstPageConditions, errs := browserGetIsuConditionAction(ctx, user.Agent, targetIsu.JIAIsuUUID,
		request,
		func(res *http.Response, conditions []*service.GetIsuConditionResponse) []error {
			// poster で送ったものの同期
			//user.GetConditionFromChan(ctx)

			err := verifyIsuConditions(res, user, targetIsu.JIAIsuUUID, &request, conditions)
			if err != nil {
				return []error{err}
			}
			return []error{}
		},
	)
	if len(errs) > 0 {
		return nil, newLastReadConditionTimestamp, errs
	}
	if len(firstPageConditions) > 0 {
		newLastReadConditionTimestamp = firstPageConditions[0].Timestamp
	}
	for _, cond := range firstPageConditions {
		// 新しいやつだけなら append
		if isNewData(targetIsu, cond) {
			conditions = append(conditions, cond)
		} else {
			// timestamp順なのは vaidation で保証しているので読んだやつが出てきたタイミングで return
			return conditions, newLastReadConditionTimestamp, nil
		}
	}
	// 最初のページが最後のページならやめる
	if len(firstPageConditions) < limit {
		return conditions, newLastReadConditionTimestamp, nil
	}

	pagingCount := 1
	// 続きがあり、なおかつ今取得した condition が全て新しい時はスクロールする
	for {
		request = service.GetIsuConditionRequest{
			StartTime:      request.StartTime,
			EndTime:        conditions[len(conditions)-1].Timestamp,
			ConditionLevel: request.ConditionLevel,
			Limit:          request.Limit,
		}

		// ConditionPagingStep ページごとに現状の condition をスコアリング
		pagingCount++
		if pagingCount%ConditionPagingStep == 0 {
			for _, cond := range conditions {
				addConditionScoreTag(cond, step)
			}
			conditions = conditions[:0]
		}

		tmpConditions, hres, err := getIsuConditionAction(ctx, user.Agent, targetIsu.JIAIsuUUID, request)
		if err != nil {
			return nil, newLastReadConditionTimestamp, []error{err}
		}
		// poster で送ったものの同期
		//user.GetConditionFromChan(ctx)
		err = verifyIsuConditions(hres, user, targetIsu.JIAIsuUUID, &request, tmpConditions)
		if err != nil {
			return nil, newLastReadConditionTimestamp, []error{err}
		}

		for _, cond := range tmpConditions {
			// 新しいやつだけなら append
			if isNewData(targetIsu, cond) {
				conditions = append(conditions, cond)
			} else {
				// timestamp順なのは validation で保証しているので読んだやつが出てきたタイミングで return
				return conditions, newLastReadConditionTimestamp, nil
			}
		}

		// 最後のページまで見ちゃってるならやめる
		if len(tmpConditions) != limit {
			return conditions, newLastReadConditionTimestamp, nil
		}
	}
}

func addConditionScoreTag(condition *service.GetIsuConditionResponse, step *isucandar.BenchmarkStep) {
	switch condition.ConditionLevel {
	case "info":
		step.AddScore(ScoreReadInfoCondition)
	case "warning":
		step.AddScore(ScoreReadWarningCondition)
	case "critical":
		step.AddScore(ScoreReadCriticalCondition)
	default:
		// validate でここに入らないことは保証されている
	}
}

func isNewData(isu *model.Isu, condition *service.GetIsuConditionResponse) bool {
	return condition.Timestamp > isu.LastReadConditionTimestamp
}

// あるISUのグラフを見に行くシナリオ
func (s *Scenario) requestGraphScenario(ctx context.Context, step *isucandar.BenchmarkStep, user *model.User, targetIsu *model.Isu, randEngine *rand.Rand) {
	// 最新の condition から、一度見た condition が帰ってくるまで condition のページングをする
	nowVirtualTime := s.ToVirtualTime(time.Now())
	// 割り算で切り捨てを発生させている(day単位にしている)
	virtualToday := trancateTimestampToDate(nowVirtualTime.Unix())
	virtualToday -= OneDay

	graphResponses, errs := getIsuGraphUntilLastViewed(ctx, user, targetIsu, virtualToday)
	if len(errs) > 0 {
		for _, err := range errs {
			addErrorWithContext(ctx, step, err)
		}
		return
	}

	// LastCompletedGraphTime を更新
	newLastCompletedGraphTime := getNewLastCompletedGraphTime(graphResponses, virtualToday)
	if targetIsu.LastCompletedGraphTime < newLastCompletedGraphTime {
		targetIsu.LastCompletedGraphTime = newLastCompletedGraphTime
	}

	// AddScoreはconditionのGETまで待つためここでタグを持っておく
	scoreTags := []score.ScoreTag{}

	// scoreの計算
	for behindDay, gr := range graphResponses {
		minTimestampCount := int(^uint(0) >> 1)
		for _, g := range *gr {
			if len(g.ConditionTimestamps) < minTimestampCount {
				minTimestampCount = len(g.ConditionTimestamps)
			}
		}
		// 「今日のグラフじゃない」&「完成しているグラフ」なら加点
		if behindDay != 0 && targetIsu.LastCompletedGraphTime <= virtualToday-(int64(behindDay)*OneDay) {
			// AddScoreはconditionのGETまで待つためここでタグを入れておく
			scoreTags = append(scoreTags, getGraphScoreTag(minTimestampCount))
		}
	}

	// データが入ってるレスポンスから、ランダムで見る condition を選ぶ
	if len(graphResponses) != 0 {
		// ユーザーが今見ているグラフ
		nowViewingGraph := graphResponses[len(graphResponses)-1]
		// チェックする時間
		checkHour := getCheckHour(*nowViewingGraph, randEngine)
		request := service.GetIsuConditionRequest{
			StartTime:      &(*nowViewingGraph)[checkHour].StartAt,
			EndTime:        (*nowViewingGraph)[checkHour].EndAt,
			ConditionLevel: "info,warning,critical",
		}
		conditions, hres, err := getIsuConditionAction(ctx, user.Agent, targetIsu.JIAIsuUUID, request)
		if err != nil {
			addErrorWithContext(ctx, step, err)
			return
		}
		// poster で送ったものの同期
		//user.GetConditionFromChan(ctx)
		err = verifyIsuConditions(hres, user, targetIsu.JIAIsuUUID, &request, conditions)
		if err != nil {
			addErrorWithContext(ctx, step, err)
			return
		}
	}

	// graph の加点分を計算
	for _, scoreTag := range scoreTags {
		step.AddScore(scoreTag)
	}
}

// unix timeのtimestampをその「日」に切り捨てる
func trancateTimestampToDate(timestamp int64) int64 {
	return (timestamp / OneDay) * OneDay
}

// 新しい LastCompletedGraphTime を得る。
func getNewLastCompletedGraphTime(graphResponses []*service.GraphResponse, virtualToday int64) int64 {
	var lastCompletedGraphTime int64 = 0
	for behindDay, gr := range graphResponses {
		for hour, g := range *gr {
			// 12時以降のデータがあるならその前日のグラフは完成している
			if hour >= 12 && g.Data != nil {
				completedDay := virtualToday - (OneDay * int64(behindDay))
				if lastCompletedGraphTime < completedDay {
					lastCompletedGraphTime = completedDay
				}
			}
		}
	}
	return lastCompletedGraphTime
}

// データが入ってる graph のレスポンスから、ランダムでユーザがチェックする condition を選ぶ
func getCheckHour(nowViewingGraph service.GraphResponse, randEngine *rand.Rand) int {
	dataExistIndexes := []int{}
	for i, g := range nowViewingGraph {
		if g.Data != nil {
			dataExistIndexes = append(dataExistIndexes, i)
		}
	}
	if len(dataExistIndexes) == 0 {
		return 0
	}
	return randEngine.Intn(len(dataExistIndexes))
}

func getGraphScoreTag(minTimestampCount int) score.ScoreTag {
	if minTimestampCount > ScoreGraphTimestampCount.Excellent {
		return ScoreGraphExcellent
	}
	if minTimestampCount > ScoreGraphTimestampCount.Good {
		return ScoreGraphGood
	}
	if minTimestampCount > ScoreGraphTimestampCount.Normal {
		return ScoreGraphNormal
	}
	if minTimestampCount > ScoreGraphTimestampCount.Bad {
		return ScoreGraphBad
	}
	return ScoreGraphWorst
}

// GET /isu/{jia_isu_uuid}/graph を、「一度見たgraphの次のgraph」or「ベンチがisuの作成を投げた仮想時間の日」まで。補足: LastViewedGraphは外で更新
func getIsuGraphUntilLastViewed(
	ctx context.Context,
	user *model.User,
	targetIsu *model.Isu,
	virtualDay int64,
) ([]*service.GraphResponse, []error) {
	graph := []*service.GraphResponse{}

	todayRequest := service.GetGraphRequest{Date: virtualDay}
	todayGraph, hres, err := getIsuGraphAction(ctx, user.Agent, targetIsu.JIAIsuUUID, todayRequest)
	if err != nil {
		return nil, []error{err}
	}

	//検証前にデータ取得
	//user.GetConditionFromChan(ctx)
	err = verifyGraph(hres, user, targetIsu.JIAIsuUUID, &todayRequest, todayGraph)
	if err != nil {
		return nil, []error{err}
	}

	graph = append(graph, &todayGraph)

	// 見たグラフまでを見に行く
	for {
		// 一日前
		virtualDay -= 24 * 60 * 60
		// すでに見たグラフなら終わる
		if virtualDay == targetIsu.LastCompletedGraphTime {
			return graph, nil
		}

		request := service.GetGraphRequest{Date: virtualDay}

		tmpGraph, hres, err := getIsuGraphAction(ctx, user.Agent, targetIsu.JIAIsuUUID, request)
		if err != nil {
			return nil, []error{err}
		}

		//検証前にデータ取得
		//user.GetConditionFromChan(ctx)
		err = verifyGraph(hres, user, targetIsu.JIAIsuUUID, &request, tmpGraph)
		if err != nil {
			return nil, []error{err}
		}

		graph = append(graph, &tmpGraph)

		// 作成した時間まで戻ったら終わる
		if targetIsu.PostTime.Unix() > virtualDay {
			return graph, nil
		}
	}
}

func findBadIsuState(conditions []*service.GetIsuConditionResponse) (model.IsuStateChange, int64) {
	var virtualTimestamp int64
	solveCondition := model.IsuStateChangeNone
	for _, c := range conditions {
		//MEMO: 重かったらフォーマットが想定通りの前提で最適化する
		bad := false
		for _, cond := range strings.Split(c.Condition, ",") {
			keyValue := strings.Split(cond, "=")
			if len(keyValue) != 2 {
				continue //形式に従っていないものは無視
			}
			if keyValue[1] != "false" {
				bad = true
				if keyValue[0] == "is_dirty" {
					solveCondition |= model.IsuStateChangeClear
				} else if keyValue[0] == "is_overweight" { // これだけ解消される可能性がある
					solveCondition |= model.IsuStateChangeDetectOverweight
				} else if keyValue[0] == "is_broken" {
					solveCondition |= model.IsuStateChangeRepair
				}
			}
		}
		// TODO: これ == 0 で大丈夫？一度 virtualTimestamp に値を入れた時点で break したほうが良さそう(is_overweight も解消されないようにするなら braek させる)
		if bad && virtualTimestamp == 0 {
			virtualTimestamp = c.Timestamp
		}
	}

	return solveCondition, virtualTimestamp
}

<<<<<<< HEAD
// 確率で signout して再度ログインするシナリオ。全てのシナリオの最後に確率で発生する
func signoutScenario(ctx context.Context, step *isucandar.BenchmarkStep, user *model.User) {
	_, err := signoutAction(ctx, user.Agent)
	if err != nil {
		addErrorWithContext(ctx, step, err)
		// MEMO: ここで実は signout に成功していました、みたいな状況だと以降のこのユーザーループが死ぬがそれはユーザー責任とする
		return
	}
	authInfinityRetry(ctx, user.Agent, user.UserID, step)
}

func authInfinityRetry(ctx context.Context, a *agent.Agent, userID string, step *isucandar.BenchmarkStep) {
	for {
		_, errs := authAction(ctx, a, userID)
		if len(errs) > 0 {
			for _, err := range errs {
				addErrorWithContext(ctx, step, err)
			}
			continue
		}
		return
=======
func postIsuInfinityRetry(ctx context.Context, a *agent.Agent, req service.PostIsuRequest, step *isucandar.BenchmarkStep) (*service.Isu, *http.Response) {
	for {
		isu, res, err := postIsuAction(ctx, a, req)
		if err != nil {
			addErrorWithContext(ctx, step, err)
			continue
		}
		return isu, res
>>>>>>> 13bd33b6
	}
}<|MERGE_RESOLUTION|>--- conflicted
+++ resolved
@@ -217,8 +217,6 @@
 		}
 		logger.AdminLogger.Println("viewer load")
 
-<<<<<<< HEAD
-=======
 		// TODO: ちゃんとシナリオを実装する
 		trend, res, err := getTrendAction(ctx, userAgent)
 		if err != nil {
@@ -229,7 +227,6 @@
 			}
 		}
 
->>>>>>> 13bd33b6
 		// trends, err := getTrendAction()
 		// updatedTimestampCount, err := verifyTrend(trends)
 	}
@@ -709,7 +706,6 @@
 	return solveCondition, virtualTimestamp
 }
 
-<<<<<<< HEAD
 // 確率で signout して再度ログインするシナリオ。全てのシナリオの最後に確率で発生する
 func signoutScenario(ctx context.Context, step *isucandar.BenchmarkStep, user *model.User) {
 	_, err := signoutAction(ctx, user.Agent)
@@ -731,7 +727,9 @@
 			continue
 		}
 		return
-=======
+	}
+}
+
 func postIsuInfinityRetry(ctx context.Context, a *agent.Agent, req service.PostIsuRequest, step *isucandar.BenchmarkStep) (*service.Isu, *http.Response) {
 	for {
 		isu, res, err := postIsuAction(ctx, a, req)
@@ -740,6 +738,5 @@
 			continue
 		}
 		return isu, res
->>>>>>> 13bd33b6
 	}
 }