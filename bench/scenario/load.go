package scenario

// load.go
// シナリオの内、loadフェーズの処理

import (
	"context"
	"math/rand"
	"net/http"
	"strings"
	"sync"
	"time"

	"github.com/isucon/isucandar"
	"github.com/isucon/isucandar/agent"
	"github.com/isucon/isucandar/score"
	"github.com/isucon/isucon11-qualify/bench/logger"
	"github.com/isucon/isucon11-qualify/bench/model"
	"github.com/isucon/isucon11-qualify/bench/service"
)

var (
	// ユーザーが持つ ISU の数を確定させたいので、そのための乱数生成器。ソースは適当に決めた
	isuCountRandEngine      = rand.New(rand.NewSource(-8679036))
	isuCountRandEngineMutex sync.RWMutex
)

func (s *Scenario) Load(parent context.Context, step *isucandar.BenchmarkStep) error {
	defer s.jiaCancel()
	step.Result().Score.Reset()
	if s.NoLoad {
		return nil
	}
	ctx, cancel := context.WithTimeout(parent, s.LoadTimeout)
	defer cancel()

	// // 初期データをロード
	// logger.AdminLogger.Println("start: load initial data")
	// s.InitializeData(ctx)
	// logger.AdminLogger.Println("finish: load initial data")

	logger.ContestantLogger.Printf("===> LOAD")
	logger.AdminLogger.Printf("LOAD INFO\n  Language: %s\n  Campaign: None\n", s.Language)
	defer logger.AdminLogger.Println("<=== LOAD END")

	// 実際の負荷走行シナリオ

	//通常ユーザー
	s.AddNormalUser(ctx, step, 2)

	//非ログインユーザーを増やす
	s.AddViewer(ctx, step, 5)
	// //ユーザーを増やす
	// s.loadWaitGroup.Add(1)
	// go func() {
	// 	defer s.loadWaitGroup.Done()
	// 	s.userAdder(ctx, step)
	// }()

	<-ctx.Done()
	s.jiaCancel()
	logger.AdminLogger.Println("LOAD WAIT")
	s.loadWaitGroup.Wait()

	return nil
}

// UserLoop を増やすかどうか判定し、増やすなり減らす
func (s *Scenario) userAdder(ctx context.Context, step *isucandar.BenchmarkStep) {
	defer logger.AdminLogger.Println("--- userAdder END")
	//TODO: パラメーター調整
	for {
		select {
		case <-time.After(5000 * time.Millisecond):
		case <-ctx.Done():
			return
		}

		errCount := step.Result().Errors.Count()
		timeoutCount, ok := errCount["timeout"]
		if !ok || timeoutCount == 0 {
			logger.ContestantLogger.Println("現レベルの負荷へ応答ができているため、負荷レベルを上昇させます")
			s.AddNormalUser(ctx, step, 20)
		} else if ok && timeoutCount > 0 {
			logger.ContestantLogger.Println("エラーが発生したため、負荷レベルは上昇しません")
			return
		}
	}
}

func (s *Scenario) loadNormalUser(ctx context.Context, step *isucandar.BenchmarkStep) {

	userTimer, userTimerCancel := context.WithDeadline(ctx, s.realTimeLoadFinishedAt.Add(-agent.DefaultRequestTimeout))
	defer userTimerCancel()
	select {
	case <-ctx.Done():
		return
	case <-userTimer.Done():
		return
	default:
	}
	// logger.AdminLogger.Println("Normal User start")
	// defer logger.AdminLogger.Println("Normal User END")

	user := s.initNormalUser(ctx, step)
	if user == nil {
		return
	}
	defer user.CloseAllIsuStateChan()

	randEngine := rand.New(rand.NewSource(rand.Int63()))
	nextTargetIsuIndex := 0
	nextScenarioIndex := 0
	scenarioLoopStopper := time.After(1 * time.Millisecond) //ループ頻度調整
	for {
		<-scenarioLoopStopper
		scenarioLoopStopper = time.After(50 * time.Millisecond) //TODO: 頻度調整
		select {
		case <-ctx.Done():
			return
		case <-userTimer.Done(): //TODO: GETリクエスト系も早めに終わるかは要検討
			return
		default:
		}

		//posterからconditionの取得
		//user.GetConditionFromChan(ctx)
		select {
		case <-ctx.Done():
			return
		default:
		}

		// 一つのISUに対するシナリオが終わっているとき
		if nextScenarioIndex > 2 {
			//conditionを見るISUを選択
			//TODO: 乱数にする
			nextTargetIsuIndex += 1
			nextTargetIsuIndex %= len(user.IsuListOrderByCreatedAt)
			nextScenarioIndex = 0
		}
		targetIsu := user.IsuListOrderByCreatedAt[nextTargetIsuIndex]

		//GET /
		dataExistTimestamp := GetConditionDataExistTimestamp(s, user)
		_, errs := browserGetHomeAction(ctx, user.Agent, dataExistTimestamp, true,
			func(res *http.Response, isuList []*service.Isu) []error {
				// poster で送ったものの同期
				//user.GetConditionFromChan(ctx)
				expected := user.IsuListOrderByCreatedAt
				return verifyIsuOrderByCreatedAt(res, expected, isuList)
			},
		)
		for _, err := range errs {
			addErrorWithContext(ctx, step, err)
		}
		if len(errs) > 0 {
			continue
		}

		//GET /isu/{jia_isu_uuid}
		_, errs = browserGetIsuDetailAction(ctx, user.Agent, targetIsu.JIAIsuUUID, true)
		for _, err := range errs {
			addErrorWithContext(ctx, step, err)
		}
		if len(errs) > 0 {
			continue
		}

		if nextScenarioIndex == 0 {
			s.requestNewConditionScenario(ctx, step, user, targetIsu)
		} else if nextScenarioIndex == 1 {
			s.requestLastBadConditionScenario(ctx, step, user, targetIsu)
		} else {
			s.requestGraphScenario(ctx, step, user, targetIsu, randEngine)
		}
		// 次のシナリオに
		nextScenarioIndex += 1
	}
}

func (s *Scenario) loadViewer(ctx context.Context, step *isucandar.BenchmarkStep) {

	userAgent, err := s.NewAgent()
	if err != nil {
		logger.AdminLogger.Panicln(err)
	}

	viewerTimer, viewerTimerCancel := context.WithDeadline(ctx, s.realTimeLoadFinishedAt.Add(-agent.DefaultRequestTimeout))
	defer viewerTimerCancel()
	select {
	case <-ctx.Done():
		return
	case <-viewerTimer.Done():
		return
	default:
	}

	_ = s.initViewer(ctx)
	scenarioLoopStopper := time.After(1 * time.Millisecond) //ループ頻度調整
	for {
		<-scenarioLoopStopper
		scenarioLoopStopper = time.After(5 * time.Second) //TODO: 頻度調整(絶対変える今は5秒)

		select {
		case <-ctx.Done():
			return
		case <-viewerTimer.Done(): //TODO: GETリクエスト系も早めに終わるかは要検討
			return
		default:
		}
		logger.AdminLogger.Println("viewer load")

<<<<<<< HEAD
		// TODO: ちゃんとシナリオを実装する
		trend, res, err := getTrendAction(ctx, userAgent)
		if err != nil {
			addErrorWithContext(ctx, step, err)
		} else {
			if err := s.verifyTrend(ctx, res, trend); err != nil {
				addErrorWithContext(ctx, step, err)
			}
		}

=======
>>>>>>> 60317a1c
		// trends, err := getTrendAction()
		// updatedTimestampCount, err := verifyTrend(trends)
	}
}

//ユーザーとISUの作成
func (s *Scenario) initNormalUser(ctx context.Context, step *isucandar.BenchmarkStep) *model.User {
	//ユーザー作成
	userAgent, err := s.NewAgent()
	if err != nil {
		logger.AdminLogger.Panicln(err)
	}
	user := s.NewUser(ctx, step, userAgent, model.UserTypeNormal)
	if user == nil {
		//logger.AdminLogger.Println("Normal User fail: NewUser")
		return nil //致命的でないエラー
	}
	func() {
		s.normalUsersMtx.Lock()
		defer s.normalUsersMtx.Unlock()
		s.normalUsers = append(s.normalUsers, user)
	}()

	//椅子作成
	// TODO: 実際に解いてみてこの isu 数の上限がいい感じに働いているか検証する
	const isuCountMax = 15
	isuCountRandEngineMutex.RLock()
	isuCount := isuCountRandEngine.Intn(isuCountMax) + 1
	isuCountRandEngineMutex.RUnlock()

	for i := 0; i < isuCount; i++ {
		isu := s.NewIsu(ctx, step, user, true, nil)
		// TODO: retry
		if isu == nil {
			user.CloseAllIsuStateChan()
			return nil
		}
	}
	step.AddScore(ScoreNormalUserInitialize)
	return user
}

//ユーザーとISUの作成
func (s *Scenario) initViewer(ctx context.Context) model.Viewer {
	//ユーザー作成
	viewerAgent, err := s.NewAgent()
	if err != nil {
		logger.AdminLogger.Panicln(err)
	}
	viewer := model.NewViewer(viewerAgent)
	func() {
		s.viewerMtx.Lock()
		defer s.viewerMtx.Unlock()
		s.viewers = append(s.viewers, &viewer)
	}()

	return viewer
}

// あるISUの新しいconditionを見に行くシナリオ。
func (s *Scenario) requestNewConditionScenario(ctx context.Context, step *isucandar.BenchmarkStep, user *model.User, targetIsu *model.Isu) {
	// 最新の condition から、一度見た condition が帰ってくるまで condition のページングをする
	nowVirtualTime := s.ToVirtualTime(time.Now())
	request := service.GetIndividualIsuConditionRequest{
		StartTime:      nil,
		CursorEndTime:  nowVirtualTime.Unix(),
		ConditionLevel: "info,warning,critical",
		Limit:          nil,
	}
	conditions, newLastReadConditionTimestamp, errs := s.getIsuConditionUntilAlreadyRead(ctx, user, targetIsu, request, step)
	if len(errs) != 0 {
		for _, err := range errs {
			addErrorWithContext(ctx, step, err)
		}
		return
	}
	if len(conditions) == 0 {
		return
	}

	// GETに成功したのでその分を加点
	for _, cond := range conditions {
		// TODO: 点数調整考える。ここ読むたびじゃなくて、何件読んだにするとか
		addConditionScoreTag(cond, step)
	}

	// LastReadConditionTimestamp を更新
	if targetIsu.LastReadConditionTimestamp < newLastReadConditionTimestamp {
		targetIsu.LastReadConditionTimestamp = newLastReadConditionTimestamp
	}

	// このシナリオでは修理しない
}

// あるISUの、悪い最新のconditionを見に行くシナリオ。
func (s *Scenario) requestLastBadConditionScenario(ctx context.Context, step *isucandar.BenchmarkStep, user *model.User, targetIsu *model.Isu) {
	// ConditionLevel最新の condition から、一度見た condition が帰ってくるまで condition のページングをする
	nowVirtualTime := s.ToVirtualTime(time.Now())
	request := service.GetIndividualIsuConditionRequest{
		StartTime:      nil,
		CursorEndTime:  nowVirtualTime.Unix(),
		ConditionLevel: "warning,critical",
		Limit:          nil,
	}
	// GET condition/{jia_isu_uuid} を取得してバリデーション
	_, conditions, errs := browserGetIsuConditionAction(ctx, user.Agent, targetIsu.JIAIsuUUID,
		request,
		func(res *http.Response, conditions []*service.GetIsuConditionResponse) []error {
			// poster で送ったものの同期
			//user.GetConditionFromChan(ctx)

			err := verifyIsuConditions(res, user, targetIsu.JIAIsuUUID, &request, conditions)
			if err != nil {
				return []error{err}
			}
			return []error{}
		},
	)
	if len(errs) > 0 {
		for _, err := range errs {
			addErrorWithContext(ctx, step, err)
			return
		}
	}
	if len(conditions) == 0 {
		return
	}

	// こっちでは加点しない

	// 新しい condition を確認して、椅子状態を改善
	solveCondition, targetTimestamp := findBadIsuState(conditions)

	// すでに改善してるなら修理とかはしない
	if targetTimestamp <= targetIsu.LastReadBadConditionTimestamp {
		return
	}
	if solveCondition != model.IsuStateChangeNone {
		// 状態改善
		// バッファがあるのでブロック率は低い読みで直列に投げる
		select {
		case <-ctx.Done():
			return
		case targetIsu.StreamsForScenario.StateChan <- solveCondition:
		}
	}

	// LastReadBadConditionTimestamp を更新
	// condition の順番保障はされてる
	targetIsu.LastReadBadConditionTimestamp = conditions[0].Timestamp
}

//GET /isu/condition/{jia_isu_uuid} を一度見たconditionが出るまでページングする === 全てが新しいなら次のページに行く。補足: LastReadTimestamp は外で更新
func (s *Scenario) getIsuConditionUntilAlreadyRead(
	ctx context.Context,
	user *model.User,
	targetIsu *model.Isu,
	request service.GetIndividualIsuConditionRequest,
	step *isucandar.BenchmarkStep,
) ([]*service.GetIsuConditionResponse, int64, []error) {
	// 更新用のLastReadConditionTimestamp
	var newLastReadConditionTimestamp int64 = 0

	// 今回のこの関数で取得した condition の配列
	conditions := []*service.GetIsuConditionResponse{}

	// limit を指定しているならそれに合わせて、指定してないならデフォルトの値を使う
	limit := conditionLimit
	if request.Limit != nil {
		limit = *request.Limit
	}

	// GET condition/{jia_isu_uuid} を取得してバリデーション
	_, firstPageConditions, errs := browserGetIsuConditionAction(ctx, user.Agent, targetIsu.JIAIsuUUID,
		request,
		func(res *http.Response, conditions []*service.GetIsuConditionResponse) []error {
			// poster で送ったものの同期
			//user.GetConditionFromChan(ctx)

			err := verifyIsuConditions(res, user, targetIsu.JIAIsuUUID, &request, conditions)
			if err != nil {
				return []error{err}
			}
			return []error{}
		},
	)
	if len(errs) > 0 {
		return nil, newLastReadConditionTimestamp, errs
	}
	if len(firstPageConditions) > 0 {
		newLastReadConditionTimestamp = firstPageConditions[0].Timestamp
	}
	for _, cond := range firstPageConditions {
		// 新しいやつだけなら append
		if isNewData(targetIsu, cond) {
			conditions = append(conditions, cond)
		} else {
			// timestamp順なのは vaidation で保証しているので読んだやつが出てきたタイミングで return
			return conditions, newLastReadConditionTimestamp, nil
		}
	}
	// 最初のページが最後のページならやめる
	if len(firstPageConditions) < limit {
		return conditions, newLastReadConditionTimestamp, nil
	}

	pagingCount := 1
	// 続きがあり、なおかつ今取得した condition が全て新しい時はスクロールする
	for {
		request = service.GetIndividualIsuConditionRequest{
			StartTime:      request.StartTime,
			CursorEndTime:  conditions[len(conditions)-1].Timestamp,
			ConditionLevel: request.ConditionLevel,
			Limit:          request.Limit,
		}

		// ConditionPagingStep ページごとに現状の condition をスコアリング
		pagingCount++
		if pagingCount%ConditionPagingStep == 0 {
			for _, cond := range conditions {
				addConditionScoreTag(cond, step)
			}
			conditions = conditions[:0]
		}

		tmpConditions, hres, err := getIsuConditionAction(ctx, user.Agent, targetIsu.JIAIsuUUID, request)
		if err != nil {
			return nil, newLastReadConditionTimestamp, []error{err}
		}
		// poster で送ったものの同期
		//user.GetConditionFromChan(ctx)
		err = verifyIsuConditions(hres, user, targetIsu.JIAIsuUUID, &request, tmpConditions)
		if err != nil {
			return nil, newLastReadConditionTimestamp, []error{err}
		}

		for _, cond := range tmpConditions {
			// 新しいやつだけなら append
			if isNewData(targetIsu, cond) {
				conditions = append(conditions, cond)
			} else {
				// timestamp順なのは validation で保証しているので読んだやつが出てきたタイミングで return
				return conditions, newLastReadConditionTimestamp, nil
			}
		}

		// 最後のページまで見ちゃってるならやめる
		if len(tmpConditions) != limit {
			return conditions, newLastReadConditionTimestamp, nil
		}
	}
}

func addConditionScoreTag(condition *service.GetIsuConditionResponse, step *isucandar.BenchmarkStep) {
	switch condition.ConditionLevel {
	case "info":
		step.AddScore(ScoreReadInfoCondition)
	case "warning":
		step.AddScore(ScoreReadWarningCondition)
	case "critical":
		step.AddScore(ScoreReadCriticalCondition)
	default:
		// validate でここに入らないことは保証されている
	}
}

func isNewData(isu *model.Isu, condition *service.GetIsuConditionResponse) bool {
	return condition.Timestamp > isu.LastReadConditionTimestamp
}

// あるISUのグラフを見に行くシナリオ
func (s *Scenario) requestGraphScenario(ctx context.Context, step *isucandar.BenchmarkStep, user *model.User, targetIsu *model.Isu, randEngine *rand.Rand) {
	// 最新の condition から、一度見た condition が帰ってくるまで condition のページングをする
	nowVirtualTime := s.ToVirtualTime(time.Now())
	// 割り算で切り捨てを発生させている(day単位にしている)
	virtualToday := trancateTimestampToDate(nowVirtualTime.Unix())
	virtualToday -= OneDay

	graphResponses, errs := getIsuGraphUntilLastViewed(ctx, user, targetIsu, virtualToday)
	if len(errs) > 0 {
		for _, err := range errs {
			addErrorWithContext(ctx, step, err)
		}
		return
	}

	// LastCompletedGraphTime を更新
	newLastCompletedGraphTime := getNewLastCompletedGraphTime(graphResponses, virtualToday)
	if targetIsu.LastCompletedGraphTime < newLastCompletedGraphTime {
		targetIsu.LastCompletedGraphTime = newLastCompletedGraphTime
	}

	// AddScoreはconditionのGETまで待つためここでタグを持っておく
	scoreTags := []score.ScoreTag{}

	// scoreの計算
	for behindDay, gr := range graphResponses {
		minTimestampCount := int(^uint(0) >> 1)
		for _, g := range *gr {
			if len(g.ConditionTimestamps) < minTimestampCount {
				minTimestampCount = len(g.ConditionTimestamps)
			}
		}
		// 「今日のグラフじゃない」&「完成しているグラフ」なら加点
		if behindDay != 0 && targetIsu.LastCompletedGraphTime <= virtualToday-(int64(behindDay)*OneDay) {
			// AddScoreはconditionのGETまで待つためここでタグを入れておく
			scoreTags = append(scoreTags, getGraphScoreTag(minTimestampCount))
		}
	}

	// データが入ってるレスポンスから、ランダムで見る condition を選ぶ
	if len(graphResponses) != 0 {
		// ユーザーが今見ているグラフ
		nowViewingGraph := graphResponses[len(graphResponses)-1]
		// チェックする時間
		checkHour := getCheckHour(*nowViewingGraph, randEngine)
		request := service.GetIndividualIsuConditionRequest{
			StartTime:      &(*nowViewingGraph)[checkHour].StartAt,
			CursorEndTime:  (*nowViewingGraph)[checkHour].EndAt,
			ConditionLevel: "info,warning,critical",
		}
		conditions, hres, err := getIsuConditionAction(ctx, user.Agent, targetIsu.JIAIsuUUID, request)
		if err != nil {
			addErrorWithContext(ctx, step, err)
			return
		}
		// poster で送ったものの同期
		//user.GetConditionFromChan(ctx)
		err = verifyIsuConditions(hres, user, targetIsu.JIAIsuUUID, &request, conditions)
		if err != nil {
			addErrorWithContext(ctx, step, err)
			return
		}
	}

	// graph の加点分を計算
	for _, scoreTag := range scoreTags {
		step.AddScore(scoreTag)
	}
}

// unix timeのtimestampをその「日」に切り捨てる
func trancateTimestampToDate(timestamp int64) int64 {
	return (timestamp / OneDay) * OneDay
}

// 新しい LastCompletedGraphTime を得る。
func getNewLastCompletedGraphTime(graphResponses []*service.GraphResponse, virtualToday int64) int64 {
	var lastCompletedGraphTime int64 = 0
	for behindDay, gr := range graphResponses {
		for hour, g := range *gr {
			// 12時以降のデータがあるならその前日のグラフは完成している
			if hour >= 12 && g.Data != nil {
				completedDay := virtualToday - (OneDay * int64(behindDay))
				if lastCompletedGraphTime < completedDay {
					lastCompletedGraphTime = completedDay
				}
			}
		}
	}
	return lastCompletedGraphTime
}

// データが入ってる graph のレスポンスから、ランダムでユーザがチェックする condition を選ぶ
func getCheckHour(nowViewingGraph service.GraphResponse, randEngine *rand.Rand) int {
	dataExistIndexes := []int{}
	for i, g := range nowViewingGraph {
		if g.Data != nil {
			dataExistIndexes = append(dataExistIndexes, i)
		}
	}
	if len(dataExistIndexes) == 0 {
		return 0
	}
	return randEngine.Intn(len(dataExistIndexes))
}

func getGraphScoreTag(minTimestampCount int) score.ScoreTag {
	if minTimestampCount > ScoreGraphTimestampCount.Excellent {
		return ScoreGraphExcellent
	}
	if minTimestampCount > ScoreGraphTimestampCount.Good {
		return ScoreGraphGood
	}
	if minTimestampCount > ScoreGraphTimestampCount.Normal {
		return ScoreGraphNormal
	}
	if minTimestampCount > ScoreGraphTimestampCount.Bad {
		return ScoreGraphBad
	}
	return ScoreGraphWorst
}

// GET /isu/{jia_isu_uuid}/graph を、「一度見たgraphの次のgraph」or「ベンチがisuの作成を投げた仮想時間の日」まで。補足: LastViewedGraphは外で更新
func getIsuGraphUntilLastViewed(
	ctx context.Context,
	user *model.User,
	targetIsu *model.Isu,
	virtualDay int64,
) ([]*service.GraphResponse, []error) {
	graph := []*service.GraphResponse{}

	todayRequest := service.GetGraphRequest{Date: virtualDay}
	todayGraph, hres, err := getIsuGraphAction(ctx, user.Agent, targetIsu.JIAIsuUUID, todayRequest)
	if err != nil {
		return nil, []error{err}
	}

	//検証前にデータ取得
	//user.GetConditionFromChan(ctx)
	err = verifyGraph(hres, user, targetIsu.JIAIsuUUID, &todayRequest, todayGraph)
	if err != nil {
		return nil, []error{err}
	}

	graph = append(graph, &todayGraph)

	// 見たグラフまでを見に行く
	for {
		// 一日前
		virtualDay -= 24 * 60 * 60
		// すでに見たグラフなら終わる
		if virtualDay == targetIsu.LastCompletedGraphTime {
			return graph, nil
		}

		request := service.GetGraphRequest{Date: virtualDay}

		tmpGraph, hres, err := getIsuGraphAction(ctx, user.Agent, targetIsu.JIAIsuUUID, request)
		if err != nil {
			return nil, []error{err}
		}

		//検証前にデータ取得
		//user.GetConditionFromChan(ctx)
		err = verifyGraph(hres, user, targetIsu.JIAIsuUUID, &request, tmpGraph)
		if err != nil {
			return nil, []error{err}
		}

		graph = append(graph, &tmpGraph)

		// 作成した時間まで戻ったら終わる
		if targetIsu.PostTime.Unix() > virtualDay {
			return graph, nil
		}
	}
}

func findBadIsuState(conditions []*service.GetIsuConditionResponse) (model.IsuStateChange, int64) {
	var virtualTimestamp int64
	solveCondition := model.IsuStateChangeNone
	for _, c := range conditions {
		//MEMO: 重かったらフォーマットが想定通りの前提で最適化する
		bad := false
		for _, cond := range strings.Split(c.Condition, ",") {
			keyValue := strings.Split(cond, "=")
			if len(keyValue) != 2 {
				continue //形式に従っていないものは無視
			}
			if keyValue[1] != "false" {
				bad = true
				if keyValue[0] == "is_dirty" {
					solveCondition |= model.IsuStateChangeClear
				} else if keyValue[0] == "is_overweight" { // これだけ解消される可能性がある
					solveCondition |= model.IsuStateChangeDetectOverweight
				} else if keyValue[0] == "is_broken" {
					solveCondition |= model.IsuStateChangeRepair
				}
			}
		}
		// TODO: これ == 0 で大丈夫？一度 virtualTimestamp に値を入れた時点で break したほうが良さそう(is_overweight も解消されないようにするなら braek させる)
		if bad && virtualTimestamp == 0 {
			virtualTimestamp = c.Timestamp
		}
	}

	return solveCondition, virtualTimestamp
}<|MERGE_RESOLUTION|>--- conflicted
+++ resolved
@@ -211,7 +211,6 @@
 		}
 		logger.AdminLogger.Println("viewer load")
 
-<<<<<<< HEAD
 		// TODO: ちゃんとシナリオを実装する
 		trend, res, err := getTrendAction(ctx, userAgent)
 		if err != nil {
@@ -222,8 +221,6 @@
 			}
 		}
 
-=======
->>>>>>> 60317a1c
 		// trends, err := getTrendAction()
 		// updatedTimestampCount, err := verifyTrend(trends)
 	}
