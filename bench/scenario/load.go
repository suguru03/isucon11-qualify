package scenario

// load.go
// シナリオの内、loadフェーズの処理

import (
	"context"
	"math/rand"
	"net/http"
	"strings"
	"sync"
	"sync/atomic"
	"time"

	"github.com/isucon/isucandar"
	"github.com/isucon/isucandar/agent"
	"github.com/isucon/isucandar/score"
	"github.com/isucon/isucon11-qualify/bench/logger"
	"github.com/isucon/isucon11-qualify/bench/model"
	"github.com/isucon/isucon11-qualify/bench/random"
	"github.com/isucon/isucon11-qualify/bench/service"
)

var (
	// ユーザーが持つ ISU の数を確定させたいので、そのための乱数生成器。ソースは適当に決めた
	isuCountRandEngine      = rand.New(rand.NewSource(-8679036))
	isuCountRandEngineMutex sync.Mutex

	// 全ユーザーがよんだconditionの端数の合計。Goroutine終了時に加算する
	readInfoConditionFraction     int32 = 0
	readWarnConditionFraction     int32 = 0
	readCriticalConditionFraction int32 = 0

	// Viewer が増やす更新された
	viewUpdatedTrendCounter int32 = 0

	// user loop の数
	userLoopCount int32 = 0
)

type ReadConditionCount struct {
	Info     int32
	Warn     int32
	Critical int32
}

func (s *Scenario) Load(parent context.Context, step *isucandar.BenchmarkStep) error {
	step.Result().Score.Reset()
	if s.NoLoad {
		return nil
	}
	ctx, cancel := context.WithTimeout(parent, s.LoadTimeout)
	defer cancel()

	// // 初期データをロード
	// logger.AdminLogger.Println("start: load initial data")
	// s.InitializeData(ctx)
	// logger.AdminLogger.Println("finish: load initial data")

	logger.ContestantLogger.Printf("===> LOAD")
	logger.AdminLogger.Printf("LOAD INFO\n  Language: %s\n  Campaign: None\n", s.Language)
	defer logger.AdminLogger.Println("<=== LOAD END")

	// 実際の負荷走行シナリオ

	//通常ユーザー
	s.AddNormalUser(ctx, step, 1)
	s.AddIsuconUser(ctx, step)

	//非ログインユーザーを増やす
	//s.AddViewer(ctx, step, 2)
	//ユーザーを増やす
	s.loadWaitGroup.Add(1)
	go func() {
		defer s.loadWaitGroup.Done()
		s.userAdder(ctx, step)
	}()

	<-ctx.Done()
	s.JiaCancel()
	logger.AdminLogger.Println("LOAD WAIT")
	s.loadWaitGroup.Wait()

	// 余りの加点
	addConditionScoreTag(step, &ReadConditionCount{
		Info:     atomic.LoadInt32(&readInfoConditionFraction),
		Warn:     atomic.LoadInt32(&readWarnConditionFraction),
		Critical: atomic.LoadInt32(&readCriticalConditionFraction),
	})

	return nil
}

// UserLoop を増やすかどうか判定し、増やすなり減らす
func (s *Scenario) userAdder(ctx context.Context, step *isucandar.BenchmarkStep) {
	defer logger.AdminLogger.Println("--- userAdder END")
	//TODO: パラメーター調整
	for {
		select {
		case <-time.After(5000 * time.Millisecond):
		case <-ctx.Done():
			return
		}

		errCount := step.Result().Errors.Count()
		timeoutCount, ok := errCount["timeout"]
		if !ok {
			timeoutCount = 0
		}

		if int32(timeoutCount) > TimeoutLimitPerUser*atomic.LoadInt32(&userLoopCount) {
			logger.ContestantLogger.Println("タイムアウト数が上限に達したため、以降負荷レベルは上昇しません")
			break
		}

		addStep := AddUserStep * atomic.LoadInt32(&userLoopCount)
		addCount := atomic.LoadInt32(&viewUpdatedTrendCounter) / addStep
		if addCount > 0 {
			logger.ContestantLogger.Printf("現レベルの負荷へ応答ができているため、負荷レベルを%d上昇させます", addCount)
			s.AddNormalUser(ctx, step, AddUserCount*int(addCount))
			atomic.AddInt32(&viewUpdatedTrendCounter, -addStep*addCount)
		} else {
			logger.ContestantLogger.Println("負荷レベルは上昇しませんでした")
		}
	}
}

func (s *Scenario) loadNormalUser(ctx context.Context, step *isucandar.BenchmarkStep, isIsuconUser bool) {
	atomic.AddInt32(&userLoopCount, 1)

	select {
	case <-ctx.Done():
		return
	default:
	}
	// logger.AdminLogger.Println("Normal User start")
	// defer logger.AdminLogger.Println("Normal User END")

	user := s.initNormalUser(ctx, step, isIsuconUser)
	if user == nil {
		return
	}
	defer user.CloseAllIsuStateChan()

	step.AddScore(ScoreNormalUserInitialize)

	readConditionCount := ReadConditionCount{Info: 0, Warn: 0, Critical: 0}
	defer func() {
		atomic.AddInt32(&readInfoConditionFraction, readConditionCount.Info)
		atomic.AddInt32(&readWarnConditionFraction, readConditionCount.Warn)
		atomic.AddInt32(&readCriticalConditionFraction, readConditionCount.Critical)
	}()

	randEngine := rand.New(rand.NewSource(rand.Int63()))
	nextTargetIsuIndex := 0
	nextScenarioIndex := 0
	scenarioLoopStopper := time.After(1 * time.Millisecond) //ループ頻度調整
	loopCount := 0
	for {
		<-scenarioLoopStopper
		scenarioLoopStopper = time.After(50 * time.Millisecond) //TODO: 頻度調整
		select {
		case <-ctx.Done():
			return
		default:
		}

		// 一つのISUに対するシナリオが終わっているとき
		if nextScenarioIndex > 2 {
			//conditionを見るISUを選択
			//TODO: 乱数にする
			nextTargetIsuIndex += 1
			nextTargetIsuIndex %= len(user.IsuListOrderByCreatedAt)
			nextScenarioIndex = 0

			loopCount++

			if loopCount%ViewerAddLoopStep == 0 {
				s.viewerMtx.Lock()
				// 「1 set のシナリオが ViewerAddLoopStep 回終わった」＆「 viewer が ユーザー数×ViewerLimitPerUser 以下」なら Viewer を増やす
				if len(s.viewers) < int(atomic.LoadInt32(&userLoopCount))*ViewerLimitPerUser {
					s.AddViewer(ctx, step, 1)
				}
				s.viewerMtx.Unlock()
			}
		}
		targetIsu := user.IsuListOrderByCreatedAt[nextTargetIsuIndex]

		//GET /
		var newConditionUUIDs []string
		_, errs := browserGetHomeAction(ctx, user.Agent,
			func(res *http.Response, isuList []*service.Isu) []error {
				expected := user.IsuListOrderByCreatedAt

				var errs []error
				newConditionUUIDs, errs = verifyIsuList(res, expected, isuList)
				return errs
			},
		)
		for _, err := range errs {
			addErrorWithContext(ctx, step, err)
		}
		if len(errs) > 0 {
			continue
		}
		//更新されているかどうか確認
		if nextScenarioIndex == 0 {
			found := false
			for _, updated := range newConditionUUIDs {
				if updated == targetIsu.JIAIsuUUID {
					found = true
					break
				}
			}
			if !found { //更新されていないので次のISUを見に行く
				nextScenarioIndex = 3
				continue
			}
		}

		//GET /isu/{jia_isu_uuid}
		_, errs = browserGetIsuDetailAction(ctx, user.Agent, targetIsu.JIAIsuUUID)
		for _, err := range errs {
			addErrorWithContext(ctx, step, err)
		}
		if len(errs) > 0 {
			continue
		}

		if nextScenarioIndex == 0 {
			s.requestNewConditionScenario(ctx, step, user, targetIsu, &readConditionCount)
		} else if nextScenarioIndex == 1 {
			s.requestLastBadConditionScenario(ctx, step, user, targetIsu)
		} else {
			s.requestGraphScenario(ctx, step, user, targetIsu, randEngine)
		}

		// たまに signoutScenario に入る
		if randEngine.Intn(100) < SignoutPercentage {
			signoutScenario(ctx, step, user)
		}

		// 次のシナリオに
		nextScenarioIndex += 1
	}
}

func (s *Scenario) loadViewer(ctx context.Context, step *isucandar.BenchmarkStep) {

	select {
	case <-ctx.Done():

	default:
	}

	viewer := s.initViewer(ctx)
	scenarioLoopStopper := time.After(1 * time.Millisecond) //ループ頻度調整
	for {
		<-scenarioLoopStopper
		scenarioLoopStopper = time.After(10 * time.Millisecond)

		select {
		case <-ctx.Done():
			return
		default:
		}

		// viewer が ViewerDropCount 以上エラーに遭遇していたらループから脱落
		if viewer.ErrorCount >= ViewerDropCount {
			return
		}

		requestTime := time.Now()
		trend, res, err := getTrendAction(ctx, viewer.Agent)
		if err != nil {
			viewer.ErrorCount += 1
			addErrorWithContext(ctx, step, err)
			continue
		}
		updatedCount, err := s.verifyTrend(ctx, res, viewer, trend, requestTime)
		if err != nil {
			addErrorWithContext(ctx, step, err)
			viewer.ErrorCount += 1
			continue
		}
		atomic.AddInt32(&viewUpdatedTrendCounter, int32(updatedCount))
	}
}

// ユーザーとISUの作成
func (s *Scenario) initNormalUser(ctx context.Context, step *isucandar.BenchmarkStep, isIsuconUser bool) *model.User {
	//ユーザー作成
	userAgent, err := s.NewAgent()
	if err != nil {
		logger.AdminLogger.Panicln(err)
	}
	user := s.NewUser(ctx, step, userAgent, model.UserTypeNormal, isIsuconUser)
	if user == nil {
		//logger.AdminLogger.Println("Normal User fail: NewUser")
		return nil //致命的でないエラー
	}
	func() {
		s.normalUsersMtx.Lock()
		defer s.normalUsersMtx.Unlock()
		s.normalUsers = append(s.normalUsers, user)
	}()

	// s.NewUser() 内で POST /api/auth をしているためトップページに飛ぶ
	_, errs := browserGetHomeAction(ctx, user.Agent,
		func(res *http.Response, isuList []*service.Isu) []error {
			expected := user.IsuListOrderByCreatedAt

			var errs []error
			_, errs = verifyIsuList(res, expected, isuList)
			return errs
		},
	)
	for _, err := range errs {
		addErrorWithContext(ctx, step, err)
		// 致命的なエラーではないため return しない
	}

	//椅子作成
	// TODO: 実際に解いてみてこの isu 数の上限がいい感じに働いているか検証する
	isuCountRandEngineMutex.Lock()
	isuCount := isuCountRandEngine.Intn(IsuCountMax) + 1
	isuCountRandEngineMutex.Unlock()

	for i := 0; i < isuCount; i++ {
		image, err := random.Image()
		if err != nil {
			logger.AdminLogger.Panic(err)
		}
		isu := s.NewIsu(ctx, step, user, true, image, true)
		if isu == nil {
			user.CloseAllIsuStateChan()
			return nil
		}
	}

	return user
}

//ユーザーとISUの作成
func (s *Scenario) initViewer(ctx context.Context) model.Viewer {
	//ユーザー作成
	viewerAgent, err := s.NewAgent()
	if err != nil {
		logger.AdminLogger.Panicln(err)
	}
	viewer := model.NewViewer(viewerAgent)
	func() {
		s.viewerMtx.Lock()
		defer s.viewerMtx.Unlock()
		s.viewers = append(s.viewers, &viewer)
	}()

	return viewer
}

// あるISUの新しいconditionを見に行くシナリオ。
func (s *Scenario) requestNewConditionScenario(ctx context.Context, step *isucandar.BenchmarkStep, user *model.User, targetIsu *model.Isu, readConditionCount *ReadConditionCount) {
	// 最新の condition から、一度見た condition が帰ってくるまで condition のページングをする
	nowVirtualTime := s.ToVirtualTime(time.Now())
	request := service.GetIsuConditionRequest{
		StartTime:      nil,
		EndTime:        nowVirtualTime.Unix(),
		ConditionLevel: "info,warning,critical",
	}
	conditions, newLastReadConditionTimestamp, errs := s.getIsuConditionUntilAlreadyRead(ctx, user, targetIsu, request, step, readConditionCount)
	if len(errs) != 0 {
		for _, err := range errs {
			addErrorWithContext(ctx, step, err)
		}
		return
	}

	// GETに成功したのでその分を加点
	readCondition(conditions, step, readConditionCount)

	// LastReadConditionTimestamp を更新
	if targetIsu.LastReadConditionTimestamp < newLastReadConditionTimestamp {
		targetIsu.LastReadConditionTimestamp = newLastReadConditionTimestamp
	}

	// このシナリオでは修理しない
}

// あるISUの、悪い最新のconditionを見に行くシナリオ。
func (s *Scenario) requestLastBadConditionScenario(ctx context.Context, step *isucandar.BenchmarkStep, user *model.User, targetIsu *model.Isu) {
	// ConditionLevel最新の condition から、一度見た condition が帰ってくるまで condition のページングをする
	nowVirtualTime := s.ToVirtualTime(time.Now())
	request := service.GetIsuConditionRequest{
		StartTime:      nil,
		EndTime:        nowVirtualTime.Unix(),
		ConditionLevel: "warning,critical",
	}
	// GET condition/{jia_isu_uuid} を取得してバリデーション
	_, conditions, errs := browserGetIsuConditionAction(ctx, user.Agent, targetIsu.JIAIsuUUID,
		request,
		func(res *http.Response, conditions []*service.GetIsuConditionResponse) []error {
			err := verifyIsuConditions(res, user, targetIsu.JIAIsuUUID, &request, conditions)
			if err != nil {
				return []error{err}
			}
			return []error{}
		},
	)
	if len(errs) > 0 {
		for _, err := range errs {
			addErrorWithContext(ctx, step, err)
			return
		}
	}
	if len(conditions) == 0 {
		return
	}

	// こっちでは加点しない

	// 新しい condition を確認して、椅子状態を改善
	solveCondition, targetTimestamp := findBadIsuState(conditions)

	// すでに改善してるなら修理とかはしない
	if targetTimestamp <= targetIsu.LastReadBadConditionTimestamp {
		return
	}
	if solveCondition != model.IsuStateChangeNone {
		// 状態改善
		// バッファがあるのでブロック率は低い読みで直列に投げる
		select {
		case <-ctx.Done():
			return
		case targetIsu.StreamsForScenario.StateChan <- solveCondition:
		}
	}

	// LastReadBadConditionTimestamp を更新
	// condition の順番保障はされてる
	targetIsu.LastReadBadConditionTimestamp = conditions[0].Timestamp
}

//GET /isu/condition/{jia_isu_uuid} を一度見たconditionが出るまでページングする === 全てが新しいなら次のページに行く。補足: LastReadTimestamp は外で更新
func (s *Scenario) getIsuConditionUntilAlreadyRead(
	ctx context.Context,
	user *model.User,
	targetIsu *model.Isu,
	request service.GetIsuConditionRequest,
	step *isucandar.BenchmarkStep,
	readConditionCount *ReadConditionCount,
) ([]*service.GetIsuConditionResponse, int64, []error) {
	// 更新用のLastReadConditionTimestamp
	var newLastReadConditionTimestamp int64 = 0

	// 今回のこの関数で取得した condition の配列
	conditions := []*service.GetIsuConditionResponse{}

	// GET condition/{jia_isu_uuid} を取得してバリデーション
	_, firstPageConditions, errs := browserGetIsuConditionAction(ctx, user.Agent, targetIsu.JIAIsuUUID,
		request,
		func(res *http.Response, conditions []*service.GetIsuConditionResponse) []error {
			err := verifyIsuConditions(res, user, targetIsu.JIAIsuUUID, &request, conditions)
			if err != nil {
				return []error{err}
			}
			return []error{}
		},
	)
	if len(errs) > 0 {
		return nil, newLastReadConditionTimestamp, errs
	}
	if len(firstPageConditions) > 0 {
		newLastReadConditionTimestamp = firstPageConditions[0].Timestamp
	}
	for _, cond := range firstPageConditions {
		// 新しいやつだけなら append
		if isNewData(targetIsu, cond) {
			conditions = append(conditions, cond)
		} else {
			// timestamp順なのは validation で保証しているので読んだやつが出てきたタイミングで return
			return conditions, newLastReadConditionTimestamp, nil
		}
	}
	// 最初のページが最後のページならやめる
	if len(firstPageConditions) < conditionLimit {
		return conditions, newLastReadConditionTimestamp, nil
	}

	pagingCount := 1
	// 続きがあり、なおかつ今取得した condition が全て新しい時はスクロールする
	for {
		request = service.GetIsuConditionRequest{
			StartTime:      request.StartTime,
			EndTime:        conditions[len(conditions)-1].Timestamp,
			ConditionLevel: request.ConditionLevel,
		}

		// ConditionPagingStep ページごとに現状の condition をスコアリング
		pagingCount++
		if pagingCount%ConditionPagingStep == 0 {
			readCondition(conditions, step, readConditionCount)
			conditions = conditions[:0]
		}

		tmpConditions, hres, err := getIsuConditionAction(ctx, user.Agent, targetIsu.JIAIsuUUID, request)
		if err != nil {
			return nil, newLastReadConditionTimestamp, []error{err}
		}
		err = verifyIsuConditions(hres, user, targetIsu.JIAIsuUUID, &request, tmpConditions)
		if err != nil {
			return nil, newLastReadConditionTimestamp, []error{err}
		}

		for _, cond := range tmpConditions {
			// 新しいやつだけなら append
			if isNewData(targetIsu, cond) {
				conditions = append(conditions, cond)
			} else {
				// timestamp順なのは validation で保証しているので読んだやつが出てきたタイミングで return
				return conditions, newLastReadConditionTimestamp, nil
			}
		}

		// 最後のページまで見ちゃってるならやめる
		if len(tmpConditions) != conditionLimit {
			return conditions, newLastReadConditionTimestamp, nil
		}
	}
}

func readCondition(conditions []*service.GetIsuConditionResponse, step *isucandar.BenchmarkStep, readConditionCount *ReadConditionCount) {
	for _, condition := range conditions {
		switch condition.ConditionLevel {
		case "info":
			readConditionCount.Info += 1
		case "warning":
			readConditionCount.Warn += 1
		case "critical":
			readConditionCount.Critical += 1
		default:
			// validate でここに入らないことは保証されている
		}
	}

	addConditionScoreTag(step, readConditionCount)
}

func addConditionScoreTag(step *isucandar.BenchmarkStep, readConditionCount *ReadConditionCount) {
	if readConditionCount.Info-ReadConditionTagStep >= 0 {
		addCount := int(readConditionCount.Info / ReadConditionTagStep)
		for i := 0; i < addCount; i++ {
			step.AddScore(ScoreReadInfoCondition)
			readConditionCount.Info -= ReadConditionTagStep
		}
	}
	if readConditionCount.Warn-ReadConditionTagStep >= 0 {
		addCount := int(readConditionCount.Warn / ReadConditionTagStep)
		for i := 0; i < addCount; i++ {
			step.AddScore(ScoreReadWarningCondition)
			readConditionCount.Warn -= ReadConditionTagStep
		}
	}
	if readConditionCount.Critical-ReadConditionTagStep >= 0 {
		addCount := int(readConditionCount.Critical / ReadConditionTagStep)
		for i := 0; i < addCount; i++ {
			step.AddScore(ScoreReadCriticalCondition)
			readConditionCount.Critical -= ReadConditionTagStep
		}
	}
}

func isNewData(isu *model.Isu, condition *service.GetIsuConditionResponse) bool {
	return condition.Timestamp > isu.LastReadConditionTimestamp
}

// あるISUのグラフを見に行くシナリオ
func (s *Scenario) requestGraphScenario(ctx context.Context, step *isucandar.BenchmarkStep, user *model.User, targetIsu *model.Isu, randEngine *rand.Rand) {
	// 最新の condition から、一度見た condition が帰ってくるまで condition のページングをする
	nowVirtualTime := s.ToVirtualTime(time.Now())
	// 割り算で切り捨てを発生させている(day単位にしている)
	virtualToday := trancateTimestampToDate(nowVirtualTime.Unix())
	virtualToday -= OneDay

	graphResponses, errs := getIsuGraphUntilLastViewed(ctx, user, targetIsu, virtualToday)
	if len(errs) > 0 {
		for _, err := range errs {
			addErrorWithContext(ctx, step, err)
		}
		return
	}

	// LastCompletedGraphTime を更新
	newLastCompletedGraphTime := getNewLastCompletedGraphTime(graphResponses, virtualToday)
	if targetIsu.LastCompletedGraphTime < newLastCompletedGraphTime {
		targetIsu.LastCompletedGraphTime = newLastCompletedGraphTime
	}

	// AddScoreはconditionのGETまで待つためここでタグを持っておく
	scoreTags := []score.ScoreTag{}

	// scoreの計算
	for behindDay, gr := range graphResponses {
		minTimestampCount := int(^uint(0) >> 1)
		for _, g := range *gr {
			// 「今日のグラフ」＆「リクエストした時間より先」ならもう minTimestampCount についてカウントしない
			if behindDay == 0 && nowVirtualTime.Unix() < g.EndAt {
				break
			}
			if len(g.ConditionTimestamps) < minTimestampCount {
				minTimestampCount = len(g.ConditionTimestamps)
			}
		}
		// 「今日のグラフじゃない」&「完成しているグラフ」なら加点
		if behindDay != 0 && targetIsu.LastCompletedGraphTime <= virtualToday-(int64(behindDay)*OneDay) {
			// AddScoreはconditionのGETまで待つためここでタグを入れておく
			scoreTags = append(scoreTags, getGraphScoreTag(minTimestampCount))
		}
		// 「今日のグラフ」についても加点
		if behindDay == 0 {
			// AddScoreはconditionのGETまで待つためここでタグを入れておく
			scoreTags = append(scoreTags, getGraphScoreTag(minTimestampCount))
		}
	}

	// データが入ってるレスポンスから、ランダムで見る condition を選ぶ
	if len(graphResponses) != 0 {
		// ユーザーが今見ているグラフ
		nowViewingGraph := graphResponses[len(graphResponses)-1]
		// チェックする時間
		checkHour := getCheckHour(*nowViewingGraph, randEngine)
		request := service.GetIsuConditionRequest{
			StartTime:      &(*nowViewingGraph)[checkHour].StartAt,
			EndTime:        (*nowViewingGraph)[checkHour].EndAt,
			ConditionLevel: "info,warning,critical",
		}
		conditions, hres, err := getIsuConditionAction(ctx, user.Agent, targetIsu.JIAIsuUUID, request)
		if err != nil {
			addErrorWithContext(ctx, step, err)
			return
		}
		err = verifyIsuConditions(hres, user, targetIsu.JIAIsuUUID, &request, conditions)
		if err != nil {
			addErrorWithContext(ctx, step, err)
			return
		}
	}

	// graph の加点分を計算
	for _, scoreTag := range scoreTags {
		step.AddScore(scoreTag)
	}
}

// unix timeのtimestampをその「日」に切り捨てる
func trancateTimestampToDate(timestamp int64) int64 {
	return (timestamp / OneDay) * OneDay
}

// 新しい LastCompletedGraphTime を得る。
func getNewLastCompletedGraphTime(graphResponses []*service.GraphResponse, virtualToday int64) int64 {
	var lastCompletedGraphTime int64 = 0
	for behindDay, gr := range graphResponses {
		for hour, g := range *gr {
			// 12時以降のデータがあるならその前日のグラフは完成している
			if hour >= 12 && g.Data != nil {
				completedDay := virtualToday - (OneDay * int64(behindDay))
				if lastCompletedGraphTime < completedDay {
					lastCompletedGraphTime = completedDay
				}
			}
		}
	}
	return lastCompletedGraphTime
}

// データが入ってる graph のレスポンスから、ランダムでユーザがチェックする condition を選ぶ
func getCheckHour(nowViewingGraph service.GraphResponse, randEngine *rand.Rand) int {
	dataExistIndexes := []int{}
	for i, g := range nowViewingGraph {
		if g.Data != nil {
			dataExistIndexes = append(dataExistIndexes, i)
		}
	}
	if len(dataExistIndexes) == 0 {
		return 0
	}
	return randEngine.Intn(len(dataExistIndexes))
}

func getGraphScoreTag(minTimestampCount int) score.ScoreTag {
	if minTimestampCount > ScoreGraphTimestampCount.Excellent {
		return ScoreGraphExcellent
	}
	if minTimestampCount > ScoreGraphTimestampCount.Good {
		return ScoreGraphGood
	}
	if minTimestampCount > ScoreGraphTimestampCount.Normal {
		return ScoreGraphNormal
	}
	if minTimestampCount > ScoreGraphTimestampCount.Bad {
		return ScoreGraphBad
	}
	return ScoreGraphWorst
}

// GET /isu/{jia_isu_uuid}/graph を、「一度見たgraphの次のgraph」or「ベンチがisuの作成を投げた仮想時間の日」まで。補足: LastViewedGraphは外で更新
func getIsuGraphUntilLastViewed(
	ctx context.Context,
	user *model.User,
	targetIsu *model.Isu,
	virtualDay int64,
) ([]*service.GraphResponse, []error) {
	graph := []*service.GraphResponse{}

	todayRequest := service.GetGraphRequest{Date: virtualDay}
	todayGraph, hres, err := getIsuGraphAction(ctx, user.Agent, targetIsu.JIAIsuUUID, todayRequest)
	if err != nil {
		return nil, []error{err}
	}

	err = verifyGraph(hres, user, targetIsu.JIAIsuUUID, &todayRequest, todayGraph)
	if err != nil {
		return nil, []error{err}
	}

	graph = append(graph, &todayGraph)

	// 見たグラフまでを見に行く
	for {
		// 一日前
		virtualDay -= 24 * 60 * 60
		// すでに見たグラフなら終わる
		if virtualDay == targetIsu.LastCompletedGraphTime {
			return graph, nil
		}

		request := service.GetGraphRequest{Date: virtualDay}

		tmpGraph, hres, err := getIsuGraphAction(ctx, user.Agent, targetIsu.JIAIsuUUID, request)
		if err != nil {
			return nil, []error{err}
		}
		err = verifyGraph(hres, user, targetIsu.JIAIsuUUID, &request, tmpGraph)
		if err != nil {
			return nil, []error{err}
		}

		graph = append(graph, &tmpGraph)

		// 作成した時間まで戻ったら終わる
		if targetIsu.PostTime.Unix() > virtualDay {
			return graph, nil
		}
	}
}

func findBadIsuState(conditions []*service.GetIsuConditionResponse) (model.IsuStateChange, int64) {
	var virtualTimestamp int64
	solveCondition := model.IsuStateChangeNone
	for _, c := range conditions {
		//MEMO: 重かったらフォーマットが想定通りの前提で最適化する
		bad := false
		for _, cond := range strings.Split(c.Condition, ",") {
			keyValue := strings.Split(cond, "=")
			if len(keyValue) != 2 {
				continue //形式に従っていないものは無視
			}
			if keyValue[1] != "false" {
				bad = true
				if keyValue[0] == "is_dirty" {
					solveCondition |= model.IsuStateChangeClear
				} else if keyValue[0] == "is_overweight" { // これだけ解消される可能性がある
					solveCondition |= model.IsuStateChangeDetectOverweight
				} else if keyValue[0] == "is_broken" {
					solveCondition |= model.IsuStateChangeRepair
				}
			}
		}
		// TODO: これ == 0 で大丈夫？一度 virtualTimestamp に値を入れた時点で break したほうが良さそう(is_overweight も解消されないようにするなら break させる)
		if bad && virtualTimestamp == 0 {
			virtualTimestamp = c.Timestamp
		}
	}

	return solveCondition, virtualTimestamp
}

// 確率で signout して再度ログインするシナリオ。全てのシナリオの最後に確率で発生する
func signoutScenario(ctx context.Context, step *isucandar.BenchmarkStep, user *model.User) {
	_, err := signoutAction(ctx, user.Agent)
	if err != nil {
		addErrorWithContext(ctx, step, err)
		// MEMO: ここで実は signout に成功していました、みたいな状況だと以降のこのユーザーループが死ぬがそれはユーザー責任とする
		return
	}
<<<<<<< HEAD
	user.Agent.CacheStore.Clear()
=======

	// signout したらトップページに飛ぶ(MEMO: 初期状態だと trend おもすぎて backend をころしてしまうかも)
	go func() {
		// 登録済みユーザーは trend に興味はないので verify はせず投げっぱなし
		_, err = getTrendIgnoreAction(ctx, user.Agent)
		if err != nil {
			addErrorWithContext(ctx, step, err)
			// return するとこのあとのログイン必須なシナリオが回らないから return はしない
		}
	}()

>>>>>>> ca92a8db
	authInfinityRetry(ctx, user.Agent, user.UserID, step)
}

// signoutScenario 以外からは呼ばない(シナリオループの最後である必要がある)
func authInfinityRetry(ctx context.Context, a *agent.Agent, userID string, step *isucandar.BenchmarkStep) {
	for {
		select {
		case <-ctx.Done():
			// 失敗したときも区別せずに return してよい(次シナリオループで終了するため)
			return
		default:
		}
		_, errs := authAction(ctx, a, userID)
		if len(errs) > 0 {
			for _, err := range errs {
				addErrorWithContext(ctx, step, err)
			}
			continue
		}
		return
	}
}

func postIsuInfinityRetry(ctx context.Context, a *agent.Agent, req service.PostIsuRequest, step *isucandar.BenchmarkStep) *http.Response {
	for {
		select {
		case <-ctx.Done():
			return nil
		default:
		}
		_, res, err := postIsuAction(ctx, a, req)
		if err != nil {
			if res != nil && res.StatusCode == http.StatusConflict {
				return res
			}
			addErrorWithContext(ctx, step, err)
			continue
		}
		return res
	}
}

func getIsuInfinityRetry(ctx context.Context, a *agent.Agent, id string, step *isucandar.BenchmarkStep) (*service.Isu, *http.Response) {
	for {
		select {
		case <-ctx.Done():
			return nil, nil
		default:
		}
		isu, res, err := getIsuIdAction(ctx, a, id)
		if err != nil {
			addErrorWithContext(ctx, step, err)
			continue
		}
		return isu, res
	}
}<|MERGE_RESOLUTION|>--- conflicted
+++ resolved
@@ -793,9 +793,7 @@
 		// MEMO: ここで実は signout に成功していました、みたいな状況だと以降のこのユーザーループが死ぬがそれはユーザー責任とする
 		return
 	}
-<<<<<<< HEAD
 	user.Agent.CacheStore.Clear()
-=======
 
 	// signout したらトップページに飛ぶ(MEMO: 初期状態だと trend おもすぎて backend をころしてしまうかも)
 	go func() {
@@ -807,7 +805,6 @@
 		}
 	}()
 
->>>>>>> ca92a8db
 	authInfinityRetry(ctx, user.Agent, user.UserID, step)
 }
 
