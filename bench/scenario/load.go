package scenario

// load.go
// シナリオの内、loadフェーズの処理

import (
	"context"
	"math/rand"
	"net/http"
	"strings"
	"sync"
	"sync/atomic"
	"time"

	"github.com/isucon/isucandar"
	"github.com/isucon/isucandar/agent"
	"github.com/isucon/isucandar/score"
	"github.com/isucon/isucon11-qualify/bench/logger"
	"github.com/isucon/isucon11-qualify/bench/model"
	"github.com/isucon/isucon11-qualify/bench/service"
)

var (
	// ユーザーが持つ ISU の数を確定させたいので、そのための乱数生成器。ソースは適当に決めた
	isuCountRandEngine      = rand.New(rand.NewSource(-8679036))
	isuCountRandEngineMutex sync.Mutex

	// 全ユーザーがよんだconditionの端数の合計。Goroutine終了時に加算する
	readInfoConditionFraction     int32 = 0
	readWarnConditionFraction     int32 = 0
	readCriticalConditionFraction int32 = 0

	// Viewer が増やす更新された
	viewUpdatedTrendCounter int32 = 0

	// user loop の数
	userLoopCount int32 = 0
)

type ReadConditionCount struct {
	Info     int32
	Warn     int32
	Critical int32
}

func (s *Scenario) Load(parent context.Context, step *isucandar.BenchmarkStep) error {
	step.Result().Score.Reset()
	if s.NoLoad {
		return nil
	}
	// 初期実装だと fail してしまうため下駄をはかせる
	step.AddScore(ScoreStartBenchmark)

	ctx, cancel := context.WithTimeout(parent, s.LoadTimeout)
	defer cancel()

	// // 初期データをロード
	// logger.AdminLogger.Println("start: load initial data")
	// s.InitializeData(ctx)
	// logger.AdminLogger.Println("finish: load initial data")

	logger.ContestantLogger.Printf("===> LOAD")
	logger.AdminLogger.Printf("LOAD INFO\n  Language: %s\n  Campaign: None\n", s.Language)
	defer logger.AdminLogger.Println("<=== LOAD END")

	// 実際の負荷走行シナリオ

	//通常ユーザー
	s.AddNormalUser(ctx, step, 1)
	s.AddIsuconUser(ctx, step)

	//非ログインユーザーを増やす
	//s.AddViewer(ctx, step, 2)
	//ユーザーを増やす
	s.loadWaitGroup.Add(1)
	go func() {
		defer s.loadWaitGroup.Done()
		s.userAdder(ctx, step)
	}()

<<<<<<< HEAD
	//postした件数を記録
	s.loadWaitGroup.Add(1)
	go func() {
		defer s.loadWaitGroup.Done()
		s.postConditionNumReporter(ctx, step)
=======
	//不正なcondition
	s.loadWaitGroup.Add(1)
	go func() {
		defer s.loadWaitGroup.Done()
		s.keepPostingError(ctx)
>>>>>>> 45b4cf0f
	}()

	<-ctx.Done()
	s.JiaPosterCancel()
	logger.AdminLogger.Println("LOAD WAIT")
	s.loadWaitGroup.Wait()

	// 余りの加点
	addConditionScoreTag(step, &ReadConditionCount{
		Info:     atomic.LoadInt32(&readInfoConditionFraction),
		Warn:     atomic.LoadInt32(&readWarnConditionFraction),
		Critical: atomic.LoadInt32(&readCriticalConditionFraction),
	})

	return nil
}

// UserLoop を増やすかどうか判定し、増やすなり減らす
func (s *Scenario) userAdder(ctx context.Context, step *isucandar.BenchmarkStep) {
	defer logger.AdminLogger.Println("--- userAdder END")
	//TODO: パラメーター調整
	for {
		select {
		case <-time.After(5000 * time.Millisecond):
		case <-ctx.Done():
			return
		}

		errCount := step.Result().Errors.Count()
		timeoutCount, ok := errCount["timeout"]
		if !ok {
			timeoutCount = 0
		}

		if int32(timeoutCount) > TimeoutLimitPerUser*atomic.LoadInt32(&userLoopCount) {
			logger.ContestantLogger.Println("タイムアウト数が上限に達したため、以降負荷レベルは上昇しません")
			break
		}

		addStep := AddUserStep * atomic.LoadInt32(&userLoopCount)
		addCount := atomic.LoadInt32(&viewUpdatedTrendCounter) / addStep
		if addCount > 0 {
			logger.ContestantLogger.Printf("現レベルの負荷へ応答ができているため、負荷レベルを%d上昇させます", addCount)
			s.AddNormalUser(ctx, step, AddUserCount*int(addCount))
			atomic.AddInt32(&viewUpdatedTrendCounter, -addStep*addCount)
		} else {
			logger.ContestantLogger.Println("負荷レベルは上昇しませんでした")
		}
	}
}

func (s *Scenario) loadNormalUser(ctx context.Context, step *isucandar.BenchmarkStep, isIsuconUser bool) {
	atomic.AddInt32(&userLoopCount, 1)

	select {
	case <-ctx.Done():
		return
	default:
	}
	// logger.AdminLogger.Println("Normal User start")
	// defer logger.AdminLogger.Println("Normal User END")

	user := s.initNormalUser(ctx, step, isIsuconUser)
	if user == nil {
		return
	}
	defer user.CloseAllIsuStateChan()

	step.AddScore(ScoreNormalUserInitialize)

	readConditionCount := ReadConditionCount{Info: 0, Warn: 0, Critical: 0}
	defer func() {
		atomic.AddInt32(&readInfoConditionFraction, readConditionCount.Info)
		atomic.AddInt32(&readWarnConditionFraction, readConditionCount.Warn)
		atomic.AddInt32(&readCriticalConditionFraction, readConditionCount.Critical)
	}()

	randEngine := rand.New(rand.NewSource(rand.Int63()))
	nextTargetIsuIndex := 0
	nextScenarioIndex := 0
	scenarioLoopStopper := time.After(1 * time.Millisecond) //ループ頻度調整
	loopCount := 0
	for {
		<-scenarioLoopStopper
		scenarioLoopStopper = time.After(50 * time.Millisecond) //TODO: 頻度調整
		select {
		case <-ctx.Done():
			return
		default:
		}

		// 一つのISUに対するシナリオが終わっているとき
		if nextScenarioIndex > 2 {
			//conditionを見るISUを選択
			//TODO: 乱数にする
			nextTargetIsuIndex += 1
			nextTargetIsuIndex %= len(user.IsuListOrderByCreatedAt)
			nextScenarioIndex = 0

			loopCount++

			if loopCount%ViewerAddLoopStep == 0 {
				s.viewerMtx.Lock()
				// 「1 set のシナリオが ViewerAddLoopStep 回終わった」＆「 viewer が ユーザー数×ViewerLimitPerUser 以下」なら Viewer を増やす
				if len(s.viewers) < int(atomic.LoadInt32(&userLoopCount))*ViewerLimitPerUser {
					s.AddViewer(ctx, step, 1)
				}
				s.viewerMtx.Unlock()
			}
		}
		targetIsu := user.IsuListOrderByCreatedAt[nextTargetIsuIndex]

		//GET /
		var newConditionUUIDs []string
		_, errs := browserGetHomeAction(ctx, user.Agent,
			func(res *http.Response, isuList []*service.Isu) []error {
				expected := user.IsuListOrderByCreatedAt

				var errs []error
				newConditionUUIDs, errs = verifyIsuList(res, expected, isuList)
				return errs
			},
		)
		for _, err := range errs {
			addErrorWithContext(ctx, step, err)
		}
		if len(errs) > 0 {
			continue
		}
		//更新されているかどうか確認
		if nextScenarioIndex == 0 {
			found := false
			for _, updated := range newConditionUUIDs {
				if updated == targetIsu.JIAIsuUUID {
					found = true
					break
				}
			}
			if !found { //更新されていないので次のISUを見に行く
				nextScenarioIndex = 3
				continue
			}
		}

		//GET /isu/{jia_isu_uuid}
		_, errs = browserGetIsuDetailAction(ctx, user.Agent, targetIsu.JIAIsuUUID)
		for _, err := range errs {
			addErrorWithContext(ctx, step, err)
		}
		if len(errs) > 0 {
			continue
		}

		if nextScenarioIndex == 0 {
			s.requestNewConditionScenario(ctx, step, user, targetIsu, &readConditionCount)
		} else if nextScenarioIndex == 1 {
			s.requestLastBadConditionScenario(ctx, step, user, targetIsu)
		} else {
			s.requestGraphScenario(ctx, step, user, targetIsu, randEngine)
		}

		// たまに signoutScenario に入る
		if randEngine.Intn(100) < SignoutPercentage {
			signoutScenario(ctx, step, user)
		}

		// 次のシナリオに
		nextScenarioIndex += 1
	}
}

func (s *Scenario) loadViewer(ctx context.Context, step *isucandar.BenchmarkStep) {

	select {
	case <-ctx.Done():
		return
	default:
	}

	viewer := s.initViewer(ctx)
	step.AddScore(ScoreViewerInitialize)
	scenarioLoopStopper := time.After(1 * time.Millisecond) //ループ頻度調整
	for {
		<-scenarioLoopStopper
		scenarioLoopStopper = time.After(10 * time.Millisecond)

		select {
		case <-ctx.Done():
			return
		default:
		}

		// viewer が ViewerDropCount 以上エラーに遭遇していたらループから脱落
		if viewer.ErrorCount >= ViewerDropCount {
			step.AddScore(ScoreViewerDropout)
			return
		}

		requestTime := time.Now()
		trend, res, err := browserGetLandingPageAction(ctx, viewer.Agent)
		if err != nil {
			viewer.ErrorCount += 1
			addErrorWithContext(ctx, step, err)
			continue
		}
		updatedCount, err := s.verifyTrend(ctx, res, viewer, trend, requestTime)
		if err != nil {
			addErrorWithContext(ctx, step, err)
			viewer.ErrorCount += 1
			continue
		}
		atomic.AddInt32(&viewUpdatedTrendCounter, int32(updatedCount))
	}
}

// ユーザーとISUの作成
func (s *Scenario) initNormalUser(ctx context.Context, step *isucandar.BenchmarkStep, isIsuconUser bool) *model.User {
	//ユーザー作成
	userAgent, err := s.NewAgent()
	if err != nil {
		logger.AdminLogger.Panicln(err)
	}
	user := s.NewUser(ctx, step, userAgent, model.UserTypeNormal, isIsuconUser)
	if user == nil {
		//logger.AdminLogger.Println("Normal User fail: NewUser")
		return nil //致命的でないエラー
	}
	func() {
		s.normalUsersMtx.Lock()
		defer s.normalUsersMtx.Unlock()
		s.normalUsers = append(s.normalUsers, user)
	}()

	// s.NewUser() 内で POST /api/auth をしているためトップページに飛ぶ
	_, errs := browserGetHomeAction(ctx, user.Agent,
		func(res *http.Response, isuList []*service.Isu) []error {
			expected := user.IsuListOrderByCreatedAt

			var errs []error
			_, errs = verifyIsuList(res, expected, isuList)
			return errs
		},
	)
	for _, err := range errs {
		addErrorWithContext(ctx, step, err)
		// 致命的なエラーではないため return しない
	}

	//椅子作成
	// TODO: 実際に解いてみてこの isu 数の上限がいい感じに働いているか検証する
	isuCountRandEngineMutex.Lock()
	isuCount := isuCountRandEngine.Intn(IsuCountMax) + 1
	isuCountRandEngineMutex.Unlock()

	for i := 0; i < isuCount; i++ {
		isu := s.NewIsu(ctx, step, user, true, true)
		if isu == nil {
			user.CloseAllIsuStateChan()
			return nil
		}
		step.AddScore(ScoreIsuInitialize)
	}

	return user
}

//ユーザーとISUの作成
func (s *Scenario) initViewer(ctx context.Context) model.Viewer {
	//ユーザー作成
	viewerAgent, err := s.NewAgent()
	if err != nil {
		logger.AdminLogger.Panicln(err)
	}
	viewer := model.NewViewer(viewerAgent)
	func() {
		s.viewerMtx.Lock()
		defer s.viewerMtx.Unlock()
		s.viewers = append(s.viewers, &viewer)
	}()

	return viewer
}

// あるISUの新しいconditionを見に行くシナリオ。
func (s *Scenario) requestNewConditionScenario(ctx context.Context, step *isucandar.BenchmarkStep, user *model.User, targetIsu *model.Isu, readConditionCount *ReadConditionCount) {
	// 最新の condition から、一度見た condition が帰ってくるまで condition のページングをする
	nowVirtualTime := s.ToVirtualTime(time.Now())
	request := service.GetIsuConditionRequest{
		StartTime:      nil,
		EndTime:        nowVirtualTime.Unix(),
		ConditionLevel: "info,warning,critical",
	}
	conditions, newLastReadConditionTimestamps, errs := s.getIsuConditionUntilAlreadyRead(ctx, user, targetIsu, request, step, readConditionCount)
	if len(errs) != 0 {
		for _, err := range errs {
			addErrorWithContext(ctx, step, err)
		}
		return
	}

	// GETに成功したのでその分を加点
	readCondition(conditions, step, readConditionCount)

	// LastReadConditionTimestamp を更新
	var nextTimestamps [service.ConditionLimit]int64
	indexIsu := 0
	indexNew := 0
	for i := 0; i < service.ConditionLimit; i++ {
		if targetIsu.LastReadConditionTimestamps[indexIsu] == newLastReadConditionTimestamps[indexNew] {
			nextTimestamps[i] = targetIsu.LastReadConditionTimestamps[indexIsu]
			indexIsu++
			indexNew++
		} else if targetIsu.LastReadConditionTimestamps[indexIsu] < newLastReadConditionTimestamps[indexNew] {
			nextTimestamps[i] = newLastReadConditionTimestamps[indexNew]
			indexNew++
		} else {
			nextTimestamps[i] = targetIsu.LastReadConditionTimestamps[indexIsu]
			indexIsu++
		}
	}
	targetIsu.LastReadConditionTimestamps = nextTimestamps

	// このシナリオでは修理しない
}

// あるISUの、悪い最新のconditionを見に行くシナリオ。
func (s *Scenario) requestLastBadConditionScenario(ctx context.Context, step *isucandar.BenchmarkStep, user *model.User, targetIsu *model.Isu) {
	// ConditionLevel最新の condition から、一度見た condition が帰ってくるまで condition のページングをする
	nowVirtualTime := s.ToVirtualTime(time.Now())
	request := service.GetIsuConditionRequest{
		StartTime:      nil,
		EndTime:        nowVirtualTime.Unix(),
		ConditionLevel: "warning,critical",
	}
	// GET condition/{jia_isu_uuid} を取得してバリデーション
	_, conditions, errs := browserGetIsuConditionAction(ctx, user.Agent, targetIsu.JIAIsuUUID,
		request,
		func(res *http.Response, conditions []*service.GetIsuConditionResponse) []error {
			err := verifyIsuConditions(res, user, targetIsu.JIAIsuUUID, &request, conditions, targetIsu.LastReadBadConditionTimestamps)
			if err != nil {
				return []error{err}
			}
			return []error{}
		},
	)
	if len(errs) > 0 {
		for _, err := range errs {
			addErrorWithContext(ctx, step, err)
		}
		return
	}
	if len(conditions) == 0 {
		return
	}

	// こっちでは加点しない

	// 新しい condition を確認して、椅子状態を改善
	solveCondition, targetTimestamp := findBadIsuState(conditions)

	// すでに改善してるなら修理とかはしない
	if targetTimestamp <= targetIsu.LastReadBadConditionTimestamps[0] {
		return
	}
	if solveCondition != model.IsuStateChangeNone {
		// 状態改善
		// バッファがあるのでブロック率は低い読みで直列に投げる
		select {
		case <-ctx.Done():
			return
		case targetIsu.StreamsForScenario.StateChan <- solveCondition:
		}
		step.AddScore(ScoreRepairIsu)
	}

	// LastReadBadConditionTimestamp を更新
	// condition の順番保障はされてる
	var nextTimestamps [service.ConditionLimit]int64
	indexIsu := 0
	indexNew := 0
	for i := 0; i < service.ConditionLimit; i++ {
		if indexNew < len(conditions) && targetIsu.LastReadBadConditionTimestamps[indexIsu] == conditions[indexNew].Timestamp {
			nextTimestamps[i] = targetIsu.LastReadBadConditionTimestamps[indexIsu]
			indexIsu++
			indexNew++
		} else if indexNew < len(conditions) && targetIsu.LastReadBadConditionTimestamps[indexIsu] < conditions[indexNew].Timestamp {
			nextTimestamps[i] = conditions[indexNew].Timestamp
			indexNew++
		} else {
			nextTimestamps[i] = targetIsu.LastReadBadConditionTimestamps[indexIsu]
			indexIsu++
		}
	}
	targetIsu.LastReadBadConditionTimestamps = nextTimestamps
}

//GET /isu/condition/{jia_isu_uuid} を一度見たconditionが出るまでページングする === 全てが新しいなら次のページに行く。補足: LastReadTimestamp は外で更新
func (s *Scenario) getIsuConditionUntilAlreadyRead(
	ctx context.Context,
	user *model.User,
	targetIsu *model.Isu,
	request service.GetIsuConditionRequest,
	step *isucandar.BenchmarkStep,
	readConditionCount *ReadConditionCount,
) ([]*service.GetIsuConditionResponse, [service.ConditionLimit]int64, []error) {
	// 更新用のLastReadConditionTimestamp
	var newLastReadConditionTimestamps [service.ConditionLimit]int64

	// 今回のこの関数で取得した condition の配列
	conditions := []*service.GetIsuConditionResponse{}

	// GET condition/{jia_isu_uuid} を取得してバリデーション
	_, firstPageConditions, errs := browserGetIsuConditionAction(ctx, user.Agent, targetIsu.JIAIsuUUID,
		request,
		func(res *http.Response, conditions []*service.GetIsuConditionResponse) []error {
			err := verifyIsuConditions(res, user, targetIsu.JIAIsuUUID, &request, conditions, targetIsu.LastReadConditionTimestamps)
			if err != nil {
				return []error{err}
			}
			return []error{}
		},
	)
	if len(errs) > 0 {
		return nil, newLastReadConditionTimestamps, errs
	}
	for i, c := range firstPageConditions {
		newLastReadConditionTimestamps[i] = c.Timestamp
	}
	for _, cond := range firstPageConditions {
		// 新しいやつだけなら append
		if isNewData(targetIsu, cond) {
			conditions = append(conditions, cond)
		} else {
			// timestamp順なのは validation で保証しているので読んだやつが出てきたタイミングで return
			return conditions, newLastReadConditionTimestamps, nil
		}
	}
	// 最初のページが最後のページならやめる
	if len(firstPageConditions) < service.ConditionLimit {
		return conditions, newLastReadConditionTimestamps, nil
	}

	pagingCount := 1
	// 続きがあり、なおかつ今取得した condition が全て新しい時はスクロールする
	for {
		request = service.GetIsuConditionRequest{
			StartTime:      request.StartTime,
			EndTime:        conditions[len(conditions)-1].Timestamp,
			ConditionLevel: request.ConditionLevel,
		}

		// ConditionPagingStep ページごとに現状の condition をスコアリング
		pagingCount++
		if pagingCount%ConditionPagingStep == 0 {
			readCondition(conditions, step, readConditionCount)
			conditions = conditions[:0]
		}

		tmpConditions, hres, err := getIsuConditionAction(ctx, user.Agent, targetIsu.JIAIsuUUID, request)
		if err != nil {
			return nil, newLastReadConditionTimestamps, []error{err}
		}
		err = verifyIsuConditions(hres, user, targetIsu.JIAIsuUUID, &request, tmpConditions, targetIsu.LastReadConditionTimestamps)
		if err != nil {
			return nil, newLastReadConditionTimestamps, []error{err}
		}

		for _, cond := range tmpConditions {
			// 新しいやつだけなら append
			if isNewData(targetIsu, cond) {
				conditions = append(conditions, cond)
			} else {
				// timestamp順なのは validation で保証しているので読んだやつが出てきたタイミングで return
				return conditions, newLastReadConditionTimestamps, nil
			}
		}

		// 最後のページまで見ちゃってるならやめる
		if len(tmpConditions) != service.ConditionLimit {
			return conditions, newLastReadConditionTimestamps, nil
		}
	}
}

func readCondition(conditions []*service.GetIsuConditionResponse, step *isucandar.BenchmarkStep, readConditionCount *ReadConditionCount) {
	for _, condition := range conditions {
		switch condition.ConditionLevel {
		case "info":
			readConditionCount.Info += 1
		case "warning":
			readConditionCount.Warn += 1
		case "critical":
			readConditionCount.Critical += 1
		default:
			// validate でここに入らないことは保証されている
		}
	}

	addConditionScoreTag(step, readConditionCount)
}

func addConditionScoreTag(step *isucandar.BenchmarkStep, readConditionCount *ReadConditionCount) {
	if readConditionCount.Info-ReadConditionTagStep >= 0 {
		addCount := int(readConditionCount.Info / ReadConditionTagStep)
		for i := 0; i < addCount; i++ {
			step.AddScore(ScoreReadInfoCondition)
			readConditionCount.Info -= ReadConditionTagStep
		}
	}
	if readConditionCount.Warn-ReadConditionTagStep >= 0 {
		addCount := int(readConditionCount.Warn / ReadConditionTagStep)
		for i := 0; i < addCount; i++ {
			step.AddScore(ScoreReadWarningCondition)
			readConditionCount.Warn -= ReadConditionTagStep
		}
	}
	if readConditionCount.Critical-ReadConditionTagStep >= 0 {
		addCount := int(readConditionCount.Critical / ReadConditionTagStep)
		for i := 0; i < addCount; i++ {
			step.AddScore(ScoreReadCriticalCondition)
			readConditionCount.Critical -= ReadConditionTagStep
		}
	}
}

func isNewData(isu *model.Isu, condition *service.GetIsuConditionResponse) bool {
	return condition.Timestamp > isu.LastReadConditionTimestamps[0]
}

// あるISUのグラフを見に行くシナリオ
func (s *Scenario) requestGraphScenario(ctx context.Context, step *isucandar.BenchmarkStep, user *model.User, targetIsu *model.Isu, randEngine *rand.Rand) {
	// 最新の condition から、一度見た condition が帰ってくるまで condition のページングをする
	nowVirtualTime := s.ToVirtualTime(time.Now())
	// 割り算で切り捨てを発生させている(day単位にしている)
	virtualToday := trancateTimestampToDate(nowVirtualTime.Unix())
	virtualToday -= OneDay

	graphResponses, errs := getIsuGraphUntilLastViewed(ctx, user, targetIsu, virtualToday)
	if len(errs) > 0 {
		for _, err := range errs {
			addErrorWithContext(ctx, step, err)
		}
		return
	}

	// LastCompletedGraphTime を更新
	newLastCompletedGraphTime := getNewLastCompletedGraphTime(graphResponses, virtualToday)
	if targetIsu.LastCompletedGraphTime < newLastCompletedGraphTime {
		targetIsu.LastCompletedGraphTime = newLastCompletedGraphTime
	}

	// AddScoreはconditionのGETまで待つためここでタグを持っておく
	scoreTags := []score.ScoreTag{}

	// scoreの計算
	for behindDay, gr := range graphResponses {
		minTimestampCount := int(^uint(0) >> 1)
		for _, g := range *gr {
			// 「今日のグラフ」＆「リクエストした時間より先」ならもう minTimestampCount についてカウントしない
			if behindDay == 0 && nowVirtualTime.Unix() < g.EndAt {
				break
			}
			if len(g.ConditionTimestamps) < minTimestampCount {
				minTimestampCount = len(g.ConditionTimestamps)
			}
		}
		// 「今日のグラフじゃない」&「完成しているグラフ」なら加点
		if behindDay != 0 && targetIsu.LastCompletedGraphTime <= virtualToday-(int64(behindDay)*OneDay) {
			// AddScoreはconditionのGETまで待つためここでタグを入れておく
			scoreTags = append(scoreTags, getGraphScoreTag(minTimestampCount))
		}
		// 「今日のグラフ」についても加点
		if behindDay == 0 {
			// AddScoreはconditionのGETまで待つためここでタグを入れておく
			scoreTags = append(scoreTags, getGraphScoreTag(minTimestampCount))
		}
	}

	// データが入ってるレスポンスから、ランダムで見る condition を選ぶ
	if len(graphResponses) != 0 {
		// ユーザーが今見ているグラフ
		nowViewingGraph := graphResponses[len(graphResponses)-1]
		// チェックする時間
		checkHour := getCheckHour(*nowViewingGraph, randEngine)
		request := service.GetIsuConditionRequest{
			StartTime:      &(*nowViewingGraph)[checkHour].StartAt,
			EndTime:        (*nowViewingGraph)[checkHour].EndAt,
			ConditionLevel: "info,warning,critical",
		}
		conditions, hres, err := getIsuConditionAction(ctx, user.Agent, targetIsu.JIAIsuUUID, request)
		if err != nil {
			addErrorWithContext(ctx, step, err)
			return
		}
		err = verifyIsuConditions(hres, user, targetIsu.JIAIsuUUID, &request, conditions, targetIsu.LastReadConditionTimestamps)
		if err != nil {
			addErrorWithContext(ctx, step, err)
			return
		}
	}

	// graph の加点分を計算
	for _, scoreTag := range scoreTags {
		step.AddScore(scoreTag)
	}
}

// unix timeのtimestampをその「日」に切り捨てる
func trancateTimestampToDate(timestamp int64) int64 {
	return (timestamp / OneDay) * OneDay
}

// 新しい LastCompletedGraphTime を得る。
func getNewLastCompletedGraphTime(graphResponses []*service.GraphResponse, virtualToday int64) int64 {
	var lastCompletedGraphTime int64 = 0
	for behindDay, gr := range graphResponses {
		for hour, g := range *gr {
			// 12時以降のデータがあるならその前日のグラフは完成している
			if hour >= 12 && g.Data != nil {
				completedDay := virtualToday - (OneDay * int64(behindDay))
				if lastCompletedGraphTime < completedDay {
					lastCompletedGraphTime = completedDay
				}
			}
		}
	}
	return lastCompletedGraphTime
}

// データが入ってる graph のレスポンスから、ランダムでユーザがチェックする condition を選ぶ
func getCheckHour(nowViewingGraph service.GraphResponse, randEngine *rand.Rand) int {
	dataExistIndexes := []int{}
	for i, g := range nowViewingGraph {
		if g.Data != nil {
			dataExistIndexes = append(dataExistIndexes, i)
		}
	}
	if len(dataExistIndexes) == 0 {
		return 0
	}
	return randEngine.Intn(len(dataExistIndexes))
}

func getGraphScoreTag(minTimestampCount int) score.ScoreTag {
	if minTimestampCount > ScoreGraphTimestampCount.Excellent {
		return ScoreGraphExcellent
	}
	if minTimestampCount > ScoreGraphTimestampCount.Good {
		return ScoreGraphGood
	}
	if minTimestampCount > ScoreGraphTimestampCount.Normal {
		return ScoreGraphNormal
	}
	if minTimestampCount > ScoreGraphTimestampCount.Bad {
		return ScoreGraphBad
	}
	return ScoreGraphWorst
}

// GET /isu/{jia_isu_uuid}/graph を、「一度見たgraphの次のgraph」or「ベンチがisuの作成を投げた仮想時間の日」まで。補足: LastViewedGraphは外で更新
func getIsuGraphUntilLastViewed(
	ctx context.Context,
	user *model.User,
	targetIsu *model.Isu,
	virtualDay int64,
) ([]*service.GraphResponse, []error) {
	graph := []*service.GraphResponse{}

	todayRequest := service.GetGraphRequest{Date: virtualDay}
	todayGraph, hres, err := getIsuGraphAction(ctx, user.Agent, targetIsu.JIAIsuUUID, todayRequest)
	if err != nil {
		return nil, []error{err}
	}

	err = verifyGraph(hres, user, targetIsu.JIAIsuUUID, &todayRequest, todayGraph)
	if err != nil {
		return nil, []error{err}
	}

	graph = append(graph, &todayGraph)

	// 見たグラフまでを見に行く
	for {
		// 一日前
		virtualDay -= 24 * 60 * 60
		// すでに見たグラフなら終わる
		if virtualDay == targetIsu.LastCompletedGraphTime {
			return graph, nil
		}

		request := service.GetGraphRequest{Date: virtualDay}

		tmpGraph, hres, err := getIsuGraphAction(ctx, user.Agent, targetIsu.JIAIsuUUID, request)
		if err != nil {
			return nil, []error{err}
		}
		err = verifyGraph(hres, user, targetIsu.JIAIsuUUID, &request, tmpGraph)
		if err != nil {
			return nil, []error{err}
		}

		graph = append(graph, &tmpGraph)

		// 作成した時間まで戻ったら終わる
		if targetIsu.PostTime.Unix() > virtualDay {
			return graph, nil
		}
	}
}

func findBadIsuState(conditions []*service.GetIsuConditionResponse) (model.IsuStateChange, int64) {
	var virtualTimestamp int64
	solveCondition := model.IsuStateChangeNone
	for _, c := range conditions {
		//MEMO: 重かったらフォーマットが想定通りの前提で最適化する
		bad := false
		for _, cond := range strings.Split(c.Condition, ",") {
			keyValue := strings.Split(cond, "=")
			if len(keyValue) != 2 {
				continue //形式に従っていないものは無視
			}
			if keyValue[1] != "false" {
				bad = true
				if keyValue[0] == "is_dirty" {
					solveCondition |= model.IsuStateChangeClear
				} else if keyValue[0] == "is_overweight" { // これだけ解消される可能性がある
					solveCondition |= model.IsuStateChangeDetectOverweight
				} else if keyValue[0] == "is_broken" {
					solveCondition |= model.IsuStateChangeRepair
				}
			}
		}
		// TODO: これ == 0 で大丈夫？一度 virtualTimestamp に値を入れた時点で break したほうが良さそう(is_overweight も解消されないようにするなら break させる)
		if bad && virtualTimestamp == 0 {
			virtualTimestamp = c.Timestamp
		}
	}

	return solveCondition, virtualTimestamp
}

// 確率で signout して再度ログインするシナリオ。全てのシナリオの最後に確率で発生する
func signoutScenario(ctx context.Context, step *isucandar.BenchmarkStep, user *model.User) {
	_, err := signoutAction(ctx, user.Agent)
	if err != nil {
		addErrorWithContext(ctx, step, err)
		// MEMO: ここで実は signout に成功していました、みたいな状況だと以降のこのユーザーループが死ぬがそれはユーザー責任とする
		return
	}
	user.Agent.CacheStore.Clear()

	// signout したらトップページに飛ぶ(MEMO: 初期状態だと trend おもすぎて backend をころしてしまうかも)
	go func() {
		// 登録済みユーザーは trend に興味はないので verify はせず投げっぱなし
		_, err = browserGetLandingPageIgnoreAction(ctx, user.Agent)
		if err != nil {
			addErrorWithContext(ctx, step, err)
			// return するとこのあとのログイン必須なシナリオが回らないから return はしない
		}
	}()

	authInfinityRetry(ctx, user.Agent, user.UserID, step)
}

// signoutScenario 以外からは呼ばない(シナリオループの最後である必要がある)
func authInfinityRetry(ctx context.Context, a *agent.Agent, userID string, step *isucandar.BenchmarkStep) {
	for {
		select {
		case <-ctx.Done():
			// 失敗したときも区別せずに return してよい(次シナリオループで終了するため)
			return
		default:
		}
		_, errs := authAction(ctx, a, userID)
		if len(errs) > 0 {
			for _, err := range errs {
				addErrorWithContext(ctx, step, err)
			}
			continue
		}
		me, hres, err := getMeAction(ctx, a)
		if err != nil {
			addErrorWithContext(ctx, step, err)
			continue
		}
		err = verifyMe(userID, hres, me)
		if err != nil {
			addErrorWithContext(ctx, step, err)
			continue
		}
		return
	}
}

func postIsuInfinityRetry(ctx context.Context, a *agent.Agent, req service.PostIsuRequest, step *isucandar.BenchmarkStep) *http.Response {
	for {
		select {
		case <-ctx.Done():
			return nil
		default:
		}
		_, res, err := postIsuAction(ctx, a, req)
		if err != nil {
			if res != nil && res.StatusCode == http.StatusConflict {
				return res
			}
			addErrorWithContext(ctx, step, err)
			continue
		}
		return res
	}
}

func getIsuInfinityRetry(ctx context.Context, a *agent.Agent, id string, step *isucandar.BenchmarkStep) (*service.Isu, *http.Response) {
	for {
		select {
		case <-ctx.Done():
			return nil, nil
		default:
		}
		isu, res, err := getIsuIdAction(ctx, a, id)
		if err != nil {
			addErrorWithContext(ctx, step, err)
			continue
		}
		return isu, res
	}
}<|MERGE_RESOLUTION|>--- conflicted
+++ resolved
@@ -78,19 +78,18 @@
 		s.userAdder(ctx, step)
 	}()
 
-<<<<<<< HEAD
 	//postした件数を記録
 	s.loadWaitGroup.Add(1)
 	go func() {
 		defer s.loadWaitGroup.Done()
 		s.postConditionNumReporter(ctx, step)
-=======
+	}()
+
 	//不正なcondition
 	s.loadWaitGroup.Add(1)
 	go func() {
 		defer s.loadWaitGroup.Done()
 		s.keepPostingError(ctx)
->>>>>>> 45b4cf0f
 	}()
 
 	<-ctx.Done()
