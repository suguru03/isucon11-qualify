package scenario

import (
	"bytes"
	"context"
<<<<<<< HEAD
=======
	"encoding/json"
>>>>>>> a7c611ba
	"fmt"
	"math/rand"
	"net/http"
	"time"

	"github.com/isucon/isucandar"
	"github.com/isucon/isucandar/failure"
	"github.com/isucon/isucon11-qualify/bench/logger"
	"github.com/isucon/isucon11-qualify/bench/model"
	"github.com/isucon/isucon11-qualify/bench/service"
)

const DefaultPostInterval = 1 * time.Second //TODO:時間加速

type posterState struct {
	PostInterval         time.Duration
	lastCondition        model.IsuCondition
	lastClean            time.Time
	lastDetectOverweight time.Time
	isuStateDelete       bool //椅子を削除する(正の点数が出るpostを行わない)
}

//POST /api/isu/{jia_isu_id}/conditionをたたくスレッド
func keepPosting(ctx context.Context, step *isucandar.BenchmarkStep, targetBaseURL string, jiaIsuUUID string, scenarioChan *model.StreamsForPoster) {
	defer func() { scenarioChan.ActiveChan <- false }() //deactivate

	nowRealTime := time.Now()
	nowTimeStamp := nowRealTime //TODO: 時間調整
	state := posterState{
		PostInterval: DefaultPostInterval,
		lastCondition: model.IsuCondition{
			IsSitting:     false,
			IsDirty:       false,
			IsOverweight:  false,
			IsBroken:      false,
			Message:       "",
			TimestampUnix: nowTimeStamp.Unix(),
		},
		lastClean:            nowTimeStamp,
		lastDetectOverweight: nowTimeStamp,
		isuStateDelete:       false,
	}
	randEngine := rand.New(rand.NewSource(0))
	targetURL := fmt.Sprintf("%s/api/isu/%s/condition", targetBaseURL, jiaIsuUUID)
	httpClient := http.Client{}
	httpClient.Timeout = 1 * time.Second

	//TODO: 頻度はちゃんと検討して変える
	//本来は1分=60,000msに一回
	//60倍速
	timer := time.NewTicker(state.PostInterval)
	defer timer.Stop()
	for {
		select {
		case <-ctx.Done():
			return
		case <-timer.C:
		}
		nowRealTime = time.Now()
		nowTimeStamp = nowRealTime //TODO: 時間調整

		//状態変化
		stateChange := model.IsuStateChangeNone
		select {
		case nextState, ok := <-scenarioChan.StateChan:
			if ok {
				stateChange = nextState
			}
		default:
		}

		//postし損ねたconditionを捨てる
		for !state.NextIsLatestTimestamp(nowTimeStamp) {
			_ = state.GenerateNextCondition(randEngine, model.IsuStateChangeNone)
		}
		//次のstateを生成
<<<<<<< HEAD
		condition := state.GenerateNextCondition(randEngine, stateChange)

		_, err := postIsuConditionAction(ctx, postAgent, jiaIsuUUID, service.PostIsuConditionRequest{
			IsSitting: condition.IsSitting,
			Condition: fmt.Sprintf("is_dirty=%v,is_overweight=%v,is_broken=%v",
				condition.IsDirty, condition.IsOverweight, condition.IsBroken,
			),
			Message:   condition.Message,
			Timestamp: condition.TimestampUnix,
		})
		if err != nil {
			step.AddError(err)
			return // goto next loop
		}
		//defer res.Body.Close()

		if condition.ConditionLevel == model.ConditionLevelInfo {
			step.AddScore(ScorePostConditionInfo)
		} else if condition.ConditionLevel == model.ConditionLevelWarning {
			step.AddScore(ScorePostConditionWarning)
		} else {
			step.AddScore(ScorePostConditionCritical)
		}
=======
		//TODO: CE防止のためのコメントアウトを外す
		condition := state.GenerateNextCondition(randEngine, stateChange)

		//リクエスト
		conditionByte, err := json.Marshal(condition)
		if err != nil {
			logger.AdminLogger.Panic(err)
		}
		res, err := httpClient.Post(
			targetURL, "application/json",
			bytes.NewBuffer(conditionByte),
		)
		if err != nil {
			step.AddError(failure.NewError(ErrHTTP, err))
			continue // goto next loop
		}
		func() {
			defer res.Body.Close()

			err = verifyStatusCode(res, http.StatusCreated)
			if err != nil {
				step.AddError(err)
				return // goto next loop
			}

			//TODO: コメントアウト
			// if condition.ConditionLevel == model.ConditionLevelInfo {
			// 	step.AddScore(ScorePostConditionInfo)
			// } else if condition.ConditionLevel == model.ConditionLevelWarning {
			// 	step.AddScore(ScorePostConditionWarning)
			// } else {
			// 	step.AddScore(ScorePostConditionCritical)
			// }
		}()
>>>>>>> a7c611ba
	}
}

func (state *posterState) NextConditionTimestamp() time.Time {
	return time.Unix(state.lastCondition.TimestampUnix, 0).Add(state.PostInterval)
}
func (state *posterState) NextIsLatestTimestamp(nowTimeStamp time.Time) bool {
	return nowTimeStamp.Before(time.Unix(state.lastCondition.TimestampUnix, 0).Add(state.PostInterval * 2))
}
func (state *posterState) GenerateNextCondition(randEngine *rand.Rand, stateChange model.IsuStateChange) *model.IsuCondition {

	//乱数初期化（逆算できるように）
	timeStamp := state.NextConditionTimestamp()
	randEngine.Seed(timeStamp.Unix() + 961054102)

	//状態変化
	lastConditionIsDirty := state.lastCondition.IsDirty
	lastConditionIsOverweight := state.lastCondition.IsOverweight
	lastConditionIsBroken := state.lastCondition.IsBroken
	if stateChange == model.IsuStateChangeBad {
		randV := randEngine.Intn(100)
		if randV <= 70 {
			lastConditionIsDirty = true
		} else if randV <= 90 {
			lastConditionIsBroken = true
		} else {
			lastConditionIsDirty = true
			lastConditionIsBroken = true
		}
	} else if stateChange == model.IsuStateChangeDelete {
		state.isuStateDelete = true
	} else {
		//各種状態改善クエリ
		if stateChange&model.IsuStateChangeClear != 0 {
			lastConditionIsDirty = false
			state.lastClean = timeStamp
		}
		if stateChange&model.IsuStateChangeDetectOverweight != 0 {
			lastConditionIsDirty = false
			state.lastClean = timeStamp
		}
		if stateChange&model.IsuStateChangeRepair != 0 {
			lastConditionIsBroken = false
		}
	}

	//新しいConditionを生成
	var condition *model.IsuCondition
	if state.isuStateDelete {
		//削除された椅子のConditionは0点固定
		condition = &model.IsuCondition{
			StateChange:    model.IsuStateChangeDelete,
			IsSitting:      true,
			IsDirty:        true,
			IsOverweight:   true,
			IsBroken:       true,
			ConditionLevel: model.ConditionLevelCritical,
			Message:        "",
			TimestampUnix:  timeStamp.Unix(),
		}
	} else {
		//新しいConditionを生成
		condition = &model.IsuCondition{
			StateChange:  stateChange,
			IsSitting:    state.lastCondition.IsSitting,
			IsDirty:      lastConditionIsDirty,
			IsOverweight: lastConditionIsOverweight,
			IsBroken:     lastConditionIsBroken,
			//ConditionLevel: model.ConditionLevelCritical,
			Message:       "",
			TimestampUnix: timeStamp.Unix(),
		}
		//sitting
		if condition.IsSitting {
			if randEngine.Intn(100) <= 10 {
				condition.IsSitting = false
				condition.IsOverweight = false
			}
		} else {
			if randEngine.Intn(100) <= 10 {
				condition.IsSitting = true
			}
		}
		//overweight
		if condition.IsSitting && timeStamp.Sub(state.lastDetectOverweight) > 60*time.Minute {
			if randEngine.Intn(100) <= 50 {
				condition.IsOverweight = true
			}
		}
		//dirty
		if timeStamp.Sub(state.lastClean) > 75*time.Minute {
			if randEngine.Intn(100) <= 50 {
				condition.IsDirty = true
			}
		}
		//broken
		if randEngine.Intn(100) <= 1 {
			condition.IsBroken = true
		}

		//message
		condition.Message = "今日もいい天気" //TODO: メッセージをちゃんと生成

		//conditionLevel
		warnCount := 0
		if condition.IsDirty {
			warnCount += 1
		}
		if condition.IsOverweight {
			warnCount += 1
		}
		if condition.IsBroken {
			warnCount += 1
		}
		if warnCount == 0 {
			condition.ConditionLevel = model.ConditionLevelInfo
		} else if warnCount == 1 || warnCount == 2 {
			condition.ConditionLevel = model.ConditionLevelWarning
		} else {
			condition.ConditionLevel = model.ConditionLevelCritical
		}
	}

	//last更新
	state.lastCondition = *condition

	return condition
}<|MERGE_RESOLUTION|>--- conflicted
+++ resolved
@@ -3,10 +3,7 @@
 import (
 	"bytes"
 	"context"
-<<<<<<< HEAD
-=======
 	"encoding/json"
->>>>>>> a7c611ba
 	"fmt"
 	"math/rand"
 	"net/http"
@@ -16,7 +13,6 @@
 	"github.com/isucon/isucandar/failure"
 	"github.com/isucon/isucon11-qualify/bench/logger"
 	"github.com/isucon/isucon11-qualify/bench/model"
-	"github.com/isucon/isucon11-qualify/bench/service"
 )
 
 const DefaultPostInterval = 1 * time.Second //TODO:時間加速
@@ -83,32 +79,6 @@
 			_ = state.GenerateNextCondition(randEngine, model.IsuStateChangeNone)
 		}
 		//次のstateを生成
-<<<<<<< HEAD
-		condition := state.GenerateNextCondition(randEngine, stateChange)
-
-		_, err := postIsuConditionAction(ctx, postAgent, jiaIsuUUID, service.PostIsuConditionRequest{
-			IsSitting: condition.IsSitting,
-			Condition: fmt.Sprintf("is_dirty=%v,is_overweight=%v,is_broken=%v",
-				condition.IsDirty, condition.IsOverweight, condition.IsBroken,
-			),
-			Message:   condition.Message,
-			Timestamp: condition.TimestampUnix,
-		})
-		if err != nil {
-			step.AddError(err)
-			return // goto next loop
-		}
-		//defer res.Body.Close()
-
-		if condition.ConditionLevel == model.ConditionLevelInfo {
-			step.AddScore(ScorePostConditionInfo)
-		} else if condition.ConditionLevel == model.ConditionLevelWarning {
-			step.AddScore(ScorePostConditionWarning)
-		} else {
-			step.AddScore(ScorePostConditionCritical)
-		}
-=======
-		//TODO: CE防止のためのコメントアウトを外す
 		condition := state.GenerateNextCondition(randEngine, stateChange)
 
 		//リクエスト
@@ -133,16 +103,14 @@
 				return // goto next loop
 			}
 
-			//TODO: コメントアウト
-			// if condition.ConditionLevel == model.ConditionLevelInfo {
-			// 	step.AddScore(ScorePostConditionInfo)
-			// } else if condition.ConditionLevel == model.ConditionLevelWarning {
-			// 	step.AddScore(ScorePostConditionWarning)
-			// } else {
-			// 	step.AddScore(ScorePostConditionCritical)
-			// }
+			if condition.ConditionLevel == model.ConditionLevelInfo {
+				step.AddScore(ScorePostConditionInfo)
+			} else if condition.ConditionLevel == model.ConditionLevelWarning {
+				step.AddScore(ScorePostConditionWarning)
+			} else {
+				step.AddScore(ScorePostConditionCritical)
+			}
 		}()
->>>>>>> a7c611ba
 	}
 }
 
