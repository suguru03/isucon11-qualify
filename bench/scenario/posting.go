--- conflicted
+++ resolved
@@ -8,10 +8,7 @@
 	"net/url"
 	"path"
 	"sync"
-<<<<<<< HEAD
 	"sync/atomic"
-=======
->>>>>>> 45b4cf0f
 	"time"
 
 	"github.com/isucon/isucandar"
