package scenario

import (
	"bytes"
	"context"
	"crypto/md5"
	"io"
	"math"
	"math/rand"
	"net/url"
	"sync"
	"time"

	"github.com/isucon/isucandar"
	"github.com/isucon/isucandar/agent"
	"github.com/isucon/isucandar/failure"
	"github.com/isucon/isucon11-qualify/bench/logger"
	"github.com/isucon/isucon11-qualify/bench/model"
	"github.com/isucon/isucon11-qualify/bench/random"
	"github.com/isucon/isucon11-qualify/bench/service"
)

// scenario.go
// シナリオ構造体とそのメンバ関数
// および、全ステップで使うシナリオ関数

type Scenario struct {
	// TODO: シナリオ実行に必要なフィールドを書く

	BaseURL                  string        // ベンチ対象 Web アプリの URL
	UseTLS                   bool          // https で接続するかどうか
	NoLoad                   bool          // Load(ベンチ負荷)を強要しない
	LoadTimeout              time.Duration //Loadのcontextの時間
	realTimeLoadFinishedAt   time.Time     //Loadのcontext終了時間
	realTimePrepareStartedAt time.Time     //Prepareの開始時間
	virtualTimeStart         time.Time
	virtualTimeMulti         time.Duration //時間が何倍速になっているか
	jiaServiceURL            *url.URL

	// POST /initialize の猶予時間
	initializeTimeout time.Duration

	// 競技者の実装言語
	Language string

	loadWaitGroup sync.WaitGroup
	jiaCancel     context.CancelFunc

	//内部状態
	normalUsersMtx  sync.Mutex
	normalUsers     []*model.User
	companyUsersMtx sync.Mutex
	companyUsers    []*model.User
	Catalogs        map[string]*model.IsuCatalog
}

func NewScenario(jiaServiceURL *url.URL, loadTimeout time.Duration) (*Scenario, error) {
	return &Scenario{
		// TODO: シナリオを初期化する
		//realTimeStart: time.Now()
		LoadTimeout:       loadTimeout,
		virtualTimeStart:  random.BaseTime, //初期データ生成時のベースタイムと合わせるために当パッケージの値を利用
		virtualTimeMulti:  30000,           //5分=300秒に一回 => 1秒に100回
		jiaServiceURL:     jiaServiceURL,
		initializeTimeout: 20 * time.Second,
		normalUsers:       []*model.User{},
		companyUsers:      []*model.User{},
	}, nil
}

func (s *Scenario) WithInitializeTimeout(t time.Duration) *Scenario {
	s.initializeTimeout = t
	return s
}

func (s *Scenario) NewAgent(opts ...agent.AgentOption) (*agent.Agent, error) {
	opts = append(opts, agent.WithBaseURL(s.BaseURL))
	return agent.NewAgent(opts...)
}

func (s *Scenario) ToVirtualTime(realTime time.Time) time.Time {
	return s.virtualTimeStart.Add(realTime.Sub(s.realTimePrepareStartedAt) * s.virtualTimeMulti)
}

//load用
//通常ユーザーのシナリオ Goroutineを追加する
func (s *Scenario) AddNormalUser(ctx context.Context, step *isucandar.BenchmarkStep, count int) {
	if count <= 0 {
		return
	}
	s.loadWaitGroup.Add(count)
	for i := 0; i < count; i++ {
		go func(ctx context.Context, step *isucandar.BenchmarkStep) {
			defer s.loadWaitGroup.Done()
			s.loadNormalUser(ctx, step)
		}(ctx, step)
	}
}

//load用
//マニアユーザーのシナリオ Goroutineを追加する
func (s *Scenario) AddManiacUser(ctx context.Context, step *isucandar.BenchmarkStep, count int) {
	if count <= 0 {
		return
	}
	s.loadWaitGroup.Add(count)
	for i := 0; i < count; i++ {
		go func(ctx context.Context, step *isucandar.BenchmarkStep) {
			defer s.loadWaitGroup.Done()
			//s.loadManiacUser(ctx, step) //TODO:
		}(ctx, step)
	}
}

//load用
//企業ユーザーのシナリオ Goroutineを追加する
func (s *Scenario) AddCompanyUser(ctx context.Context, step *isucandar.BenchmarkStep, count int) {
	if count <= 0 {
		return
	}
	s.loadWaitGroup.Add(count)
	for i := 0; i < count; i++ {
		go func(ctx context.Context, step *isucandar.BenchmarkStep) {
			defer s.loadWaitGroup.Done()
			s.loadCompanyUser(ctx, step)
		}(ctx, step)
	}
}

//新しい登録済みUserの生成
//失敗したらnilを返す
func (s *Scenario) NewUser(ctx context.Context, step *isucandar.BenchmarkStep, a *agent.Agent, userType model.UserType) *model.User {
	user, err := model.NewRandomUserRaw(userType)
	if err != nil {
		logger.AdminLogger.Panic(err)
		return nil
	}

	//backendにpostする
	//TODO: 確率で失敗してリトライする
	_, errs := authAction(ctx, a, user.UserID)
	for _, err := range errs {
		addErrorWithContext(ctx, step, err)
	}
	if len(errs) > 0 {
		return nil
	}
	user.Agent = a

	return user
}

//新しい登録済みISUの生成
//失敗したらnilを返す
func (s *Scenario) NewIsu(ctx context.Context, step *isucandar.BenchmarkStep, owner *model.User, addToUser bool, img *service.IsuImg) *model.Isu {
	isu, streamsForPoster, err := model.NewRandomIsuRaw(owner)
	if err != nil {
		logger.AdminLogger.Panic(err)
		return nil
	}

	//ISU協会にIsu*を登録する必要あり
	RegisterToJiaAPI(isu.JIAIsuUUID, &IsuDetailInfomation{CatalogID: isu.JIACatalogID, Character: isu.Character}, streamsForPoster)

	//backendにpostする
	//TODO: 確率で失敗してリトライする
	req := service.PostIsuRequest{
		JIAIsuUUID: isu.JIAIsuUUID,
		IsuName:    isu.Name,
	}
<<<<<<< HEAD
	var image io.Reader
	if rand.Intn(100) != 0 {
		imageBytes := random.Image()
		isu.ImageHash = md5.Sum(imageBytes)
		image = bytes.NewBuffer(imageBytes)
	}
	isuResponse, res, err := postIsuAction(ctx, owner.Agent, req, image) //TODO:画像
=======
	if img != nil {
		req.ImgName = img.ImgName
		req.Img = img.Img
	}
	isuResponse, res, err := postIsuAction(ctx, owner.Agent, req)
>>>>>>> f8a4ace7
	if err != nil {
		addErrorWithContext(ctx, step, err)
		isu.StreamsForScenario.StateChan <- model.IsuStateChangeDelete
		return nil
	}
	if isuResponse.JIAIsuUUID != isu.JIAIsuUUID ||
		isuResponse.Name != isu.Name ||
		isuResponse.Character != isu.Character {
		step.AddError(errorMissmatch(res, "レスポンスBodyが正しくありません"))
	}
	isu.StreamsForScenario.StateChan <- model.IsuStateChangeNone

	//並列に生成する場合は後でgetにより正しい順番を得て、その順序でaddする
	//その場合はaddToUser==falseになる
	if addToUser {
		//戻り値をownerに追加する
		owner.AddIsu(isu)
	}

	return isu
}

func GetConditionDataExistTimestamp(s *Scenario, user *model.User) int64 {
	if len(user.IsuListOrderByCreatedAt) == 0 {
		return s.virtualTimeStart.Unix()
	}
	var timestamp int64 = math.MaxInt64
	for _, isu := range user.IsuListOrderByCreatedAt {
		cond := isu.Conditions.Back()
		if cond == nil {
			return s.virtualTimeStart.Unix()
		}
		if cond.TimestampUnix < timestamp {
			timestamp = cond.TimestampUnix
		}
	}
	return timestamp
}

func addErrorWithContext(ctx context.Context, step *isucandar.BenchmarkStep, err error) {
	select {
	case <-ctx.Done():
		if !failure.IsCode(err, ErrHTTP) {
			step.AddError(err)
		}
	default:
		step.AddError(err)
	}
}<|MERGE_RESOLUTION|>--- conflicted
+++ resolved
@@ -168,7 +168,6 @@
 		JIAIsuUUID: isu.JIAIsuUUID,
 		IsuName:    isu.Name,
 	}
-<<<<<<< HEAD
 	var image io.Reader
 	if rand.Intn(100) != 0 {
 		imageBytes := random.Image()
@@ -176,13 +175,6 @@
 		image = bytes.NewBuffer(imageBytes)
 	}
 	isuResponse, res, err := postIsuAction(ctx, owner.Agent, req, image) //TODO:画像
-=======
-	if img != nil {
-		req.ImgName = img.ImgName
-		req.Img = img.Img
-	}
-	isuResponse, res, err := postIsuAction(ctx, owner.Agent, req)
->>>>>>> f8a4ace7
 	if err != nil {
 		addErrorWithContext(ctx, step, err)
 		isu.StreamsForScenario.StateChan <- model.IsuStateChangeDelete
