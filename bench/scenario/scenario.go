--- conflicted
+++ resolved
@@ -45,15 +45,10 @@
 	//内部状態
 	normalUsersMtx  sync.Mutex
 	normalUsers     []*model.User
-<<<<<<< HEAD
-=======
 
 	// TODO: ユーザーを増やすロジックを書いたときに必要性を再度考える
 	viewerMtx sync.Mutex
 	viewers   []*model.Viewer
-
-	Catalogs map[string]*model.IsuCatalog
->>>>>>> 701be759
 }
 
 func NewScenario(jiaServiceURL *url.URL, loadTimeout time.Duration) (*Scenario, error) {
