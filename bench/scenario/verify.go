package scenario

// verify.go
// 各種検証のユーティリティ関数
// ErrBadResponseのあたりの書式チェックと、
// シナリオのstructがあれば文脈無しで検証できるもの

import (
	"crypto/md5"
	"encoding/json"
	"fmt"
	"github.com/isucon/isucandar/agent"
	"github.com/isucon/isucandar/failure"
	"github.com/isucon/isucon11-qualify/bench/logger"
	"io"
	"net"
	"net/http"
	"net/url"
	"strings"

	"github.com/isucon/isucon11-qualify/bench/model"
	"github.com/isucon/isucon11-qualify/bench/service"
)

//汎用関数

func verifyStatusCode(res *http.Response, code int) error {
	if res.StatusCode != code {
		return errorInvalidStatusCode(res, code)
	}
	return nil
}
func verifyContentType(res *http.Response, contentType string) error {
	actual := res.Header.Get("Content-Type")
	if !strings.HasPrefix(actual, contentType) {
		return errorInvalidContentType(res, contentType)
	}
	return nil
}
func verifyJSONBody(res *http.Response, body interface{}) error {
	decoder := json.NewDecoder(res.Body)
	//defer res.Body.Close()

	if err := decoder.Decode(body); err != nil {
		return errorInvalidJSON(res)
	}
	return nil
}
func verifyText(res *http.Response, text string, expected string) error {
	if text != expected {
		return errorMissmatch(res, "エラーメッセージが不正確です: `%s` (expected: `%s`)", text, expected)
	}
	return nil
}
func verify4xxError(res *http.Response, text string, expectedText string, expectedCode int) error {
	if res.StatusCode != expectedCode {
		return errorInvalidStatusCode(res, expectedCode)
	}
	if text != expectedText {
		return errorMissmatch(res, "エラーメッセージが不正確です: `%s` (expected: `%s`)", text, expectedText)
	}
	return nil
}

// 文脈無しで検証できるもの

func verifyNotSignedIn(res *http.Response, text string) error {
	expected := "you are not signed in"
	return verify4xxError(res, text, expected, http.StatusUnauthorized)
}

// TODO: 統一され次第消す
func verifyNotSignedInTODO(res *http.Response, text string) error {
	expected := "you are not sign in"
	return verify4xxError(res, text, expected, http.StatusUnauthorized)
}

func verifyBadReqBody(res *http.Response, text string) error {
	expected := "bad request body"
	return verify4xxError(res, text, expected, http.StatusBadRequest)
}

func verifyIsuNotFound(res *http.Response, text string) error {
	expected := "isu not found"
	return verify4xxError(res, text, expected, http.StatusNotFound)
}

//データ整合性チェック

func verifyIsuOrderByCreatedAt(res *http.Response, expectedReverse []*model.Isu, isuList []*service.Isu) []error {
	errs := []error{}
	length := len(expectedReverse)
	if length != len(isuList) {
		errs = append(errs, errorMissmatch(res, "椅子の数が異なります"))
		return errs
	}
	for i, isu := range isuList {
		exp := expectedReverse[length-1-i]
<<<<<<< HEAD
		if exp.Character == isu.Character &&
			exp.JIAIsuUUID == isu.JIAIsuUUID &&
			exp.Name == isu.Name {
			//TODO: iconの検証

		} else {
			errs = append(errs, errorMissmatch(res, "%d番目の椅子の情報が異なります: ID=%s", i+1, isu.JIAIsuUUID))
=======
		if exp.JIAIsuUUID == isu.JIAIsuUUID {
			if exp.Character == isu.Character &&
				exp.Name == isu.Name {
				//TODO: iconの検証

			} else {
				errs = append(errs, errorMissmatch(res, "%d番目の椅子の情報が異なります: ID=%s", i+1, isu.JIAIsuUUID))
			}
		} else {
			errs = append(errs, errorMissmatch(res, "%d番目の椅子が異なります: ID=%s (expected=%s)", i+1, isu.JIAIsuUUID, exp.JIAIsuUUID))
>>>>>>> 9516b52c
		}
	}

	return errs
}

//TODO:
// func verifyCatalog(res *http.Response, expected *model.Catalog, catalog *service.Catalog) []error {
// 	errs := []error{}
// 	return errs
// }

//
//mustExistUntil: この値以下のtimestampを持つものは全て反映されているべき
func verifyIsuConditions(res *http.Response,
	targetUser *model.User, targetIsuUUID string, request *service.GetIsuConditionRequest,
	backendData []*service.GetIsuConditionResponse, mustExistUntil int64) error {

	//limitを超えているかチェック
	var limit int
	if request.Limit != nil {
		limit = int(*request.Limit)
	} else {
		limit = conditionLimit
	}
	if limit < len(backendData) {
		return errorInvalid(res, "要素数が正しくありません")
	}
	//レスポンス側のstartTimeのチェック
	if request.StartTime != nil && len(backendData) != 0 && backendData[len(backendData)-1].Timestamp < *request.StartTime {
		return errorInvalid(res, "データが正しくありません")
	}

	//expectedの開始位置を探す
	filter := model.ConditionLevelNone
	for _, level := range strings.Split(request.ConditionLevel, ",") {
		switch level[0] {
		case 'i':
			filter |= model.ConditionLevelInfo
		case 'w':
			filter |= model.ConditionLevelWarning
		case 'c':
			filter |= model.ConditionLevelCritical
		}
	}
	var baseIter model.IsuConditionIterator
	if targetIsuUUID != "" {
		targetIsu := targetUser.IsuListByID[targetIsuUUID]
		iterTmp := targetIsu.Conditions.LowerBound(filter, request.CursorEndTime, request.CursorJIAIsuUUID)
		baseIter = &iterTmp
	} else {
		iterTmp := targetUser.Conditions.LowerBound(filter, request.CursorEndTime, request.CursorJIAIsuUUID)
		baseIter = &iterTmp
	}

	//backendDataの先頭からチェック
	var lastSort model.IsuConditionCursor
	for i, c := range backendData {
		nowSort := model.IsuConditionCursor{TimestampUnix: c.Timestamp, OwnerID: c.JIAIsuUUID}
		if i != 0 && !nowSort.Less(&lastSort) {
			return errorInvalid(res, "整列順が正しくありません")
		}

		var expected *model.IsuCondition
		for {
			expected = baseIter.Prev()
			if expected == nil {
				return errorMissmatch(res, "POSTに成功していない時刻のデータが返されました")
			}

			if expected.TimestampUnix == c.Timestamp && expected.OwnerID == c.JIAIsuUUID {
				break //ok
			}

			if mustExistUntil < expected.TimestampUnix {
				//反映されていないことが許可されているので、無視して良い
				continue
			}
			return errorMissmatch(res, "POSTに成功していない時刻のデータが返されました")
		}

		//等価チェック
		expectedCondition := fmt.Sprintf("is_dirty=%v,is_overweight=%v,is_broken=%v",
			expected.IsDirty,
			expected.IsOverweight,
			expected.IsBroken,
		)
		var expectedConditionLevelStr string
		warnCount := 0
		if expected.IsDirty {
			warnCount++
		}
		if expected.IsOverweight {
			warnCount++
		}
		if expected.IsBroken {
			warnCount++
		}
		switch warnCount {
		case 0:
			expectedConditionLevelStr = "info"
		case 1, 2:
			expectedConditionLevelStr = "warning"
		case 3:
			expectedConditionLevelStr = "critical"
		}
		if c.Condition != expectedCondition ||
			c.ConditionLevel != expectedConditionLevelStr ||
			c.IsSitting != expected.IsSitting ||
			c.JIAIsuUUID != expected.OwnerID ||
			c.Message != expected.Message ||
			c.IsuName != targetUser.IsuListByID[c.JIAIsuUUID].Name {
			return errorMissmatch(res, "データが正しくありません")
		}

		lastSort = nowSort
	}

	//limitの検証
	if len(backendData) < limit && baseIter.Prev() != nil {
		prev := baseIter.Prev()
		if prev != nil && request.StartTime != nil && *request.StartTime <= prev.TimestampUnix {
			return errorInvalid(res, "要素数が正しくありません")
		}
	}

	return nil
}

func joinURL(base *url.URL, target string) string {
	b := *base
	t, _ := url.Parse(target)
	u := b.ResolveReference(t).String()
	return u
}

// TODO: vendor.****.jsで取得処理が記述されているlogo_white, logo_orangeも取得できてない
func verifyResources(page string, res *http.Response, resources agent.Resources) []error {
	base := res.Request.URL.String()

	faviconSvg := "/favicon.d0f5f504.svg"
	indexCss := "/index.0bf61ac6.js"
	indexJs := "/index.b2dd4fac.css"
	//logoOrange := "/logo_orange.974bf3e6.svg"
	//logoWhite := "/logo_white.98008342.svg"
	vendorJs := "/vendor.e16f2a0d.js"

	var checks []error
	switch page {
	case "/signup":
		checks = []error{
			errorChecksum(base, resources[joinURL(res.Request.URL, "/assets"+faviconSvg)], faviconSvg),
			errorChecksum(base, resources[joinURL(res.Request.URL, "/assets"+indexCss)], indexCss),
			errorChecksum(base, resources[joinURL(res.Request.URL, "/assets"+indexJs)], indexJs),
			//errorChecksum(base, resources[joinURL(res.Request.URL, "/assets"+logoWhite)], logoWhite),
			errorChecksum(base, resources[joinURL(res.Request.URL, "/assets"+vendorJs)], vendorJs),
		}
	case "/condition":
		checks = []error{
			errorChecksum(base, resources[joinURL(res.Request.URL, "/assets"+faviconSvg)], faviconSvg),
			errorChecksum(base, resources[joinURL(res.Request.URL, "/assets"+indexCss)], indexCss),
			errorChecksum(base, resources[joinURL(res.Request.URL, "/assets"+indexJs)], indexJs),
			//errorChecksum(base, resources[joinURL(res.Request.URL, "/assets"+logoWhite)], logoWhite),
			errorChecksum(base, resources[joinURL(res.Request.URL, "/assets"+vendorJs)], vendorJs),
		}
	case "/isu":
		checks = []error{
			errorChecksum(base, resources[joinURL(res.Request.URL, "/assets"+faviconSvg)], faviconSvg),
			errorChecksum(base, resources[joinURL(res.Request.URL, "/assets"+indexCss)], indexCss),
			errorChecksum(base, resources[joinURL(res.Request.URL, "/assets"+indexJs)], indexJs),
			//errorChecksum(base, resources[joinURL(res.Request.URL, "/assets"+logoWhite)], logoWhite),
			errorChecksum(base, resources[joinURL(res.Request.URL, "/assets"+vendorJs)], vendorJs),
		}
	case "/register":
		checks = []error{
			errorChecksum(base, resources[joinURL(res.Request.URL, "/assets"+faviconSvg)], faviconSvg),
			errorChecksum(base, resources[joinURL(res.Request.URL, "/assets"+indexCss)], indexCss),
			errorChecksum(base, resources[joinURL(res.Request.URL, "/assets"+indexJs)], indexJs),
			//errorChecksum(base, resources[joinURL(res.Request.URL, "/assets"+logoWhite)], logoWhite),
			errorChecksum(base, resources[joinURL(res.Request.URL, "/assets"+vendorJs)], vendorJs),
		}
	case "/login":
		checks = []error{
			errorChecksum(base, resources[joinURL(res.Request.URL, "/assets"+faviconSvg)], faviconSvg),
			errorChecksum(base, resources[joinURL(res.Request.URL, "/assets"+indexCss)], indexCss),
			errorChecksum(base, resources[joinURL(res.Request.URL, "/assets"+indexJs)], indexJs),
			//errorChecksum(base, resources[joinURL(res.Request.URL, "/assets"+logoOrange)], logoOrange),
			//errorChecksum(base, resources[joinURL(res.Request.URL, "/assets"+logoWhite)], logoWhite),
			errorChecksum(base, resources[joinURL(res.Request.URL, "/assets"+vendorJs)], vendorJs),
		}
	}
	errs := []error{}
	for _, err := range checks {
		if err != nil {
			errs = append(errs, err)
		}
	}

	return errs
}

func errorChecksum(base string, resource *agent.Resource, name string) error {
	if resource == nil {
		logger.AdminLogger.Printf("resource not found: %s on %s\n", name, base)
		return failure.NewError(ErrChecksum, errorInvalidResponse("期待するリソースが読み込まれませんでした: %s", name))
	}

	if resource.Error != nil {
		var nerr net.Error
		if failure.As(resource.Error, &nerr) {
			if nerr.Timeout() || nerr.Temporary() {
				return nerr
			}
		}
		return failure.NewError(ErrChecksum, errorInvalidResponse("リソースの取得に失敗しました: %s: %v", name, resource.Error))
	}

	res := resource.Response
	defer res.Body.Close()
	if res.StatusCode == 304 {
		return nil
	}

	if err := verifyStatusCode(res, http.StatusOK); err != nil {
		return err
	}

	// md5でリソースの比較
	path := res.Request.URL.Path
	expected := resoucesHash[path]
	if expected == "" {
		return nil
	}
	hash := md5.New()
	if _, err := io.Copy(hash, res.Body); err != nil {
		logger.AdminLogger.Printf("resource checksum: %v", err)
		return failure.NewError(ErrChecksum, errorInvalidResponse("リソースの取得に失敗しました: %s", path))
	}
	actual := fmt.Sprintf("%x", hash.Sum(nil))
	if expected != actual {
		return failure.NewError(ErrChecksum, errorInvalidResponse("期待するチェックサムと一致しません: %s", path))
	}
	return nil
}<|MERGE_RESOLUTION|>--- conflicted
+++ resolved
@@ -96,15 +96,6 @@
 	}
 	for i, isu := range isuList {
 		exp := expectedReverse[length-1-i]
-<<<<<<< HEAD
-		if exp.Character == isu.Character &&
-			exp.JIAIsuUUID == isu.JIAIsuUUID &&
-			exp.Name == isu.Name {
-			//TODO: iconの検証
-
-		} else {
-			errs = append(errs, errorMissmatch(res, "%d番目の椅子の情報が異なります: ID=%s", i+1, isu.JIAIsuUUID))
-=======
 		if exp.JIAIsuUUID == isu.JIAIsuUUID {
 			if exp.Character == isu.Character &&
 				exp.Name == isu.Name {
@@ -115,7 +106,6 @@
 			}
 		} else {
 			errs = append(errs, errorMissmatch(res, "%d番目の椅子が異なります: ID=%s (expected=%s)", i+1, isu.JIAIsuUUID, exp.JIAIsuUUID))
->>>>>>> 9516b52c
 		}
 	}
 
