--- conflicted
+++ resolved
@@ -642,34 +642,12 @@
 	return isuList, errors
 }
 
-<<<<<<< HEAD
-func browserGetRegisterAction(ctx context.Context, a *agent.Agent) []error {
-	// TODO: 静的ファイルのGET
-
-	errors := []error{}
-	return errors
-}
-
-func browserGetAuthAction(ctx context.Context, a *agent.Agent) []error {
-	// TODO: 静的ファイルのGET
-
-	errors := []error{}
-	return errors
-}
-
 func browserGetIsuDetailAction(ctx context.Context, a *agent.Agent, id string,
 	validateIsu func(*http.Response, *service.Isu) []error,
 ) (*service.Isu, []error) {
-	// TODO: 静的ファイルのGET
 
 	errors := []error{}
-	// TODO: ここはISU個別ページから遷移してきたならすでに持ってるからリクエストしない(変えてもいいけどフロントが不思議な実装になる)
 	isu, res, err := getIsuIdAction(ctx, a, id)
-=======
-func browserGetIsuDetailAction(ctx context.Context, a *agent.Agent, id string) (*service.Isu, []error) {
-	errors := []error{}
-	isu, _, err := getIsuIdAction(ctx, a, id)
->>>>>>> 5cd379ee
 	if err != nil {
 		errors = append(errors, err)
 	}
