--- conflicted
+++ resolved
@@ -22,7 +22,6 @@
 	"net/http"
 	"net/textproto"
 	"net/url"
-	"path/filepath"
 	"strconv"
 	"time"
 
@@ -318,9 +317,6 @@
 	return resBody, res, nil
 }
 
-<<<<<<< HEAD
-func postIsuAction(ctx context.Context, a *agent.Agent, req service.PostIsuRequest, image io.Reader) (*service.Isu, *http.Response, error) {
-=======
 func getPathWithParams(pathStr string, query url.Values) string {
 	path, err := url.Parse(pathStr)
 	if err != nil {
@@ -330,8 +326,8 @@
 	path.RawQuery = query.Encode()
 	return path.String()
 }
-func postIsuAction(ctx context.Context, a *agent.Agent, req service.PostIsuRequest) (*service.Isu, *http.Response, error) {
->>>>>>> f8a4ace7
+
+func postIsuAction(ctx context.Context, a *agent.Agent, req service.PostIsuRequest, image io.Reader) (*service.Isu, *http.Response, error) {
 	buf := &bytes.Buffer{}
 	writer := multipart.NewWriter(buf)
 
@@ -352,7 +348,6 @@
 	if err != nil {
 		logger.AdminLogger.Panic(err)
 	}
-<<<<<<< HEAD
 	//画像も追加する
 	if image != nil {
 		partHeader := make(textproto.MIMEHeader)
@@ -363,23 +358,11 @@
 			logger.AdminLogger.Panic(err)
 		}
 		_, err = io.Copy(pw, image)
-=======
-
-	if req.Img != nil && req.ImgName != "" {
-		part, err := writer.CreateFormFile("image", filepath.Base(req.ImgName))
 		if err != nil {
 			logger.AdminLogger.Panic(err)
 		}
-		_, err = part.Write(req.Img)
->>>>>>> f8a4ace7
-		if err != nil {
-			logger.AdminLogger.Panic(err)
-		}
-	}
-<<<<<<< HEAD
-
-=======
->>>>>>> f8a4ace7
+	}
+
 	err = writer.Close()
 	if err != nil {
 		logger.AdminLogger.Panic(err)
