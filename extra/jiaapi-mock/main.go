package main

import (
	_ "embed"
	"fmt"
	"net/http"
	"os"

	"github.com/isucon/isucon11-qualify/jiaapi-mock/controller"
	"github.com/labstack/echo/v4"
	"github.com/labstack/echo/v4/middleware"
	"github.com/labstack/gommon/log"
)

//go:embed ec256-private.pem
var privateKey []byte

//go:embed index.html
var htmlTopPage []byte

func main() {
	// Controllers
	authController, err := controller.NewAuthController(privateKey)
	if err != nil {
		panic(err)
	}
	activationController := controller.NewActivationController()

	// Echo instance
	e := echo.New()
	e.Debug = true
	e.Logger.SetLevel(log.DEBUG)

	// Middleware
	e.Use(middleware.Logger())
	e.Use(middleware.Recover())

	// 動作確認用のログインページ
	e.GET("/", func(ctx echo.Context) error { return ctx.Blob(200, "text/html; charset=utf-8", htmlTopPage) })
	// APIs
	e.POST("/api/auth", authController.PostAuth)
	e.POST("/api/activate", activationController.PostActivate)
	e.POST("/api/die", func(ctx echo.Context) error {
		input := &struct {
			Password string `json:"password" validate:"required"`
		}{}
		err := ctx.Bind(input)
		if err != nil {
			ctx.Logger().Errorf("failed to bind: %v", err)
			return ctx.String(http.StatusBadRequest, "Bad Request")
		}
		if input.Password != "U,YaCLe9tAnW8EdYphW)Wc/dN)5pPQ/3ue_af4rz" {
<<<<<<< HEAD
			return ctx.String(http.StatusUnauthorized, "Unauthorized")
=======
			ctx.Logger().Errorf("invalid username or password")
			return ctx.String(http.StatusNotFound, "Not Found")
>>>>>>> 06928976
		}
		os.Exit(0)
		return nil
	})

	// Start server
	serverPort := fmt.Sprintf(":%v", getEnv("JIAAPI_SERVER_PORT", "5000"))
	e.Logger.Fatal(e.Start(serverPort))
}

func getEnv(key string, defaultValue string) string {
	val := os.Getenv(key)
	if val != "" {
		return val
	}
	return defaultValue
}<|MERGE_RESOLUTION|>--- conflicted
+++ resolved
@@ -50,12 +50,8 @@
 			return ctx.String(http.StatusBadRequest, "Bad Request")
 		}
 		if input.Password != "U,YaCLe9tAnW8EdYphW)Wc/dN)5pPQ/3ue_af4rz" {
-<<<<<<< HEAD
+			ctx.Logger().Errorf("invalid username or password")
 			return ctx.String(http.StatusUnauthorized, "Unauthorized")
-=======
-			ctx.Logger().Errorf("invalid username or password")
-			return ctx.String(http.StatusNotFound, "Not Found")
->>>>>>> 06928976
 		}
 		os.Exit(0)
 		return nil
