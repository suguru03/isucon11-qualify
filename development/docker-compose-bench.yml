--- conflicted
+++ resolved
@@ -11,12 +11,9 @@
       MYSQL_DATABASE: isucondition
       MYSQL_USER: isucon
       MYSQL_PASSWORD: isucon
-<<<<<<< HEAD
-      ISU_CONDITION_IP: localhost
-=======
       SERVER_PUBLIC_ADDRESS: backend
       SERVER_PUBLIC_PORT: 3000
->>>>>>> 8373f194
+#      ISU_CONDITION_IP: localhost
     entrypoint: dockerize -wait tcp://mysql-backend:3306 -timeout 60s
     command: air -c /development/air.toml
     ports:
