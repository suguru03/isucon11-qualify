--- conflicted
+++ resolved
@@ -3,7 +3,6 @@
 WORKDIR /development
 COPY development/backend-go/air.toml .
 
-<<<<<<< HEAD
 #install mysql-client
 RUN wget https://dev.mysql.com/get/mysql-apt-config_0.8.17-1_all.deb \
     && apt-get update \
@@ -12,10 +11,7 @@
     && apt-get install -y mysql-client  \
     && rm ./mysql-apt-config_0.8.17-1_all.deb
     
-WORKDIR /go/src/isucondition
-=======
 WORKDIR /webapp/go
->>>>>>> 8fbd7b15
 
 ENV DOCKERIZE_VERSION v0.6.1
 RUN wget https://github.com/jwilder/dockerize/releases/download/$DOCKERIZE_VERSION/dockerize-alpine-linux-amd64-$DOCKERIZE_VERSION.tar.gz \
