--- conflicted
+++ resolved
@@ -6,7 +6,6 @@
 down-dev:
 	docker-compose -f docker-compose-dev.yml down
 
-<<<<<<< HEAD
 .PHONY: up-php
 up-php:
 	docker-compose -f docker-compose-dev.yml up -d --build -- backend-php mysql-backend jiaapi-mock
@@ -14,7 +13,7 @@
 .PHONY: down-php
 down-php:
 	docker-compose -f docker-compose-dev.yml down
-=======
+
 .PHONY: test-go
 test-go:
 	target=go make test
@@ -24,7 +23,6 @@
 	docker-compose -f docker-compose-ci.yml -p isucon11q-ci up -d --build backend mysql-backend
 	docker-compose -f docker-compose-ci.yml -p isucon11q-ci up --build apitest
 	docker-compose -f docker-compose-ci.yml -p isucon11q-ci stop
->>>>>>> 52769f5f
 
 .PHONY: up-bench
 up-bench:
