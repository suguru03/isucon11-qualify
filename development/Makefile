.PHONY: up-go
up-go:
	docker-compose -f docker-compose-dev.yml up --build -- backend-go mysql-backend jiaapi-mock

.PHONY: up-rust
up-rust:
	docker-compose -f docker-compose-dev.yml up --build -- backend-rust mysql-backend jiaapi-mock

<<<<<<< HEAD
.PHONY: up-perl
up-perl:
	docker-compose -f docker-compose-dev.yml up --build -- backend-perl mysql-backend jiaapi-mock
=======
.PHONY: up-python
up-python:
	docker-compose -f docker-compose-dev.yml up --build -- backend-python mysql-backend jiaapi-mock

.PHONY: up-nodejs
up-nodejs:
	docker-compose -f docker-compose-dev.yml up --build -- backend-nodejs mysql-backend jiaapi-mock
>>>>>>> d590a4e4

.PHONY: down-dev
down-dev:
	docker-compose -f docker-compose-dev.yml down

.PHONY: test-go
test-go:
	target=go make test

.PHONY: test-rust
test-rust:
	target=rust make test

<<<<<<< HEAD
.PHONY: test-perl
test-perl:
	target=perl make test
=======
.PHONY: test-python
test-python:
	target=python make test

.PHONY: test-nodejs
test-nodejs:
	target=nodejs make test
>>>>>>> d590a4e4

.PHONY: test
test:
	docker-compose -f docker-compose-ci.yml -p isucon11q-ci up -d --build backend mysql-backend
	docker-compose -f docker-compose-ci.yml -p isucon11q-ci up --build apitest
	docker-compose -f docker-compose-ci.yml -p isucon11q-ci stop

.PHONY: up-bench
up-bench:
	target=go docker compose -f docker-compose-bench.yml up --build

.PHONY: run-bench
run-bench:
	target=go docker compose -f docker-compose-bench.yml exec apitest go run ./main.go

.PHONY: run-bench-race
run-bench-race:
	target=go docker compose -f docker-compose-bench.yml exec apitest go run -race ./main.go

.PHONY: down-bench
down-bench:
	target=go docker compose -f docker-compose-bench.yml down

.PHONY: run-bench-noload
run-bench-noload:
	target=go docker compose -f docker-compose-bench.yml exec apitest go run ./main.go --no-load=true

.PHONY: update-assets
update-assets:
	rm -rf ../webapp/public
	cd ../webapp/frontend && npm run build
	cd ../bench && go generate ./gen/assets.go<|MERGE_RESOLUTION|>--- conflicted
+++ resolved
@@ -6,11 +6,6 @@
 up-rust:
 	docker-compose -f docker-compose-dev.yml up --build -- backend-rust mysql-backend jiaapi-mock
 
-<<<<<<< HEAD
-.PHONY: up-perl
-up-perl:
-	docker-compose -f docker-compose-dev.yml up --build -- backend-perl mysql-backend jiaapi-mock
-=======
 .PHONY: up-python
 up-python:
 	docker-compose -f docker-compose-dev.yml up --build -- backend-python mysql-backend jiaapi-mock
@@ -18,7 +13,10 @@
 .PHONY: up-nodejs
 up-nodejs:
 	docker-compose -f docker-compose-dev.yml up --build -- backend-nodejs mysql-backend jiaapi-mock
->>>>>>> d590a4e4
+
+.PHONY: up-perl
+up-perl:
+	docker-compose -f docker-compose-dev.yml up --build -- backend-perl mysql-backend jiaapi-mock
 
 .PHONY: down-dev
 down-dev:
@@ -32,11 +30,6 @@
 test-rust:
 	target=rust make test
 
-<<<<<<< HEAD
-.PHONY: test-perl
-test-perl:
-	target=perl make test
-=======
 .PHONY: test-python
 test-python:
 	target=python make test
@@ -44,7 +37,10 @@
 .PHONY: test-nodejs
 test-nodejs:
 	target=nodejs make test
->>>>>>> d590a4e4
+
+.PHONY: test-perl
+test-perl:
+	target=perl make test
 
 .PHONY: test
 test:
