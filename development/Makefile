--- conflicted
+++ resolved
@@ -2,15 +2,13 @@
 up-go:
 	docker-compose -f docker-compose-dev.yml up --build -- backend-go mysql-backend jiaapi-mock
 
-<<<<<<< HEAD
+.PHONY: up-rust
+up-rust:
+	docker-compose -f docker-compose-dev.yml up --build -- backend-rust mysql-backend jiaapi-mock
+
 .PHONY: up-perl
 up-perl:
 	docker-compose -f docker-compose-dev.yml up --build -- backend-perl mysql-backend jiaapi-mock
-=======
-.PHONY: up-rust
-up-rust:
-	docker-compose -f docker-compose-dev.yml up --build -- backend-rust mysql-backend jiaapi-mock
->>>>>>> 7c75d1a5
 
 .PHONY: down-dev
 down-dev:
@@ -20,15 +18,13 @@
 test-go:
 	target=go make test
 
-<<<<<<< HEAD
+.PHONY: test-rust
+test-rust:
+	target=rust make test
+
 .PHONY: test-perl
 test-perl:
 	target=perl make test
-=======
-.PHONY: test-rust
-test-rust:
-	target=rust make test
->>>>>>> 7c75d1a5
 
 .PHONY: test
 test:
