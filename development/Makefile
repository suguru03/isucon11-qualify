--- conflicted
+++ resolved
@@ -2,15 +2,13 @@
 up-go:
 	docker-compose -f docker-compose-dev.yml up --build -- backend-go mysql-backend jiaapi-mock
 
-<<<<<<< HEAD
 .PHONY: up-php
 up-php:
 	docker-compose -f docker-compose-dev.yml up -d --build -- backend-php mysql-backend jiaapi-mock
-=======
+
 .PHONY: up-rust
 up-rust:
 	docker-compose -f docker-compose-dev.yml up --build -- backend-rust mysql-backend jiaapi-mock
->>>>>>> fc79de6d
 
 .PHONY: down-dev
 down-dev:
