--- conflicted
+++ resolved
@@ -6,15 +6,13 @@
 up-rust:
 	docker-compose -f docker-compose-dev.yml up --build -- backend-rust mysql-backend jiaapi-mock
 
-<<<<<<< HEAD
 .PHONY: up-python
 up-python:
 	docker-compose -f docker-compose-dev.yml up --build -- backend-python mysql-backend jiaapi-mock
-=======
+
 .PHONY: up-nodejs
 up-nodejs:
 	docker-compose -f docker-compose-dev.yml up --build -- backend-nodejs mysql-backend jiaapi-mock
->>>>>>> d01c32ac
 
 .PHONY: down-dev
 down-dev:
@@ -28,15 +26,13 @@
 test-rust:
 	target=rust make test
 
-<<<<<<< HEAD
 .PHONY: test-python
 test-python:
 	target=python make test
-=======
+
 .PHONY: test-nodejs
 test-nodejs:
 	target=nodejs make test
->>>>>>> d01c32ac
 
 .PHONY: test
 test:
